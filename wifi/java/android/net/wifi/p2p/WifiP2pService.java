--- conflicted
+++ resolved
@@ -1076,9 +1076,6 @@
                     break;
                 case SET_COUNTRY_CODE:
                     String countryCode = (String) message.obj;
-<<<<<<< HEAD
-                    mWifiNative.setCountryCode(countryCode);
-=======
                     countryCode = countryCode.toUpperCase(Locale.ROOT);
                     if (mLastSetCountryCode == null ||
                             countryCode.equals(mLastSetCountryCode) == false) {
@@ -1086,7 +1083,6 @@
                             mLastSetCountryCode = countryCode;
                         }
                     }
->>>>>>> bac61807
                     break;
                 default:
                    return NOT_HANDLED;
