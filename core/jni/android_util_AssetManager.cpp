--- conflicted
+++ resolved
@@ -1144,16 +1144,10 @@
             if (defStyleEntry != defStyleEnd) {
                 block = defStyleEntry->stringBlock;
                 typeSetFlags = defStyleTypeSetFlags;
-<<<<<<< HEAD
-                value = defStyleEnt->map.value;
+                value = defStyleEntry->map.value;
                 if (kDebugStyles) {
                     ALOGI("-> From def style: type=0x%x, data=0x%08x", value.dataType, value.data);
                 }
-=======
-                value = defStyleEntry->map.value;
-                DEBUG_STYLES(ALOGI("-> From def style: type=0x%x, data=0x%08x",
-                        value.dataType, value.data));
->>>>>>> 06d8b7b8
             }
         }
 
@@ -1371,18 +1365,10 @@
         if (xmlAttrIdx != xmlAttrEnd) {
             // We found the attribute we were looking for.
             block = kXmlBlock;
-<<<<<<< HEAD
-            xmlParser->getAttributeValue(ix, &value);
-            ix++;
-            curXmlAttr = xmlParser->getAttributeNameResID(ix);
+            xmlParser->getAttributeValue(xmlAttrIdx, &value);
             if (kDebugStyles) {
                 ALOGI("-> From XML: type=0x%x, data=0x%08x", value.dataType, value.data);
             }
-=======
-            xmlParser->getAttributeValue(xmlAttrIdx, &value);
-            DEBUG_STYLES(ALOGI("-> From XML: type=0x%x, data=0x%08x",
-                    value.dataType, value.data));
->>>>>>> 06d8b7b8
         }
 
         if (value.dataType == Res_value::TYPE_NULL) {
@@ -1392,34 +1378,13 @@
                 // We found the attribute we were looking for.
                 block = styleAttrEntry->stringBlock;
                 typeSetFlags = styleTypeSetFlags;
-<<<<<<< HEAD
-                value = styleEnt->map.value;
+                value = styleAttrEntry->map.value;
                 if (kDebugStyles) {
                     ALOGI("-> From style: type=0x%x, data=0x%08x", value.dataType, value.data);
                 }
-=======
-                value = styleAttrEntry->map.value;
-                DEBUG_STYLES(ALOGI("-> From style: type=0x%x, data=0x%08x",
-                        value.dataType, value.data));
->>>>>>> 06d8b7b8
-            }
-        }
-
-<<<<<<< HEAD
-        // Skip through the default style values until the end or the next possible match.
-        while (defStyleEnt < endDefStyleEnt && curIdent > defStyleEnt->map.name.ident) {
-            defStyleEnt++;
-        }
-        // Retrieve the current default style attribute if it matches, and step to next.
-        if (defStyleEnt < endDefStyleEnt && curIdent == defStyleEnt->map.name.ident) {
-            if (value.dataType == Res_value::TYPE_NULL) {
-                block = defStyleEnt->stringBlock;
-                typeSetFlags = defStyleTypeSetFlags;
-                value = defStyleEnt->map.value;
-                if (kDebugStyles) {
-                    ALOGI("-> From def style: type=0x%x, data=0x%08x", value.dataType, value.data);
-                }
-=======
+            }
+        }
+
         if (value.dataType == Res_value::TYPE_NULL) {
             // Walk through the default style values looking for the requested attribute.
             const ResTable::bag_entry* const defStyleAttrEntry = defStyleAttrFinder.find(curIdent);
@@ -1428,9 +1393,9 @@
                 block = defStyleAttrEntry->stringBlock;
                 typeSetFlags = styleTypeSetFlags;
                 value = defStyleAttrEntry->map.value;
-                DEBUG_STYLES(ALOGI("-> From def style: type=0x%x, data=0x%08x",
-                        value.dataType, value.data));
->>>>>>> 06d8b7b8
+                if (kDebugStyles) {
+                    ALOGI("-> From def style: type=0x%x, data=0x%08x", value.dataType, value.data);
+                }
             }
         }
 
@@ -1439,18 +1404,13 @@
             // Take care of resolving the found resource to its final value.
             ssize_t newBlock = theme->resolveAttributeReference(&value, block,
                     &resid, &typeSetFlags, &config);
-<<<<<<< HEAD
-            if (newBlock >= 0) block = newBlock;
+            if (newBlock >= 0) {
+                block = newBlock;
+            }
+
             if (kDebugStyles) {
                 ALOGI("-> Resolved attr: type=0x%x, data=0x%08x", value.dataType, value.data);
             }
-=======
-            if (newBlock >= 0) {
-                block = newBlock;
-            }
-            DEBUG_STYLES(ALOGI("-> Resolved attr: type=0x%x, data=0x%08x",
-                    value.dataType, value.data));
->>>>>>> 06d8b7b8
         } else {
             // If we still don't have a value for this attribute, try to find
             // it in the theme!
@@ -1467,19 +1427,14 @@
                         return JNI_FALSE;
                     }
                 }
-<<<<<<< HEAD
-                if (newBlock >= 0) block = newBlock;
+
+                if (newBlock >= 0) {
+                    block = newBlock;
+                }
+
                 if (kDebugStyles) {
                     ALOGI("-> Resolved theme: type=0x%x, data=0x%08x", value.dataType, value.data);
                 }
-=======
-#endif
-                if (newBlock >= 0) {
-                    block = newBlock;
-                }
-                DEBUG_STYLES(ALOGI("-> Resolved theme: type=0x%x, data=0x%08x",
-                        value.dataType, value.data));
->>>>>>> 06d8b7b8
             }
         }
 
