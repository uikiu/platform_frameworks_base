--- conflicted
+++ resolved
@@ -5307,6 +5307,9 @@
     // Additional pass-through fields opaque to statsd.
     // The DNS resolver Mainline module can add new fields here without requiring an OS update.
     optional android.stats.dnsresolver.DnsQueryEvents dns_query_events = 8 [(log_mode) = MODE_BYTES];
+
+    // The sample rate of DNS stats (to statsd) is 1/sampling_rate_denom.
+    optional int32 sampling_rate_denom = 9;
 }
 
 /**
@@ -6200,7 +6203,6 @@
 
     optional string train_name = 3;
 
-<<<<<<< HEAD
     enum Status {
         UNKNOWN = 0;
         INSTALL_REQUESTED = 1;
@@ -6404,14 +6406,6 @@
     optional int32 event_id = 1;
     // The data for the reported events.
     optional android.stats.connectivity.NetworkStackEventData network_stack_event = 2 [(log_mode) = MODE_BYTES];
-=======
-    // Additional pass-through fields opaque to statsd.
-    // The DNS resolver Mainline module can add new fields here without requiring an OS update.
-    optional android.stats.dnsresolver.DnsQueryEvents dns_query_events = 8 [(log_mode) = MODE_BYTES];
-
-    // The sample rate of DNS stats (to statsd) is 1/sampling_rate_denom.
-    optional int32 sampling_rate_denom = 9;
->>>>>>> 929cb5fc
 }
 
 /**
