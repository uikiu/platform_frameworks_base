--- conflicted
+++ resolved
@@ -251,9 +251,6 @@
         mServiceContext.sendStickyBroadcastAsUser(intent, UserHandle.ALL);
     }
 
-<<<<<<< HEAD
-    private void verifyInterfaceServingModeStarted() throws Exception {
-=======
     private void sendUsbBroadcast(boolean connected, boolean configured, boolean rndisFunction) {
         final Intent intent = new Intent(UsbManager.ACTION_USB_STATE);
         intent.putExtra(USB_CONNECTED, connected);
@@ -262,11 +259,7 @@
         mServiceContext.sendStickyBroadcastAsUser(intent, UserHandle.ALL);
     }
 
-    private void verifyInterfaceServingModeStarted(boolean ifnameKnown) throws Exception {
-        if (!ifnameKnown) {
-            verify(mNMService, times(1)).listInterfaces();
-        }
->>>>>>> b1eb85c9
+    private void verifyInterfaceServingModeStarted() throws Exception {
         verify(mNMService, times(1)).getInterfaceConfig(mTestIfname);
         verify(mNMService, times(1))
                 .setInterfaceConfig(eq(mTestIfname), any(InterfaceConfiguration.class));
@@ -282,10 +275,6 @@
         mIntents.remove(bcast);
     }
 
-<<<<<<< HEAD
-    public void failingLocalOnlyHotspotLegacyApBroadcast(
-            boolean emulateInterfaceStatusChanged) throws Exception {
-=======
     @Test
     public void testUsbConfiguredBroadcastStartsTethering() throws Exception {
         when(mConnectivityManager.isTetheringSupported()).thenReturn(true);
@@ -312,9 +301,8 @@
         verify(mNMService, times(1)).listInterfaces();
     }
 
-    public void workingLocalOnlyHotspot(
-            boolean withInterfaceStateChanged, boolean enrichedApBroadcast) throws Exception {
->>>>>>> b1eb85c9
+    public void failingLocalOnlyHotspotLegacyApBroadcast(
+            boolean emulateInterfaceStatusChanged) throws Exception {
         when(mConnectivityManager.isTetheringSupported()).thenReturn(true);
 
         // Emulate externally-visible WifiManager effects, causing the
