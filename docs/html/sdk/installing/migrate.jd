--- conflicted
+++ resolved
@@ -14,13 +14,8 @@
 </div>
 </div>
 
-<<<<<<< HEAD
-<p>If you're currently using Eclipse with ADT, we recommend you migrate to <a
-href={@docRoot}tools/basics/index.html">Android Studio</a>, a new Android
-=======
 <p>If you're currently using Eclipse with ADT, we recommend you migrate to
 <a href="{@docRoot}tools/studio/index.html">Android Studio</a>, a new Android
->>>>>>> 66189de6
 development environment powered by IntelliJ IDEA. On top of the capabilities you expect from
 IntelliJ, Android Studio offers:</p>
 <ul>
