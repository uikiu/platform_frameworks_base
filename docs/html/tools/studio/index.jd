page.title=Android Studio Overview
page.image=images/cards/card-android-studio-overview_16x9_2x.jpg
page.metaDescription=Learn about the official IDE for Android.
page.tags=studio,sdk,tools,firstapp
@jd:body

<div id="qv-wrapper">
<div id="qv">

    <h2>In this document</h2>
    <ol>
      <li><a href="#project-structure">Project and File Structure</a></li>
      <li><a href="#build-system">Android Build System</a></li>
      <li><a href="#debug-perf">Debug and Performance</a></li>


    </ol>

  <h2>See also</h2>
  <ol>
    <li><a class="external-link" href="http://confluence.jetbrains.com/display/IntelliJIDEA/FAQ+on+Migrating+to+IntelliJ+IDEA">IntelliJ FAQ on migrating to IntelliJ IDEA</a></li>
  </ol>

</div>
</div>


<p>Android Studio is the official IDE for Android application development,
based on <a class="external-link" href="https://www.jetbrains.com/idea/" target="_blank">IntelliJ IDEA</a>.
On top of the capabilities you expect from IntelliJ,
Android Studio offers:</p>

<ul>
  <li>Flexible Gradle-based build system</li>
  <li>Build variants and multiple <code>apk</code> file generation</li>
  <li>Code templates to help you build common app features</li>
  <li>Rich layout editor with support for drag and drop theme editing</li>
  <li>{@code lint} tools to catch performance, usability, version compatibility, and other problems</li>
  <li>ProGuard and app-signing capabilities</li>
  <li>Built-in support for
  <a href="http://developers.google.com/cloud/devtools/android_studio_templates/">Google Cloud Platform</a>,
  making it easy to integrate Google Cloud Messaging and App Engine</li>
  <li>And much more</li>
</ul>


<p>If you're new to Android Studio or the IntelliJ IDEA interface, this
page provides an introduction to some key Android
Studio features.</p>

<p>For specific Android Studio how-to documentation, see the pages in the <a href=
"{@docRoot}tools/workflow/index.html">Workflow</a> section, such as <a href=
"{@docRoot}tools/projects/projects-studio.html">Managing Projects from Android Studio</a> and
<a href="{@docRoot}tools/building/building-studio.html">Building and Running from Android
Studio</a>. For a summary of the latest changes to Android Studio, see the
<a href="{@docRoot}tools/revisions/studio.html">Android Studio Release Notes</a>.</p>




<h2 id="project-structure">Project and File Structure</h2>

<h3 id="project-view"><em>Android</em> project view</h3>
<p>By default, Android Studio displays your project files in the <em>Android</em> project view. This
view shows a flattened version of your project's structure that provides quick access to the key
source files of Android projects and helps you work with the
<a href="{@docRoot}sdk/installing/studio-build.html">Gradle-based build system</a>.
The <em>Android</em> project view:</p>

<ul>
  <li>Shows the most important source directories at the top level of the module hierarchy.</li>
  <li>Groups the build files for all modules in a common folder.</li>
  <li>Groups all the manifest files for each module in a common folder.</li>
  <li>Shows resource files from all Gradle source sets.</li>
  <li>Groups resource files for different locales, orientations, and screen types in a single
  group per resource type.</li>
</ul>

     <img src="{@docRoot}images/tools/projectview01.png" />
     <p class="img-caption"><strong>Figure 1.</strong> Show the Android project view.</p>
     <img src="{@docRoot}images/tools/studio-projectview_scripts.png"  />
     <p class="img-caption"><strong>Figure 2.</strong> Show project build files.</p>

<p>The <em>Android</em> project view shows all the build files at the top level of the project
hierarchy under <strong>Gradle Scripts</strong>. Each project module appears as a folder at the
top level of the project hierarchy and contains these four elements at the top level:</p>

<ul>
  <li><code>java/</code> - Source files for the module.</li>
  <li><code>manifests/</code> - Manifest files for the module.</li>
  <li><code>res/</code> - Resource files for the module.</li>
  <li><code>Gradle Scripts/</code> - Gradle build and property files.</li>
</ul>

<p>For example, <em>Android</em> project view groups all the instances of the
<code>ic_launcher.png</code> resource for different screen densities under the same element.</p>

<p class="note"><strong>Note:</strong> The project structure on disk differs from this flattened
representation. To switch to back to the segregated project view, select <strong>Project</strong>
from the <strong>Project</strong> drop-down. </p>


<h3 id="other-views">Other Android Studio views</h3>
<p>When you use the <em>Project</em> view in Android Studio, you
should notice that the project structure appears different than you may be used to in Eclipse. Each
instance of Android Studio contains a project with one or more application modules. Each
application module folder contains the complete source sets for that module, including
{@code src/main/} and {@code src/androidTest/} directories, resources, build
file and the Android manifest. For the most part, you will need to modify the files under each
module's {@code src/main/} directory for source code updates, the gradle.build file for build
specification and the files under {@code src/androidTest/} directory for test case creation.

    <p>  <img src="{@docRoot}images/tools/studio-project-layout.png" alt="" /></p>
    <p>  <class="img-caption"><strong>Figure 3.</strong> View Android Studio <em>Project</em>
         structure.</p>

<p>You can also customize the view of the project files to focus on specific aspects of your app
development: </p>

<ul>
  <li><em>Packages</em> </li>
  <li><em>Project Files</em> </li>
  <li><em>Scratches</em> </li>
  <li><em>Problems</em> </li>
  <li><em>Production</em> </li>
  <li><em>Tests</em> </li>
</ul>

<p>For example, selecting the <strong>Problems</strong> view of your project displays links to the
source files containing any recognized coding and syntax errors, such as missing an XML element
closing tag in a layout file.<p>

<p>For more information, see
<a class="external-link" href="http://confluence.jetbrains.com/display/IntelliJIDEA/Project+Organization">IntelliJ project organization</a>
and <a href="{@docRoot}tools/projects/index.html">Managing Projects</a>.</p>



<h2 id="build-system">Android Build System</h2>
<p>The Android build system is the toolkit you use to build, test, run and package
your apps. This build system replaces the Ant system used with Eclipse ADT. It can run as an
integrated tool from the Android Studio menu and independently from the command line. You can use
the features of the build system to:</p>

<ul>
    <li>Customize, configure, and extend the build process.</li>
    <li>Create multiple APKs for your app with different features using the same project and
    modules.</li>
    <li>Reuse code and resources across source sets.</li>
</ul>

<p>The flexibility of the Android build system enables you to achieve all of this without
modifying your app's core source files. To build an Android Studio project, see
<a href="{@docRoot}tools/building/building-studio.html">Building and Running from Android Studio</a>.
To configure custom build settings in an Android Studio project, see
<a href="{@docRoot}tools/building/configuring-gradle.html">Configuring Gradle Builds</a>.</p>


<<<<<<< HEAD
<h3 id="app-id">Application ID for package identification </h3>
<p>With the Android build system, the <em>applicationId</em> attribute is used to
uniquely identify application packages for publishing. The application ID is set in the
<em>android</em> section of the <code>build.gradle</code> file.
</p>

    <pre>
    apply plugin: 'com.android.application'

    android {
        compileSdkVersion 19
        buildToolsVersion "19.1"

    defaultConfig {
        <strong>applicationId "com.example.my.app"</strong>
        minSdkVersion 15
        targetSdkVersion 19
        versionCode 1
        versionName "1.0"
    }
    ...
    </pre>

<p class="note"><strong>Note:</strong> The <em>applicationId</em> is specified only in your
{@code build.gradle} file, and not in the AndroidManifest.xml file.</p>

<p>When using build variants, the build system enables you to uniquely identify different
packages for each product flavors and build types. The application ID in the build type is added as
a suffix to those specified for the product flavors. </p>

   <pre>
   productFlavors {
        pro {
            applicationId = "com.example.my.pkg.pro"
        }
        free {
            applicationId = "com.example.my.pkg.free"
        }
    }

    buildTypes {
        debug {
            applicationIdSuffix ".debug"
        }
    }
    ....
   </pre>

<p>The package name must still be specified in the manifest file. It is used in your source code
to refer to your R class and to resolve any relative activity/service registrations. </p>

   <pre>
   <?xml version="1.0" encoding="utf-8"?>
   <manifest xmlns:android="http://schemas.android.com/apk/res/android"
   <strong>package="com.example.app"</strong>
   </pre>

<p class="note"><strong>Note:</strong> If you have multiple manifests (for example, a product
flavor specific manifest and a build type manifest), the package name is optional in those manifests.
If it is specified in those manifests, the package name must be identical to the package name
specified in the manifest in the <code>src/main/</code> folder. </p>

<p>For more information about the build files and process, see
<a href="{@docRoot}sdk/installing/studio-build.html">Build System Overview</a>.</p>



=======
>>>>>>> 88c0af88

<h2 id="debug-perf">Debug and Performance</h2>
<p>Android Studio provides a number of improvements to assist you in debugging and improving the
performance of your code, including an improved virtual device management, inline debugging, and
performance analysis tools.</p>

<h3>Android Virtual Device (AVD) Manager</h3>
<p>AVD Manager has updated screens with links to help you select the most popular device
configurations, screen sizes and resolutions for your app previews.</p>
Click the <strong>Android Virtual Device Manager</strong>
<img src="{@docRoot}images/tools/avd-manager-studio.png"
style="vertical-align:bottom;margin:0;height:19px" /> in the toolbar to open it and create
new virtual devices for running your app in the emulator.</p>

<p>The AVD Manager comes with emulators for Nexus 6 and Nexus 9 devices and also supports
creating custom Android device skins based on specific emulator properties and assigning those
skins to hardware profiles. Android Studio installs the Intel&#174; x86 Hardware Accelerated Execution
Manager (HAXM) emulator accelerator and creates a default emulator for quick app prototyping.</p>

<p>For more information, see <a href="{@docRoot}tools/devices/managing-avds.html">Managing AVDs</a>.</p>


<h3 id="inline-debug">Inline debugging</h3>
<p>Use inline debugging to enhance your code walk-throughs in the debugger view
with inline verification of references, expressions, and variable values. Inline debug information
includes: </p>
<ul>
 <li>Inline variable values</li>
 <li>Referring objects that reference a selected object </li>
 <li>Method return values</li>
 <li>Lambda and operator expressions</li>
 <li>Tool tip values</li>
</ul>

<p>To enable inline debugging, in the <em>Debug</em> window click the Settings icon
<img src="{@docRoot}images/tools/studio-debug-settings-icon.png"/> and select the
check box for <strong>Show Values In Editor</strong>.</p>

<h3 id="mem-cpu">Memory and CPU monitor</h3>
<p>Android Studio provides a memory and CPU monitor view so you can more easily monitor your
app's performance and memory usage to track CPU usage, find deallocated objects, locate memory
leaks, and track the amount of memory the connected device is using. With your app running on a
device or emulator, click the <strong>Android</strong> tab in the lower left corner of the
runtime window to launch the Android runtime window. Click the <strong>Memory</strong> or
<strong>CPU</strong> tab. </p>

<img src="{@docRoot}images/tools/studio-memory-monitor.png" srcset="{@docRoot}images/tools/studio-memory-monitor_2x.png 2x" width"635" height="171" alt="" />
    <p class="img-caption"><strong>Figure 4.</strong> Monitor memory and CPU usage.</p>


<h3>Data file access</h3>
<p>The Android SDK tools, such as <a href="{@docRoot}tools/help/systrace.html">Systrace</a>,
<a href="{@docRoot}tools/help/logcat.html">logcat</a>, and
<a href="{@docRoot}tools/help/traceview.html">Traceview</a>, generate performance and debugging
data for detailed app analysis.</p>

<p>To view the available generated data files, click <strong>Captures</strong> in the left
corner of the runtime window. In the list of the generated files, double-click a file to view
the data. Right-click any <code>.hprof</code> files to convert them to a standard
<a href="{@docRoot}tools/help/hprof-conv.html"><code>.hprof</code> </a> file format.</p>


<h3>Code inspections</h3>
<p>In Android Studio, the configured <a href="{@docRoot}tools/help/lint.html"><code>lint</code></a>
and other IDE inspections run automatically whenever you compile your program. In addition to the
configured {@code lint} checks, additional
<a class="external-link" href="https://www.jetbrains.com/idea/help/inspection-basics.html?search=inspection"
target="_blank">IntelliJ code inspections</a> and annotation validation run to streamline code
review.</p>


<p>Android Studio enables several <code>lint</code> checks
to ensure:
<ul>
  <li><code> Cipher.getInstance()</code> is used with safe values</li>
  <li>In custom Views, the associated declare-styleable for the custom view uses the same
  base name as the class name</li>
  <li>Security check for fragment injection</li>
  <li>Where ever property assignment no longer works as expected</li>
  <li>Gradle plugin version is compatible with the SDK</li>
  <li>Right to left validation </li>
  <li>Required API version</li>
  <li>many others</li>
</ul>


<p>Hovering over an inspection error displays the full issue explanation inline for easy error
resolution. There is also a helpful hyperlink at the end of the error message for additional
error information.</p>

<p>With Android Studio, you can also run {@code lint} inspections for a specific build variant, or
for all build variants. You can configure the {@code lint} inspections that run by adding a
<code>lintOptions</code> property to the Android settings in the <code>build.gradle</code>
file.  </p>

<pre>
android {
    lintOptions {
       // set to true to turn off analysis progress reporting by lint
       quiet true
       // if true, stop the gradle build if errors are found
       abortOnError false
       // if true, only report errors
       ignoreWarnings true
    }
</pre>


<p>You can also manage inspection profiles and configure inspections within Android Studio.
Choose <strong>File &gt; Settings &gt;</strong>, expand the <strong>Editor</strong> options,
and select <strong>Inspections</strong>.
The <em>Inspection Configuration</em> page appears with the supported inspections.</p>
<p><img src="{@docRoot}images/tools/studio-inspections-config.png" alt="" /> </p>
<p class="img-caption"><strong>Figure 5.</strong> Configure inspections.</p>

<p class="note"><strong>Note:</strong> To change the behavior of specific
inspection notifications, change the inspection severity, for example from <em>warning</em>
to <em>error</em>. </p>


<p>To manually run inspections in Android Studio, choose <strong>Analyze &gt; Inspect Code</strong>.
The <em>Inspections Scope</em> dialog appears so you can specify the desired inspection profile and scope.</p>



<h4>Running inspections from the command line</h4>
<p>You can also run {@code lint} inspections from the command line in your SDK directory. </p>
<pre>
sdk$ lint [flags] <project directories>
</pre>

<p class="note"><strong>Note:</strong> The {@code lint} <strong>--show</strong> and <strong>--list</strong>
flags can be used to display the available issues and explanations. </p>


<p>For more information, see
<a href="{@docRoot}tools/debugging/improving-w-lint.html">Improving Your Code with {@code lint}</a>
and <a href="{@docRoot}tools/help/lint.html">lint tool</a>.</p>



<h3 id="annotations">Annotations in Android Studio</h3>
<p>Android Studio supports annotations for variables, parameters, and return values to help you
catch bugs, such as null pointer exceptions and resource type conflicts. The
<a href="{@docRoot}tools/help/sdk-manager.html">Android SDK Manager</a> packages
the {@link android.support.annotation Support-Annotations} library
in the Android Support Repository for use with Android
Studio. Android Studio validates the configured annotations during code inspection. </p>

<p>To add annotations to your code in Android Studio, first add a dependency for the
{@link android.support.annotation Support-Annotations} library:</p>
<ol>
 <li>Select <strong>File &gt; Project Structure</strong>.</li>
 <li>In the <em>Project Structure</em> dialog, select the desired module, click the
 <strong>Dependencies</strong> tab. </li>
 <li>Click the <img src="{@docRoot}images/tools/studio-add-icon.png"/> icon to include a
 <strong>Library dependency</strong>.</li>
 <li>In the <em>Choose Library Dependency</em> dialog, select <code>support-annotations</code> and
 click <strong>Ok</strong>. </li>
</ol> 

<p>The <code>build.gradle</code> file is updated with the <code>support-annotations</code>
dependency.</p>

<p>You can also manually add this dependency to your <code>build.gradle</code> file, as shown in
the following example.  </p>

<pre>
dependencies {
    compile fileTree(dir: 'libs', include: ['*.jar'])
    compile 'com.android.support:appcompat-v7:22.0.0'
    <strong>compile 'com.android.support:support-annotations:22.0.0'</strong>
}
</pre>



<h4>Inferring nullability</h4>
<p>A nullability analysis scans the contracts throughout the method hierarchies in your code to
detect:</p>
<ul>
 <li>Calling methods that can return null </li>
 <li>Methods that should not return null </li>
 <li>Variables, such as fields, local variables, and parameters, that can be null </li>
 <li>Variables, such as fields, local variables, and parameters, that cannot hold a null value </li>
</ul>

<p>The analysis then automatically inserts the appropriate null annotations in the detected
locations. </p>

<p>To run a nullability analysis in Android Studio,
select the <strong>Analyze &gt; Infer Nullity</strong>
menu option. Android Studio inserts the Android
{@link android.support.annotation.Nullable @Nullable} and
{@link android.support.annotation.NonNull @NonNull} annotations in detected locations
in your code. After running a null analysis, it's good practice to verify the injected
annotations.</p>

<p class="note"><strong>Note:</strong> The nullability analysis may insert the IntelliJ
<a class="external-link" href="https://www.jetbrains.com/idea/help/-nullable-and-notnull-annotations.html?search=annotations">
<code>&#64;Nullable</code></a> and
<a class="external-link" href="https://www.jetbrains.com/idea/help/-nullable-and-notnull-annotations.html?search=annotations">
<code>&#64;NotNull</code></a> annotations instead of the Android null annotations. When running
a null analysis, manually search and replace any IntelliJ annotations or include
<code>com.intellij:annotations:12.0</code> as a compile dependency in your
<code>build.gradle</code> file. This example includes the IntelliJ annotations 12.0 library as a
dependency in the <code>build.gradle</code> file:

<pre>
dependencies {
    compile fileTree(dir: 'libs', include: ['*.jar'])
    compile 'com.android.support:appcompat-v7:22.0.0'
    compile 'com.android.support:support-annotations:22.0.0'
    <strong>compile 'com.intellij:annotations:12.0'</strong>
}
</pre>

</p>


<h4>Validating annotations</h4>
<p>You can also manually add nullability, resource, and enumerated annotations throughout your code
to perform validations for a variety of reference values, such as
<a href="{@docRoot}reference/android/R.string.html"><code>R.string</code></a> resources,
<a href="{@docRoot}guide/topics/resources/drawable-resource.htm"><code>Drawable</code></a>
resources,
<a href="{@docRoot}reference/android/graphics/Color.html"><code>Color</code></a> resources,
and enumerated constants. </p>

<p>Run <strong>Analyze &gt; Inspect Code</strong> to validate the configured annotations. </p>

<p>For a complete list of the supported annotations, either use the auto-complete feature to display
the available options for the <code>import android.support.annotation.</code> statement or
view the contents of the
{@link android.support.annotation Support-Annotations}
library. </p>

<p>For more details about Android annotations, see
<a href="{@docRoot}tools/debugging/annotations.html">Improving Code Inspection with Annotations</a>.



<h3>Dynamic layout preview</h3>
<p>Android Studio allows you to work with layouts in both a <em>Design View</em> </p>
<p><img src="{@docRoot}images/tools/studio-helloworld-design.png" alt="" />
</p>
    <p class="img-caption"><strong>Figure 6.</strong> Hello World App with Design View.</p>

<p>and a <em>Text View</em>. </p>

    <p><img src="{@docRoot}images/tools/studio-helloworld-text.png" alt="" />
    <pclass="img-caption"><strong>Figure 7.</strong> Hello World App with text view.</p>

<p>Easily select and preview layout changes for different device images, display
densities, UI modes, locales, and Android versions (multi-API version rendering).
    <p><img src="{@docRoot}images/tools/studio-api-version-rendering.png" /></p>
    <p class="img-caption"><strong>Figure 8.</strong> Multi-API version rendering.</p>


<p>From the Design View, you can drag and drop elements from the Palette to the Preview or
Component Tree. The Text View allows you to directly edit the XML settings, while previewing
the device display. </p>


<h3>Log messages</h3>
<p>When you build and run your app with Android Studio, you can view adb and device log messages
(logcat) by clicking <strong>Android</strong> at the bottom of the window.</p>

<p>If you want to debug your app with the
<a href="{@docRoot}tools/help/monitor.html">Android Debug Monitor</a>, you can launch it by
clicking <strong>Monitor</strong>
<img src="{@docRoot}images/tools/monitor-studio.png" style="vertical-align:bottom;margin:0;height:19px"/>
in the toolbar. The Debug Monitor is where you can find the complete set of
<a href="{@docRoot}tools/debugging/ddms.html">DDMS</a> tools for profiling your app,
controlling device behaviors, and more. It also includes the Hierarchy Viewer tools to help
<a href="{@docRoot}tools/debugging/debugging-ui.html"> optimize your layouts</a>.</p>




<<<<<<< HEAD
<h2 id="install-updates">Installation, Setup, and Update Management</h2>

<h3>Android Studio installation and setup wizards</h3>
<p>When you begin the installation process, an installation and setup wizard walks you through
a step-by-step installation and setup process as the wizard checks for system requirements,
such as the Java Development Kit (JDK) and available RAM, and then prompts for optional
installation options, such as the Intel&#174; HAXM emulator accelerator.</p>

<p>During the installation process, a setup wizard walks you through the setup processes as
the wizard updates your system image and emulation requirements, such GPU, and then creates
an optimized default Android Virtual Device (AVD) based on Android 5 (Lollipop) for speedy and
reliable emulation. </p>
<p><img src="{@docRoot}images/tools/studio-setup-wizard.png" /></p>
<p class="img-caption"><strong>Figure 9.</strong> Installation and setup wizard.</p>


<h3>Expanded template and form factor support</h3>
<p>Android Studio supports templates for Google Services and expands the available device
types. </p>

    <h4> Android Wear and TV support</h4>
    <p>For easy cross-platform development, the Project Wizard provides templates for
    creating your apps for Android Wear and TV. </p>
    <p><img src="{@docRoot}images/tools/studio-tvwearsupport.png"  />

      <p class="img-caption"><strong>Figure 10.</strong> Supported form factors.</p>
    <p>During app creation, the Project Wizard also displays an API Level dialog to help you choose
    the best <em>minSdkVersion</em> for your project.</p>


    <h4> Google App Engine integration (Google Cloud Platform/Messaging)</h4>
    <p>Quick cloud integration. Using Google App Engine to connect to the Google cloud
    and create a cloud end-point is as easy as selecting <em>File > New Module > App Engine Java
    Servlet Module</em> and specifying the module, package, and client names. </p>
    <p><img src="{@docRoot}images/tools/studio-cloudmodule.png" /></p>
    <p class="img-caption"><strong>Figure 11.</strong> Google App Engine integration.</p>


<h3>Easy access to project and file settings</h3>
<p>Android Studio provides setting dialogs so you can manage the most important project and file
settings from the <strong>File</strong> menus as well as the build and configuration files. For
example, you can use the <strong>File &gt; Project Structure</strong> menu or
the <code>build.gradle</code> file to update your <code>productFlavor</code> settings.
Additional settings from the <strong>File</strong> menus include:
<ul>
 <li>SDK and JDK location </li>
 <li>SDK version </li>
 <li>Gradle and Android Plugin for Gradle versions </li>
 <li>Build tools version </li>
 <li>Multidex setting</li>
 <li>Product flavors </li>
 <li>Build types </li>
 <li>Dependencies </li>
</ul>
</p>



<h3>Update channels</h3>
<p>Android Studio provides four update channels to keep Android Studio up-to-date based on your
code-level preference:
<ul>
  <li><strong>Canary channel</strong>: Canary builds provide bleeding edge releases, updated
  about weekly. While these builds do get tested, they are still subject to bugs, as we want
  people to see what's new as soon as possible. This is not recommended for production.</li>
  <li><strong>Dev channel</strong>: Dev builds are hand-picked older canary builds that survived
  the test of time. They are updated roughly bi-weekly or monthly.</li>
  <li><strong>Beta channel</strong>: Beta builds are used for beta-quality releases before a
  production release.</li>
  <li><strong>Stable channel</strong>: Used for stable, production-ready versions.</li>
</ul>
</p>

<p>By default, Android Studio uses the <em>Stable</em> channel. Use
<strong>File > Settings > Updates</strong> to change your channel setting. </p>



<h2 id="proxy">Proxy Settings</h2>
<p>Proxies serve as intermediary connection points between HTTP clients and web servers that add
security and privacy to internet connections.</p>

<p>To support running Android Studio behind a firewall, set the proxy settings for the
Android Studio IDE and the SDK Manager. Use the Android Studio IDE HTTP Proxy settings page to set
the HTTP proxy settings for Android Studio. The SDK Manager has a separate HTTP Proxy settings
page.</p>

<p>When running the Android Plugin for Gradle from the command line or on machines where
Android Studio is not installed, such as continuous integration servers, set the proxy settings
in the Gradle build file.</p>

<p class="note"><strong>Note:</strong> After the initial installation of the Android Studio bundle,
Android Studio can run with internet access or off-line. However, Android Studio requires an
internet connection for Setup Wizard synchronization, 3rd-party library access, access to remote
repositories, Gradle initialization and synchronization, and Android Studio version updates.</p>


<h3>Setting up the Android Studio Proxy</h3>
<p>Android Studio supports HTTP proxy settings so you can run Android Studio behind a firewall or
secure network. To set the HTTP proxy settings in Android Studio:</p>
<ol>
 <li>From the main menu choose <strong>File &gt; Settings &gt; Appearance & Behavior -- System
 Settings -- HTTP Proxy</strong>.

<li>In Android Studio, open the IDE Settings dialog.
  <ul>
     <li>On Windows and Linux, choose
     <strong>File &gt; Settings &gt; IDE Setting -- HTTP Proxy</strong>. </li>
     <li>On Mac, choose
     <strong>Android Studio &gt; Preferences &gt; IDE Setting -- HTTP Proxy</strong>. </li>
   </ul>
 The HTTP Proxy page appears.</li>
 <li>Select <strong>auto-detection</strong> to use an auto-configuration URL to configure the
 proxy settings or <strong>manual</strong> to enter each of the settings. For a detailed explanation
 of these settings, see
 <a href="https://www.jetbrains.com/idea/help/http-proxy.html">HTTP Proxy</a>. </li>
 <li>Click <strong>Apply</strong> to enable the proxy settings. </li>
</ol>

<h3>Android Plugin for Gradle HTTP proxy settings</h3>
When running the Android Plugin from the command line or on machines where Android Studio is not
installed, set the Android Plugin for Gradle proxy settings in the Gradle build file.</p>

<p>For application-specific HTTP proxy settings, set the proxy settings in the
{@code build.gradle} file as required for each application module.</p>
<pre>
apply plugin: 'com.android.application'

android {
    ...

    defaultConfig {
        ...
        systemProp.http.proxyHost=proxy.company.com
        systemProp.http.proxyPort=443
        systemProp.http.proxyUser=userid
        systemProp.http.proxyPassword=password
        systemProp.http.auth.ntlm.domain=domain
    }
    ...
}
</pre>



<p>For project-wide HTTP proxy settings, set the proxy settings in the
<code>gradle/gradle.properties</code> file. </p>

<pre>
# Project-wide Gradle settings.
...

systemProp.http.proxyHost=proxy.company.com
systemProp.http.proxyPort=443
systemProp.http.proxyUser=username
systemProp.http.proxyPassword=password
systemProp.http.auth.ntlm.domain=domain

systemProp.https.proxyHost=proxy.company.com
systemProp.https.proxyPort=443
systemProp.https.proxyUser=username
systemProp.https.proxyPassword=password
systemProp.https.auth.ntlm.domain=domain

...
</pre>


<p>For information about using Gradle properties for proxy settings, see the
 <a href="http://www.gradle.org/docs/current/userguide/build_environment.html">Gradle User Guide</a>.</p>

<p class="note"><strong>Note:</strong> When using Android Studio, the settings in the Android
Studio IDE HTTP proxy settings page override the HTTP proxy settings in the
<strong>gradle.properties</strong> file.</p>



<h3>SDK Manager HTTP Proxy Settings </h3>
<p>SDK Manager proxy settings enable proxy internet access for Android package and library
updates from SDK Manager packages. </p>

<p>To set the SDK Manager settings for proxy internet access, start the SDK Manager and open the
SDK Manager page. </p>

<ul>
   <li>On Windows, select <strong>Tools &gt; Options</strong> from the menu bar. </li>
   <li>On Mac and Linux, choose <strong>Tools &gt; Options</strong> from the system menu bar. </li>
 </ul>

<p>The Android SDK Manager page appears. Enter the settings and click <strong>Apply</strong>. </p>



<h2 id="other">Other Highlights</h2>

<h3 id="trans-editor"> Translations Editor</h3>
<p>Multi-language support is enhanced with the Translations Editor plugin so you can easily add
a variety of locales to the app's translation file. With
<a href="https://tools.ietf.org/html/bcp47">BCP 47</a> support, the editor combines language and
region codes into a single selection for targeted localizations. Color codes indicate whether a
locale is complete or still missing string translations. </p>

<p>To access the Translations Editor, open a <code>strings.xml</code> file and click the
<strong>Open Editor</strong> link.  </p>

    <img src="{@docRoot}images/tools/studio-translationeditoropen.png" />
    <p class="img-caption"><strong>Figure 12.</strong> Add locales and strings in the
    Translations Editor.</p>


<h3> Editor support for the latest Android APIs</h3>
<p>Android Studio supports the
<a href="{@docRoot}design/material/index.html">Material Design</a></li> themes, widgets, and
graphics, such as shadow layers and API version rendering (showing the layout across different
UI versions). Also, the drawable XML tags and attributes, such as <code>&lt;ripple&gt;</code>
and <code>&lt;animated-selector&gt;</code>, are supported.</p>


<h3 id="git-samples"> Easy access to Android code samples on GitHub</h3>
<p>Clicking <strong>Import Samples</strong> from the <strong>File</strong> menu or <em>Welcome</em>
page provides seamless access to Google code samples on GitHub.</p>
    <p><img src="{@docRoot}images/tools/studio-samples-githubaccess.png" /></p>
    <p class="img-caption"><strong>Figure 13.</strong> Get code samples from GitHub.</p>

    <p><img src="{@docRoot}images/tools/studio-sample-in-editor.png" /></p>
    <p class="img-caption"><strong>Figure 14.</strong> Imported code sample.</p>

=======
>>>>>>> 88c0af88
<|MERGE_RESOLUTION|>--- conflicted
+++ resolved
@@ -100,6 +100,7 @@
 from the <strong>Project</strong> drop-down. </p>
 
 
+
 <h3 id="other-views">Other Android Studio views</h3>
 <p>When you use the <em>Project</em> view in Android Studio, you
 should notice that the project structure appears different than you may be used to in Eclipse. Each
@@ -156,76 +157,6 @@
 <a href="{@docRoot}tools/building/configuring-gradle.html">Configuring Gradle Builds</a>.</p>
 
 
-<<<<<<< HEAD
-<h3 id="app-id">Application ID for package identification </h3>
-<p>With the Android build system, the <em>applicationId</em> attribute is used to
-uniquely identify application packages for publishing. The application ID is set in the
-<em>android</em> section of the <code>build.gradle</code> file.
-</p>
-
-    <pre>
-    apply plugin: 'com.android.application'
-
-    android {
-        compileSdkVersion 19
-        buildToolsVersion "19.1"
-
-    defaultConfig {
-        <strong>applicationId "com.example.my.app"</strong>
-        minSdkVersion 15
-        targetSdkVersion 19
-        versionCode 1
-        versionName "1.0"
-    }
-    ...
-    </pre>
-
-<p class="note"><strong>Note:</strong> The <em>applicationId</em> is specified only in your
-{@code build.gradle} file, and not in the AndroidManifest.xml file.</p>
-
-<p>When using build variants, the build system enables you to uniquely identify different
-packages for each product flavors and build types. The application ID in the build type is added as
-a suffix to those specified for the product flavors. </p>
-
-   <pre>
-   productFlavors {
-        pro {
-            applicationId = "com.example.my.pkg.pro"
-        }
-        free {
-            applicationId = "com.example.my.pkg.free"
-        }
-    }
-
-    buildTypes {
-        debug {
-            applicationIdSuffix ".debug"
-        }
-    }
-    ....
-   </pre>
-
-<p>The package name must still be specified in the manifest file. It is used in your source code
-to refer to your R class and to resolve any relative activity/service registrations. </p>
-
-   <pre>
-   <?xml version="1.0" encoding="utf-8"?>
-   <manifest xmlns:android="http://schemas.android.com/apk/res/android"
-   <strong>package="com.example.app"</strong>
-   </pre>
-
-<p class="note"><strong>Note:</strong> If you have multiple manifests (for example, a product
-flavor specific manifest and a build type manifest), the package name is optional in those manifests.
-If it is specified in those manifests, the package name must be identical to the package name
-specified in the manifest in the <code>src/main/</code> folder. </p>
-
-<p>For more information about the build files and process, see
-<a href="{@docRoot}sdk/installing/studio-build.html">Build System Overview</a>.</p>
-
-
-
-=======
->>>>>>> 88c0af88
 
 <h2 id="debug-perf">Debug and Performance</h2>
 <p>Android Studio provides a number of improvements to assist you in debugging and improving the
@@ -506,233 +437,3 @@
 
 
 
-<<<<<<< HEAD
-<h2 id="install-updates">Installation, Setup, and Update Management</h2>
-
-<h3>Android Studio installation and setup wizards</h3>
-<p>When you begin the installation process, an installation and setup wizard walks you through
-a step-by-step installation and setup process as the wizard checks for system requirements,
-such as the Java Development Kit (JDK) and available RAM, and then prompts for optional
-installation options, such as the Intel&#174; HAXM emulator accelerator.</p>
-
-<p>During the installation process, a setup wizard walks you through the setup processes as
-the wizard updates your system image and emulation requirements, such GPU, and then creates
-an optimized default Android Virtual Device (AVD) based on Android 5 (Lollipop) for speedy and
-reliable emulation. </p>
-<p><img src="{@docRoot}images/tools/studio-setup-wizard.png" /></p>
-<p class="img-caption"><strong>Figure 9.</strong> Installation and setup wizard.</p>
-
-
-<h3>Expanded template and form factor support</h3>
-<p>Android Studio supports templates for Google Services and expands the available device
-types. </p>
-
-    <h4> Android Wear and TV support</h4>
-    <p>For easy cross-platform development, the Project Wizard provides templates for
-    creating your apps for Android Wear and TV. </p>
-    <p><img src="{@docRoot}images/tools/studio-tvwearsupport.png"  />
-
-      <p class="img-caption"><strong>Figure 10.</strong> Supported form factors.</p>
-    <p>During app creation, the Project Wizard also displays an API Level dialog to help you choose
-    the best <em>minSdkVersion</em> for your project.</p>
-
-
-    <h4> Google App Engine integration (Google Cloud Platform/Messaging)</h4>
-    <p>Quick cloud integration. Using Google App Engine to connect to the Google cloud
-    and create a cloud end-point is as easy as selecting <em>File > New Module > App Engine Java
-    Servlet Module</em> and specifying the module, package, and client names. </p>
-    <p><img src="{@docRoot}images/tools/studio-cloudmodule.png" /></p>
-    <p class="img-caption"><strong>Figure 11.</strong> Google App Engine integration.</p>
-
-
-<h3>Easy access to project and file settings</h3>
-<p>Android Studio provides setting dialogs so you can manage the most important project and file
-settings from the <strong>File</strong> menus as well as the build and configuration files. For
-example, you can use the <strong>File &gt; Project Structure</strong> menu or
-the <code>build.gradle</code> file to update your <code>productFlavor</code> settings.
-Additional settings from the <strong>File</strong> menus include:
-<ul>
- <li>SDK and JDK location </li>
- <li>SDK version </li>
- <li>Gradle and Android Plugin for Gradle versions </li>
- <li>Build tools version </li>
- <li>Multidex setting</li>
- <li>Product flavors </li>
- <li>Build types </li>
- <li>Dependencies </li>
-</ul>
-</p>
-
-
-
-<h3>Update channels</h3>
-<p>Android Studio provides four update channels to keep Android Studio up-to-date based on your
-code-level preference:
-<ul>
-  <li><strong>Canary channel</strong>: Canary builds provide bleeding edge releases, updated
-  about weekly. While these builds do get tested, they are still subject to bugs, as we want
-  people to see what's new as soon as possible. This is not recommended for production.</li>
-  <li><strong>Dev channel</strong>: Dev builds are hand-picked older canary builds that survived
-  the test of time. They are updated roughly bi-weekly or monthly.</li>
-  <li><strong>Beta channel</strong>: Beta builds are used for beta-quality releases before a
-  production release.</li>
-  <li><strong>Stable channel</strong>: Used for stable, production-ready versions.</li>
-</ul>
-</p>
-
-<p>By default, Android Studio uses the <em>Stable</em> channel. Use
-<strong>File > Settings > Updates</strong> to change your channel setting. </p>
-
-
-
-<h2 id="proxy">Proxy Settings</h2>
-<p>Proxies serve as intermediary connection points between HTTP clients and web servers that add
-security and privacy to internet connections.</p>
-
-<p>To support running Android Studio behind a firewall, set the proxy settings for the
-Android Studio IDE and the SDK Manager. Use the Android Studio IDE HTTP Proxy settings page to set
-the HTTP proxy settings for Android Studio. The SDK Manager has a separate HTTP Proxy settings
-page.</p>
-
-<p>When running the Android Plugin for Gradle from the command line or on machines where
-Android Studio is not installed, such as continuous integration servers, set the proxy settings
-in the Gradle build file.</p>
-
-<p class="note"><strong>Note:</strong> After the initial installation of the Android Studio bundle,
-Android Studio can run with internet access or off-line. However, Android Studio requires an
-internet connection for Setup Wizard synchronization, 3rd-party library access, access to remote
-repositories, Gradle initialization and synchronization, and Android Studio version updates.</p>
-
-
-<h3>Setting up the Android Studio Proxy</h3>
-<p>Android Studio supports HTTP proxy settings so you can run Android Studio behind a firewall or
-secure network. To set the HTTP proxy settings in Android Studio:</p>
-<ol>
- <li>From the main menu choose <strong>File &gt; Settings &gt; Appearance & Behavior -- System
- Settings -- HTTP Proxy</strong>.
-
-<li>In Android Studio, open the IDE Settings dialog.
-  <ul>
-     <li>On Windows and Linux, choose
-     <strong>File &gt; Settings &gt; IDE Setting -- HTTP Proxy</strong>. </li>
-     <li>On Mac, choose
-     <strong>Android Studio &gt; Preferences &gt; IDE Setting -- HTTP Proxy</strong>. </li>
-   </ul>
- The HTTP Proxy page appears.</li>
- <li>Select <strong>auto-detection</strong> to use an auto-configuration URL to configure the
- proxy settings or <strong>manual</strong> to enter each of the settings. For a detailed explanation
- of these settings, see
- <a href="https://www.jetbrains.com/idea/help/http-proxy.html">HTTP Proxy</a>. </li>
- <li>Click <strong>Apply</strong> to enable the proxy settings. </li>
-</ol>
-
-<h3>Android Plugin for Gradle HTTP proxy settings</h3>
-When running the Android Plugin from the command line or on machines where Android Studio is not
-installed, set the Android Plugin for Gradle proxy settings in the Gradle build file.</p>
-
-<p>For application-specific HTTP proxy settings, set the proxy settings in the
-{@code build.gradle} file as required for each application module.</p>
-<pre>
-apply plugin: 'com.android.application'
-
-android {
-    ...
-
-    defaultConfig {
-        ...
-        systemProp.http.proxyHost=proxy.company.com
-        systemProp.http.proxyPort=443
-        systemProp.http.proxyUser=userid
-        systemProp.http.proxyPassword=password
-        systemProp.http.auth.ntlm.domain=domain
-    }
-    ...
-}
-</pre>
-
-
-
-<p>For project-wide HTTP proxy settings, set the proxy settings in the
-<code>gradle/gradle.properties</code> file. </p>
-
-<pre>
-# Project-wide Gradle settings.
-...
-
-systemProp.http.proxyHost=proxy.company.com
-systemProp.http.proxyPort=443
-systemProp.http.proxyUser=username
-systemProp.http.proxyPassword=password
-systemProp.http.auth.ntlm.domain=domain
-
-systemProp.https.proxyHost=proxy.company.com
-systemProp.https.proxyPort=443
-systemProp.https.proxyUser=username
-systemProp.https.proxyPassword=password
-systemProp.https.auth.ntlm.domain=domain
-
-...
-</pre>
-
-
-<p>For information about using Gradle properties for proxy settings, see the
- <a href="http://www.gradle.org/docs/current/userguide/build_environment.html">Gradle User Guide</a>.</p>
-
-<p class="note"><strong>Note:</strong> When using Android Studio, the settings in the Android
-Studio IDE HTTP proxy settings page override the HTTP proxy settings in the
-<strong>gradle.properties</strong> file.</p>
-
-
-
-<h3>SDK Manager HTTP Proxy Settings </h3>
-<p>SDK Manager proxy settings enable proxy internet access for Android package and library
-updates from SDK Manager packages. </p>
-
-<p>To set the SDK Manager settings for proxy internet access, start the SDK Manager and open the
-SDK Manager page. </p>
-
-<ul>
-   <li>On Windows, select <strong>Tools &gt; Options</strong> from the menu bar. </li>
-   <li>On Mac and Linux, choose <strong>Tools &gt; Options</strong> from the system menu bar. </li>
- </ul>
-
-<p>The Android SDK Manager page appears. Enter the settings and click <strong>Apply</strong>. </p>
-
-
-
-<h2 id="other">Other Highlights</h2>
-
-<h3 id="trans-editor"> Translations Editor</h3>
-<p>Multi-language support is enhanced with the Translations Editor plugin so you can easily add
-a variety of locales to the app's translation file. With
-<a href="https://tools.ietf.org/html/bcp47">BCP 47</a> support, the editor combines language and
-region codes into a single selection for targeted localizations. Color codes indicate whether a
-locale is complete or still missing string translations. </p>
-
-<p>To access the Translations Editor, open a <code>strings.xml</code> file and click the
-<strong>Open Editor</strong> link.  </p>
-
-    <img src="{@docRoot}images/tools/studio-translationeditoropen.png" />
-    <p class="img-caption"><strong>Figure 12.</strong> Add locales and strings in the
-    Translations Editor.</p>
-
-
-<h3> Editor support for the latest Android APIs</h3>
-<p>Android Studio supports the
-<a href="{@docRoot}design/material/index.html">Material Design</a></li> themes, widgets, and
-graphics, such as shadow layers and API version rendering (showing the layout across different
-UI versions). Also, the drawable XML tags and attributes, such as <code>&lt;ripple&gt;</code>
-and <code>&lt;animated-selector&gt;</code>, are supported.</p>
-
-
-<h3 id="git-samples"> Easy access to Android code samples on GitHub</h3>
-<p>Clicking <strong>Import Samples</strong> from the <strong>File</strong> menu or <em>Welcome</em>
-page provides seamless access to Google code samples on GitHub.</p>
-    <p><img src="{@docRoot}images/tools/studio-samples-githubaccess.png" /></p>
-    <p class="img-caption"><strong>Figure 13.</strong> Get code samples from GitHub.</p>
-
-    <p><img src="{@docRoot}images/tools/studio-sample-in-editor.png" /></p>
-    <p class="img-caption"><strong>Figure 14.</strong> Imported code sample.</p>
-
-=======
->>>>>>> 88c0af88
