--- conflicted
+++ resolved
@@ -26,9 +26,6 @@
  * Simple structure to describe a vertex with a position and a texture.
  */
 struct Vertex {
-<<<<<<< HEAD
-    float x, y;
-=======
     /**
      * Fudge-factor used to disambiguate geometry pixel positioning.
      *
@@ -38,8 +35,7 @@
      */
     static const float gGeometryFudgeFactor = 0.0656f;
 
-    float position[2];
->>>>>>> d97303a7
+    float x, y;
 
     static inline void set(Vertex* vertex, float x, float y) {
         vertex[0].x = x;
