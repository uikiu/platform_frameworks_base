/*
 * Copyright (C) 2017 The Android Open Source Project
 *
 * Licensed under the Apache License, Version 2.0 (the "License");
 * you may not use this file except in compliance with the License.
 * You may obtain a copy of the License at
 *
 *      http://www.apache.org/licenses/LICENSE-2.0
 *
 * Unless required by applicable law or agreed to in writing, software
 * distributed under the License is distributed on an "AS IS" BASIS,
 * WITHOUT WARRANTIES OR CONDITIONS OF ANY KIND, either express or implied.
 * See the License for the specific language governing permissions and
 * limitations under the License
 */

package com.android.systemui.statusbar;

import static org.mockito.Mockito.mock;

import android.content.Context;
import android.support.test.InstrumentationRegistry;
import android.support.test.annotation.UiThreadTest;
import android.support.test.filters.FlakyTest;
import android.support.test.filters.SmallTest;
import android.support.test.runner.AndroidJUnit4;
import android.view.View;

import com.android.systemui.SysuiTestCase;

import org.junit.Assert;
import org.junit.Before;
import org.junit.Ignore;
import org.junit.Test;
import org.junit.runner.RunWith;

@SmallTest
@RunWith(AndroidJUnit4.class)
<<<<<<< HEAD
@Ignore("flaking")
public class ExpandableNotificationRowTest extends SysuiTestCase {
=======
@FlakyTest
public class ExpandableNotificationRowTest {
>>>>>>> a5e11433

    private ExpandableNotificationRow mGroup;
    private NotificationTestHelper mNotificationTestHelper;

    @Before
    public void setUp() throws Exception {
        mNotificationTestHelper = new NotificationTestHelper(mContext);
        mGroup = mNotificationTestHelper.createGroup();
    }

    @Test
    public void testGroupSummaryNotShowingIconWhenPublic() {
        mGroup.setSensitive(true, true);
        mGroup.setHideSensitive(true, false, 0, 0);
        Assert.assertTrue(mGroup.isSummaryWithChildren());
        Assert.assertFalse(mGroup.isShowingIcon());
    }

    @Test
    public void testNotificationHeaderVisibleWhenAnimating() {
        mGroup.setSensitive(true, true);
        mGroup.setHideSensitive(true, false, 0, 0);
        mGroup.setHideSensitive(false, true, 0, 0);
        Assert.assertTrue(mGroup.getChildrenContainer().getVisibleHeader().getVisibility()
                == View.VISIBLE);
    }

}<|MERGE_RESOLUTION|>--- conflicted
+++ resolved
@@ -36,13 +36,8 @@
 
 @SmallTest
 @RunWith(AndroidJUnit4.class)
-<<<<<<< HEAD
-@Ignore("flaking")
+@FlakyTest
 public class ExpandableNotificationRowTest extends SysuiTestCase {
-=======
-@FlakyTest
-public class ExpandableNotificationRowTest {
->>>>>>> a5e11433
 
     private ExpandableNotificationRow mGroup;
     private NotificationTestHelper mNotificationTestHelper;
