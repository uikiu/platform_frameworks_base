<?xml version="1.0" encoding="UTF-8"?>
<!-- 
/* //device/apps/common/assets/res/any/strings.xml
**
** Copyright 2006, The Android Open Source Project
**
** Licensed under the Apache License, Version 2.0 (the "License");
** you may not use this file except in compliance with the License.
** You may obtain a copy of the License at
**
**     http://www.apache.org/licenses/LICENSE-2.0
**
** Unless required by applicable law or agreed to in writing, software
** distributed under the License is distributed on an "AS IS" BASIS,
** WITHOUT WARRANTIES OR CONDITIONS OF ANY KIND, either express or implied.
** See the License for the specific language governing permissions and
** limitations under the License.
*/
 -->

<resources xmlns:android="http://schemas.android.com/apk/res/android"
    xmlns:xliff="urn:oasis:names:tc:xliff:document:1.2">
    <string name="byteShort" msgid="8340973892742019101">"B"</string>
    <string name="kilobyteShort" msgid="5973789783504771878">"KB"</string>
    <string name="megabyteShort" msgid="6355851576770428922">"MB"</string>
    <string name="gigabyteShort" msgid="3259882455212193214">"GB"</string>
    <string name="terabyteShort" msgid="231613018159186962">"TB"</string>
    <string name="petabyteShort" msgid="5637816680144990219">"PB"</string>
    <string name="fileSizeSuffix" msgid="9164292791500531949">"<xliff:g id="NUMBER">%1$s</xliff:g><xliff:g id="UNIT">%2$s</xliff:g>"</string>
    <string name="untitled" msgid="4638956954852782576">"&lt;Sem nome&gt;"</string>
    <string name="ellipsis" msgid="7899829516048813237">"…"</string>
    <string name="ellipsis_two_dots" msgid="1228078994866030736">"‥"</string>
    <string name="emptyPhoneNumber" msgid="7694063042079676517">"(Nenhum número de telefone)"</string>
    <string name="unknownName" msgid="2277556546742746522">"(Desconhecido)"</string>
    <string name="defaultVoiceMailAlphaTag" msgid="2660020990097733077">"Correio de voz"</string>
    <string name="defaultMsisdnAlphaTag" msgid="2850889754919584674">"MSISDN1"</string>
    <string name="mmiError" msgid="5154499457739052907">"Problema de ligação ou código MMI inválido."</string>
    <string name="mmiFdnError" msgid="5224398216385316471">"A operação está restringida a números fixos autorizados."</string>
    <string name="serviceEnabled" msgid="8147278346414714315">"O serviço foi ativado."</string>
    <string name="serviceEnabledFor" msgid="6856228140453471041">"O serviço foi ativado para:"</string>
    <string name="serviceDisabled" msgid="1937553226592516411">"O serviço foi desativado."</string>
    <string name="serviceRegistered" msgid="6275019082598102493">"O registo foi bem sucedido."</string>
    <string name="serviceErased" msgid="1288584695297200972">"A eliminação foi bem sucedida."</string>
    <string name="passwordIncorrect" msgid="7612208839450128715">"Palavra-passe incorrecta."</string>
    <string name="mmiComplete" msgid="8232527495411698359">"MMI concluído."</string>
    <string name="badPin" msgid="9015277645546710014">"O PIN antigo que introduziu não está correto."</string>
    <string name="badPuk" msgid="5487257647081132201">"O PUK que introduziu não está correto."</string>
    <string name="mismatchPin" msgid="609379054496863419">"Os PINs que escreveu não correspondem."</string>
    <string name="invalidPin" msgid="3850018445187475377">"Introduza um PIN entre 4 e 8 números."</string>
    <string name="invalidPuk" msgid="8761456210898036513">"Introduza um PUK que tenha 8 ou mais algarismos."</string>
    <string name="needPuk" msgid="919668385956251611">"O seu cartão SIM está bloqueado com PUK. Introduza o código PUK para desbloqueá-lo."</string>
    <string name="needPuk2" msgid="4526033371987193070">"Introduza o PUK2 para desbloquear o cartão SIM."</string>
    <string name="enablePin" msgid="209412020907207950">"Ação sem êxito. Ative o bloqueio do SIM/RUIM."</string>
  <plurals name="pinpuk_attempts">
    <item quantity="one" msgid="6596245285809790142">"Tem mais <xliff:g id="NUMBER">%d</xliff:g> tentativa antes de o cartão SIM ficar bloqueado."</item>
    <item quantity="other" msgid="7530597808358774740">"Tem mais <xliff:g id="NUMBER">%d</xliff:g> tentativas antes de o cartão SIM ficar bloqueado."</item>
  </plurals>
    <string name="imei" msgid="2625429890869005782">"IMEI"</string>
    <string name="meid" msgid="4841221237681254195">"MEID"</string>
    <string name="ClipMmi" msgid="6952821216480289285">"ID do Autor da Chamada"</string>
    <string name="ClirMmi" msgid="7784673673446833091">"ID do autor da chamada efetuada"</string>
    <string name="CfMmi" msgid="5123218989141573515">"Encaminhamento de chamadas"</string>
    <string name="CwMmi" msgid="9129678056795016867">"Chamada em espera"</string>
    <string name="BaMmi" msgid="455193067926770581">"Barramento de chamadas"</string>
    <string name="PwdMmi" msgid="7043715687905254199">"Alteração de palavra-passe"</string>
    <string name="PinMmi" msgid="3113117780361190304">"Alteração de PIN"</string>
    <string name="CnipMmi" msgid="3110534680557857162">"Apresentação do número chamador"</string>
    <string name="CnirMmi" msgid="3062102121430548731">"Número chamador restringido"</string>
    <string name="ThreeWCMmi" msgid="9051047170321190368">"Chamada de conferência entre três interlocutores"</string>
    <string name="RuacMmi" msgid="7827887459138308886">"Rejeição de chamadas inoportunas indesejadas"</string>
    <string name="CndMmi" msgid="3116446237081575808">"Entrega do número chamador"</string>
    <string name="DndMmi" msgid="1265478932418334331">"Não incomodar"</string>
    <string name="CLIRDefaultOnNextCallOn" msgid="429415409145781923">"ID do autor da chamada é predefinido como restrito. Chamada seguinte: Restrita"</string>
    <string name="CLIRDefaultOnNextCallOff" msgid="3092918006077864624">"ID do autor da chamada é predefinido como restrito. Chamada seguinte: Não restrita"</string>
    <string name="CLIRDefaultOffNextCallOn" msgid="6179425182856418465">"ID do autor da chamada é predefinido como não restrito. Chamada seguinte: Restrita"</string>
    <string name="CLIRDefaultOffNextCallOff" msgid="2567998633124408552">"ID do autor da chamada é predefinido com não restrito. Chamada seguinte: Não restrita"</string>
    <string name="serviceNotProvisioned" msgid="8614830180508686666">"Serviço não fornecido."</string>
    <string name="CLIRPermanent" msgid="3377371145926835671">"Não pode alterar a definição da identificação de chamadas."</string>
    <string name="RestrictedChangedTitle" msgid="5592189398956187498">"Acesso restrito modificado"</string>
    <string name="RestrictedOnData" msgid="8653794784690065540">"O serviço de dados está bloqueado."</string>
    <string name="RestrictedOnEmergency" msgid="6581163779072833665">"O serviço de emergência está bloqueado."</string>
    <string name="RestrictedOnNormal" msgid="4953867011389750673">"O serviço de voz está bloqueado."</string>
    <string name="RestrictedOnAllVoice" msgid="3396963652108151260">"Todos os serviços de voz estão bloqueados."</string>
    <string name="RestrictedOnSms" msgid="8314352327461638897">"O serviço de SMS está bloqueado."</string>
    <string name="RestrictedOnVoiceData" msgid="996636487106171320">"Os serviços de voz/dados estão bloqueados."</string>
    <string name="RestrictedOnVoiceSms" msgid="1888588152792023873">"Os serviços de Voz/SMS estão bloqueados."</string>
    <string name="RestrictedOnAll" msgid="5643028264466092821">"Todos os serviços de voz/dados/SMS estão bloqueados."</string>
    <string name="serviceClassVoice" msgid="1258393812335258019">"Voz"</string>
    <string name="serviceClassData" msgid="872456782077937893">"Dados"</string>
    <string name="serviceClassFAX" msgid="5566624998840486475">"FAX"</string>
    <string name="serviceClassSMS" msgid="2015460373701527489">"SMS"</string>
    <string name="serviceClassDataAsync" msgid="4523454783498551468">"Assíncronos"</string>
    <string name="serviceClassDataSync" msgid="7530000519646054776">"Sincronização"</string>
    <string name="serviceClassPacket" msgid="6991006557993423453">"Pacote"</string>
    <string name="serviceClassPAD" msgid="3235259085648271037">"PAD"</string>
    <string name="roamingText0" msgid="7170335472198694945">"Indicador de Roaming ativado"</string>
    <string name="roamingText1" msgid="5314861519752538922">"Indicador de Roaming desativado"</string>
    <string name="roamingText2" msgid="8969929049081268115">"Indicador de Roaming intermitente"</string>
    <string name="roamingText3" msgid="5148255027043943317">"Fora da Vizinhança"</string>
    <string name="roamingText4" msgid="8808456682550796530">"No Exterior"</string>
    <string name="roamingText5" msgid="7604063252850354350">"Roaming - Sistema Preferencial"</string>
    <string name="roamingText6" msgid="2059440825782871513">"Roaming - Sistema Disponível"</string>
    <string name="roamingText7" msgid="7112078724097233605">"Roaming - Parceiro Alliance"</string>
    <string name="roamingText8" msgid="5989569778604089291">"Roaming - Parceiro Premium"</string>
    <string name="roamingText9" msgid="7969296811355152491">"Roaming - Funcionalidade de Serviço Total"</string>
    <string name="roamingText10" msgid="3992906999815316417">"Roaming - Funcionalidade de Serviço Parcial"</string>
    <string name="roamingText11" msgid="4154476854426920970">"Faixa de Roaming activada"</string>
    <string name="roamingText12" msgid="1189071119992726320">"Faixa de Roaming desativada"</string>
    <string name="roamingTextSearching" msgid="8360141885972279963">"A procurar Serviço"</string>
    <string name="cfTemplateNotForwarded" msgid="1683685883841272560">"<xliff:g id="BEARER_SERVICE_CODE">{0}</xliff:g>: Não reencaminhado"</string>
    <string name="cfTemplateForwarded" msgid="1302922117498590521">"<xliff:g id="BEARER_SERVICE_CODE">{0}</xliff:g>: <xliff:g id="DIALING_NUMBER">{1}</xliff:g>"</string>
    <string name="cfTemplateForwardedTime" msgid="9206251736527085256">"<xliff:g id="BEARER_SERVICE_CODE">{0}</xliff:g>: <xliff:g id="DIALING_NUMBER">{1}</xliff:g> após <xliff:g id="TIME_DELAY">{2}</xliff:g> segundos"</string>
    <string name="cfTemplateRegistered" msgid="5073237827620166285">"<xliff:g id="BEARER_SERVICE_CODE">{0}</xliff:g>: Não reencaminhado"</string>
    <string name="cfTemplateRegisteredTime" msgid="6781621964320635172">"<xliff:g id="BEARER_SERVICE_CODE">{0}</xliff:g>: Não reencaminhado"</string>
    <string name="fcComplete" msgid="3118848230966886575">"Código de funcionalidade completo."</string>
    <string name="fcError" msgid="3327560126588500777">"Problema de ligação ou código de funcionalidade inválido."</string>
    <string name="httpErrorOk" msgid="1191919378083472204">"OK"</string>
    <string name="httpError" msgid="7956392511146698522">"Ocorreu um erro de rede."</string>
    <string name="httpErrorLookup" msgid="4711687456111963163">"Não foi possível localizar URL."</string>
    <string name="httpErrorUnsupportedAuthScheme" msgid="6299980280442076799">"O esquema de autenticação do site não é suportado."</string>
    <string name="httpErrorAuth" msgid="1435065629438044534">"Não foi possível autenticar."</string>
    <string name="httpErrorProxyAuth" msgid="1788207010559081331">"A autenticação através do servidor proxy falhou."</string>
    <string name="httpErrorConnect" msgid="8714273236364640549">"Não foi possível ligar ao servidor."</string>
    <string name="httpErrorIO" msgid="2340558197489302188">"Não foi possível comunicar com o servidor. Tente novamente mais tarde."</string>
    <string name="httpErrorTimeout" msgid="4743403703762883954">"Esgotou o tempo limite da ligação ao servidor."</string>
    <string name="httpErrorRedirectLoop" msgid="8679596090392779516">"A página contém demasiados redireccionamentos do servidor."</string>
    <string name="httpErrorUnsupportedScheme" msgid="5015730812906192208">"O protocolo não é suportado."</string>
    <string name="httpErrorFailedSslHandshake" msgid="96549606000658641">"Não foi possível estabelecer uma ligação segura."</string>
    <string name="httpErrorBadUrl" msgid="3636929722728881972">"Não foi possível abrir a página porque o URL é inválido."</string>
    <string name="httpErrorFile" msgid="2170788515052558676">"Não foi possível aceder ao ficheiro."</string>
    <string name="httpErrorFileNotFound" msgid="6203856612042655084">"Não foi possível localizar o ficheiro solicitado."</string>
    <string name="httpErrorTooManyRequests" msgid="1235396927087188253">"Existem demasiados pedidos em processamento. Tente novamente mais tarde."</string>
    <string name="notification_title" msgid="8967710025036163822">"Erro de início de sessão de <xliff:g id="ACCOUNT">%1$s</xliff:g>"</string>
    <string name="contentServiceSync" msgid="8353523060269335667">"Sincronização"</string>
    <string name="contentServiceSyncNotificationTitle" msgid="397743349191901458">"Sincronização"</string>
    <string name="contentServiceTooManyDeletesNotificationDesc" msgid="8100981435080696431">"Demasiadas eliminações de <xliff:g id="CONTENT_TYPE">%s</xliff:g>."</string>
    <string name="low_memory" product="tablet" msgid="6494019234102154896">"O armazenamento do tablet está cheio. Elimine alguns ficheiros para libertar espaço."</string>
    <string name="low_memory" product="default" msgid="3475999286680000541">"O armazenamento do telemóvel está cheio. Elimine alguns ficheiros para libertar espaço."</string>
    <string name="ssl_ca_cert_warning" msgid="5848402127455021714">"A rede pode ser monitorizada"</string>
    <string name="ssl_ca_cert_noti_by_unknown" msgid="4475437862189850602">"Por um terceiro desconhecido"</string>
    <string name="ssl_ca_cert_noti_managed" msgid="4030263497686867141">"Por <xliff:g id="MANAGING_DOMAIN">%s</xliff:g>"</string>
    <string name="me" msgid="6545696007631404292">"Eu"</string>
    <string name="power_dialog" product="tablet" msgid="8545351420865202853">"Opções do tablet"</string>
    <string name="power_dialog" product="default" msgid="1319919075463988638">"Opções do telefone"</string>
    <string name="silent_mode" msgid="7167703389802618663">"Modo silencioso"</string>
    <string name="turn_on_radio" msgid="3912793092339962371">"Ativar sem fios"</string>
    <string name="turn_off_radio" msgid="8198784949987062346">"Desativar sem fios"</string>
    <string name="screen_lock" msgid="799094655496098153">"Bloqueio de ecrã"</string>
    <string name="power_off" msgid="4266614107412865048">"Desligar"</string>
    <string name="silent_mode_silent" msgid="319298163018473078">"Campainha desativada"</string>
    <string name="silent_mode_vibrate" msgid="7072043388581551395">"Campainha em vibração."</string>
    <string name="silent_mode_ring" msgid="8592241816194074353">"Campainha ativada"</string>
    <string name="shutdown_progress" msgid="2281079257329981203">"A encerrar..."</string>
    <string name="shutdown_confirm" product="tablet" msgid="3385745179555731470">"O seu tablet irá encerrar."</string>
    <string name="shutdown_confirm" product="default" msgid="649792175242821353">"O seu telefone será encerrado."</string>
    <string name="shutdown_confirm_question" msgid="2906544768881136183">"Pretende encerrar?"</string>
    <string name="reboot_safemode_title" msgid="7054509914500140361">"Reiniciar no modo de segurança"</string>
    <string name="reboot_safemode_confirm" msgid="55293944502784668">"Pretende reiniciar no modo de segurança? Se sim, irá desativar todas as aplicações de terceiros instaladas. Estas serão restauradas quando reiniciar novamente."</string>
    <string name="recent_tasks_title" msgid="3691764623638127888">"Recente"</string>
    <string name="no_recent_tasks" msgid="8794906658732193473">"Não existem aplicações recentes"</string>
    <string name="global_actions" product="tablet" msgid="408477140088053665">"Opções do tablet"</string>
    <string name="global_actions" product="default" msgid="2406416831541615258">"Opções do telefone"</string>
    <string name="global_action_lock" msgid="2844945191792119712">"Bloqueio de ecrã"</string>
    <string name="global_action_power_off" msgid="4471879440839879722">"Desligar"</string>
    <string name="global_action_bug_report" msgid="7934010578922304799">"Relatório de erros"</string>
    <string name="bugreport_title" msgid="2667494803742548533">"Criar relatório de erros"</string>
    <string name="bugreport_message" msgid="398447048750350456">"Será recolhida informação sobre o estado atual do seu dispositivo a enviar através de uma mensagem de email. Demorará algum tempo até que o relatório de erro esteja pronto para ser enviado. Aguarde um pouco."</string>
    <string name="global_action_toggle_silent_mode" msgid="8219525344246810925">"Modo silencioso"</string>
    <string name="global_action_silent_mode_on_status" msgid="3289841937003758806">"Som desativado"</string>
    <string name="global_action_silent_mode_off_status" msgid="1506046579177066419">"O som está ativado"</string>
    <string name="global_actions_toggle_airplane_mode" msgid="5884330306926307456">"Modo de avião"</string>
    <string name="global_actions_airplane_mode_on_status" msgid="2719557982608919750">"O modo de voo está ativado"</string>
    <string name="global_actions_airplane_mode_off_status" msgid="5075070442854490296">"O modo de voo está desativado"</string>
    <string name="status_bar_notification_info_overflow" msgid="5301981741705354993">"999+"</string>
    <string name="safeMode" msgid="2788228061547930246">"Modo seguro"</string>
    <string name="android_system_label" msgid="6577375335728551336">"Sistema Android"</string>
    <string name="permgrouplab_costMoney" msgid="5429808217861460401">"Serviços que implicam pagamento"</string>
    <string name="permgroupdesc_costMoney" msgid="3293301903409869495">"Efetuar ações que implicam pagamento."</string>
    <string name="permgrouplab_messages" msgid="7521249148445456662">"As suas mensagens"</string>
    <string name="permgroupdesc_messages" msgid="7821999071003699236">"Ler e escrever SMS, e-mail e outras mensagens."</string>
    <string name="permgrouplab_personalInfo" msgid="3519163141070533474">"Os seus dados pessoais"</string>
    <string name="permgroupdesc_personalInfo" msgid="8426453129788861338">"Acesso direto às suas informações, armazenadas no seu cartão de contacto."</string>
    <string name="permgrouplab_socialInfo" msgid="5799096623412043791">"As suas informações sociais"</string>
    <string name="permgroupdesc_socialInfo" msgid="7129842457611643493">"Acesso direto às informações sobre os seus contactos e ligações sociais."</string>
    <string name="permgrouplab_location" msgid="635149742436692049">"A sua localização"</string>
    <string name="permgroupdesc_location" msgid="5704679763124170100">"Monitorizar a sua localização física."</string>
    <string name="permgrouplab_network" msgid="5808983377727109831">"Comunicação de rede"</string>
    <string name="permgroupdesc_network" msgid="4478299413241861987">"Aceder a várias funcionalidades de rede."</string>
    <string name="permgrouplab_bluetoothNetwork" msgid="1585403544162128109">"Bluetooth"</string>
    <string name="permgroupdesc_bluetoothNetwork" msgid="5625288577164282391">"Aceder a dispositivos e redes através de Bluetooth."</string>
    <string name="permgrouplab_audioSettings" msgid="8329261670151871235">"Definições de Áudio"</string>
    <string name="permgroupdesc_audioSettings" msgid="2641515403347568130">"Alterar as definições de áudio."</string>
    <string name="permgrouplab_affectsBattery" msgid="6209246653424798033">"Afetar a Bateria"</string>
    <string name="permgroupdesc_affectsBattery" msgid="6441275320638916947">"Utilizar funcionalidades que podem descarregar rapidamente a bateria."</string>
    <string name="permgrouplab_calendar" msgid="5863508437783683902">"Calendário"</string>
    <string name="permgroupdesc_calendar" msgid="5777534316982184416">"Acesso direto ao calendário e eventos."</string>
    <string name="permgrouplab_dictionary" msgid="4148597128843641379">"Ler Dicionário do Utilizador"</string>
    <string name="permgroupdesc_dictionary" msgid="7921166355964764490">"Ler palavras no dicionário do utilizador."</string>
    <string name="permgrouplab_writeDictionary" msgid="8090237702432576788">"Escrever no Dicionário do Utilizador"</string>
    <string name="permgroupdesc_writeDictionary" msgid="2711561994497361646">"Adicionar palavras ao dicionário do utilizador."</string>
    <string name="permgrouplab_bookmarks" msgid="1949519673103968229">"Marcadores e Histórico"</string>
    <string name="permgroupdesc_bookmarks" msgid="4169771606257963028">"Acesso direto aos marcadores e histórico do navegador."</string>
    <string name="permgrouplab_deviceAlarms" msgid="6117704629728824101">"Alarme"</string>
    <string name="permgroupdesc_deviceAlarms" msgid="4769356362251641175">"Definir o despertador."</string>
    <string name="permgrouplab_voicemail" msgid="4162237145027592133">"Correio de voz"</string>
    <string name="permgroupdesc_voicemail" msgid="2498403969862951393">"Acesso direto ao correio de voz."</string>
    <string name="permgrouplab_microphone" msgid="171539900250043464">"Microfone"</string>
    <string name="permgroupdesc_microphone" msgid="7106618286905738408">"Acesso direto ao microfone para gravar áudio."</string>
    <string name="permgrouplab_camera" msgid="4820372495894586615">"Câmara"</string>
    <string name="permgroupdesc_camera" msgid="2933667372289567714">"Acesso direto à câmara para captura de imagens ou vídeos."</string>
    <string name="permgrouplab_screenlock" msgid="8275500173330718168">"Bloquear ecrã"</string>
    <string name="permgroupdesc_screenlock" msgid="7067497128925499401">"Capacidade de influenciar o comportamento do ecrã de bloqueio no seu dispositivo."</string>
    <string name="permgrouplab_appInfo" msgid="8028789762634147725">"As informações das suas aplicações"</string>
    <string name="permgroupdesc_appInfo" msgid="3950378538049625907">"Capacidade de afetar o comportamento de outras aplicações no seu dispositivo."</string>
    <string name="permgrouplab_wallpaper" msgid="3850280158041175998">"Imagem de fundo"</string>
    <string name="permgroupdesc_wallpaper" msgid="5630417854750540154">"Alterar as definições de imagem de fundo do dispositivo."</string>
    <string name="permgrouplab_systemClock" msgid="406535759236612992">"Relógio"</string>
    <string name="permgroupdesc_systemClock" msgid="3944359833624094992">"Alterar a hora ou o fuso horário do dispositivo."</string>
    <string name="permgrouplab_statusBar" msgid="2095862568113945398">"Barra de Estado"</string>
    <string name="permgroupdesc_statusBar" msgid="6242593432226807171">"Alterar as definições da barra de estado do dispositivo."</string>
    <string name="permgrouplab_syncSettings" msgid="3341990986147826541">"Definições de Sincronização"</string>
    <string name="permgroupdesc_syncSettings" msgid="7603195265129031797">"Acesso às definições de sincronização."</string>
    <string name="permgrouplab_accounts" msgid="3359646291125325519">"As suas contas"</string>
    <string name="permgroupdesc_accounts" msgid="4948732641827091312">"Aceda às contas disponíveis."</string>
    <string name="permgrouplab_hardwareControls" msgid="7998214968791599326">"Controlos de hardware"</string>
    <string name="permgroupdesc_hardwareControls" msgid="4357057861225462702">"Aceda diretamente ao hardware no telefone."</string>
    <string name="permgrouplab_phoneCalls" msgid="9067173988325865923">"Chamadas telefónicas"</string>
    <string name="permgroupdesc_phoneCalls" msgid="7489701620446183770">"Monitorize, grave e processe chamadas telefónicas."</string>
    <string name="permgrouplab_systemTools" msgid="4652191644082714048">"Ferramentas do sistema"</string>
    <string name="permgroupdesc_systemTools" msgid="8162102602190734305">"Acesso e controlo de nível inferior do sistema."</string>
    <string name="permgrouplab_developmentTools" msgid="3446164584710596513">"Ferramentas de desenvolvimento"</string>
    <string name="permgroupdesc_developmentTools" msgid="7058828032358142018">"Funcionalidades apenas necessárias para programadores de aplicações."</string>
    <string name="permgrouplab_display" msgid="4279909676036402636">"IU de Outras Aplicações"</string>
    <string name="permgroupdesc_display" msgid="6051002031933013714">"Afetar a IU de outras aplicações."</string>
    <string name="permgrouplab_storage" msgid="1971118770546336966">"Armazenamento"</string>
    <string name="permgroupdesc_storage" product="nosdcard" msgid="7442318502446874999">"Aceder ao armazenamento USB."</string>
    <string name="permgroupdesc_storage" product="default" msgid="9203302214915355774">"Aceder ao cartão SD."</string>
    <string name="permgrouplab_accessibilityFeatures" msgid="7919025602283593907">"Funcionalidades de acessibilidade"</string>
    <string name="permgroupdesc_accessibilityFeatures" msgid="4205196881678144335">"Funcionalidades que a tecnologia de apoio pode solicitar."</string>
    <string name="capability_title_canRetrieveWindowContent" msgid="3901717936930170320">"Obter conteúdo da janela"</string>
    <string name="capability_desc_canRetrieveWindowContent" msgid="3772225008605310672">"Inspecionar o conteúdo de uma janela com a qual está a interagir."</string>
    <string name="capability_title_canRequestTouchExploration" msgid="3108723364676667320">"Ativar Explorar Através do Toque"</string>
    <string name="capability_desc_canRequestTouchExploration" msgid="5800552516779249356">"Os itens em que tocar serão pronunciados em voz alta e o ecrã poderá ser explorado através de toques."</string>
    <string name="capability_title_canRequestEnhancedWebAccessibility" msgid="1739881766522594073">"Ativar a acessibilidade Web melhorada"</string>
    <string name="capability_desc_canRequestEnhancedWebAccessibility" msgid="7881063961507511765">"Poderão ser instalados scripts para tornar o conteúdo da aplicação mais acessível."</string>
    <string name="capability_title_canRequestFilterKeyEvents" msgid="2103440391902412174">"Observar o texto que escreve"</string>
    <string name="capability_desc_canRequestFilterKeyEvents" msgid="7463135292204152818">"Inclui dados pessoais, como números de cartões de crédito e palavras-passe."</string>
    <string name="permlab_statusBar" msgid="7417192629601890791">"desativar ou modificar barra de estado"</string>
    <string name="permdesc_statusBar" msgid="8434669549504290975">"Permite à aplicação desativar a barra de estado ou adicionar e remover ícones do sistema."</string>
    <string name="permlab_statusBarService" msgid="7247281911387931485">"barra de estado"</string>
    <string name="permdesc_statusBarService" msgid="716113660795976060">"Permite que a aplicação seja apresentada na barra de estado."</string>
    <string name="permlab_expandStatusBar" msgid="1148198785937489264">"expandir/fechar barra de estado"</string>
    <string name="permdesc_expandStatusBar" msgid="6917549437129401132">"Permite à aplicação expandir ou fechar a barra de estado."</string>
    <string name="permlab_install_shortcut" msgid="4279070216371564234">"instalar atalhos"</string>
    <string name="permdesc_install_shortcut" msgid="8341295916286736996">"Permite que uma aplicação adicione atalhos ao Ecrã principal sem a intervenção do utilizador."</string>
    <string name="permlab_uninstall_shortcut" msgid="4729634524044003699">"desinstalar atalhos"</string>
    <string name="permdesc_uninstall_shortcut" msgid="6745743474265057975">"Permite que a aplicação remova atalhos do Ecrã principal sem a intervenção do utilizador."</string>
    <string name="permlab_processOutgoingCalls" msgid="3906007831192990946">"redirecionar as chamadas efetuadas"</string>
    <string name="permdesc_processOutgoingCalls" msgid="5331318931937402040">"Permite que a aplicação processe chamadas efetuadas e mude o número a marcar. Esta autorização permite que a aplicação monitorize, redirecione ou impeça a realização de chamadas."</string>
    <string name="permlab_receiveSms" msgid="8673471768947895082">"receber mensagens de texto (SMS)"</string>
    <string name="permdesc_receiveSms" msgid="6424387754228766939">"Permite que a aplicação receba e processe mensagens SMS. Isto significa que a aplicação poderá monitorizar ou eliminar mensagens enviadas para o seu dispositivo sem as apresentar."</string>
    <string name="permlab_receiveMms" msgid="1821317344668257098">"receber mensagens de texto (MMS)"</string>
    <string name="permdesc_receiveMms" msgid="533019437263212260">"Permite que a aplicação receba e processe mensagens MMS. Isto significa que a aplicação poderá monitorizar ou eliminar mensagens enviadas para o seu dispositivo sem as apresentar."</string>
    <string name="permlab_receiveEmergencyBroadcast" msgid="1803477660846288089">"receber transmissões de emergência"</string>
    <string name="permdesc_receiveEmergencyBroadcast" msgid="848524070262431974">"Permite à aplicação receber e processar mensagens de difusão de emergência. Esta permissão só está disponível para aplicações do sistema."</string>
    <string name="permlab_readCellBroadcasts" msgid="1598328843619646166">"ler mensagens de transmissão celular"</string>
    <string name="permdesc_readCellBroadcasts" msgid="6361972776080458979">"Permite que a aplicação leia mensagens de transmissão celular recebidas pelo seu dispositivo. Os alertas de transmissão celular são fornecidos em algumas localizações para avisá-lo sobre situações de emergência. As aplicações maliciosas podem interferir com o desempenho ou funcionamento do seu dispositivo quando for recebida uma transmissão celular de emergência."</string>
    <string name="permlab_sendSms" msgid="5600830612147671529">"enviar mensagens SMS"</string>
    <string name="permdesc_sendSms" msgid="7094729298204937667">"Permite que a aplicação envie mensagens SMS. Isto pode resultar em custos inesperados. As aplicações maliciosas podem fazer com que incorra em custos, enviando mensagens sem a sua confirmação."</string>
    <string name="permlab_sendRespondViaMessageRequest" msgid="8713889105305943200">"enviar eventos de resposta-via-mensagem"</string>
    <string name="permdesc_sendRespondViaMessageRequest" msgid="7107648548468778734">"Permite à aplicação enviar pedidos a outras aplicações de mensagens para processar eventos de resposta-via-mensagem para as chamadas recebidas."</string>
    <string name="permlab_readSms" msgid="8745086572213270480">"ler as mensagens de texto (SMS ou MMS)"</string>
    <string name="permdesc_readSms" product="tablet" msgid="2467981548684735522">"Permite que a aplicação leia mensagens SMS guardadas no tablet ou no cartão SIM. Permite que a aplicação leia todas as mensagens SMS, independentemente do conteúdo ou da confidencialidade das mesmas."</string>
    <string name="permdesc_readSms" product="default" msgid="3695967533457240550">"Permite que a aplicação leia mensagens SMS guardadas no telemóvel ou no cartão SIM. Permite que a aplicação leia todas as mensagens SMS, independentemente do conteúdo ou da confidencialidade das mesmas."</string>
    <string name="permlab_writeSms" msgid="3216950472636214774">"editar as mensagens de texto (SMS ou MMS)"</string>
    <string name="permdesc_writeSms" product="tablet" msgid="5160413947794501538">"Permite que a aplicação escreva mensagens SMS armazenadas no tablet ou no cartão SIM. As aplicações maliciosas podem eliminar as suas mensagens."</string>
    <string name="permdesc_writeSms" product="default" msgid="7268668709052328567">"Permite que a aplicação escreva mensagens SMS armazenadas no telemóvel ou no cartão SIM. As aplicações maliciosas podem eliminar as suas mensagens."</string>
    <string name="permlab_receiveWapPush" msgid="5991398711936590410">"receber mensagens de texto (WAP)"</string>
    <string name="permdesc_receiveWapPush" msgid="748232190220583385">"Permite que a aplicação receba e processe mensagens WAP. Esta autorização inclui a capacidade de monitorizar ou eliminar mensagens enviadas para si sem as apresentar."</string>
    <string name="permlab_getTasks" msgid="6466095396623933906">"obter aplicações em execução"</string>
    <string name="permdesc_getTasks" msgid="7454215995847658102">"Permite que a aplicação recupere informações acerca de tarefas executadas atual e recentemente. Isto pode permitir que a aplicação descubra informações acerca de quais as aplicações utilizadas no dispositivo."</string>
    <string name="permlab_interactAcrossUsers" msgid="7114255281944211682">"interagir entre utilizadores"</string>
    <string name="permdesc_interactAcrossUsers" msgid="364670963623385786">"Permite que a aplicação execute ações com diferentes utilizadores no dispositivo. Aplicações maliciosas poderão utilizar esta opção para violar a proteção entre utilizadores."</string>
    <string name="permlab_interactAcrossUsersFull" msgid="2567734285545074105">"licença completa para interagir entre utilizadores"</string>
    <string name="permdesc_interactAcrossUsersFull" msgid="376841368395502366">"Permite todas as interações possíveis entre utilizadores."</string>
    <string name="permlab_manageUsers" msgid="1676150911672282428">"gerir utilizadores"</string>
    <string name="permdesc_manageUsers" msgid="8409306667645355638">"Permite às aplicações a gestão de utilizadores no dispositivo, incluindo a criação e eliminação de consultas."</string>
    <string name="permlab_getDetailedTasks" msgid="6229468674753529501">"obter detalhes das aplicações em execução"</string>
    <string name="permdesc_getDetailedTasks" msgid="153824741440717599">"Permite à aplicação obter informações detalhadas sobre tarefas atualmente em execução e recentemente executadas. As aplicações maliciosas poderão descobrir informações privadas de outras aplicações."</string>
    <string name="permlab_reorderTasks" msgid="2018575526934422779">"reordenar as aplicações em execução"</string>
    <string name="permdesc_reorderTasks" msgid="7734217754877439351">"Permite que a aplicação mova tarefas para primeiro e segundo plano. A aplicação poderá fazê-lo sem qualquer entrada do utilizador."</string>
    <string name="permlab_removeTasks" msgid="6821513401870377403">"parar aplicações em execução"</string>
    <string name="permdesc_removeTasks" msgid="1394714352062635493">"Permite que a aplicação remova tarefas e elimine as respetivas aplicações. As aplicações maliciosas podem perturbar o comportamento de outras aplicações."</string>
    <string name="permlab_manageActivityStacks" msgid="7391191384027303065">"gerir pilhas de atividade"</string>
    <string name="permdesc_manageActivityStacks" msgid="1615881933034084440">"Permite que a aplicação adicione, remova e modifique as pilhas de atividade em que são executadas outras aplicações. As aplicações maliciosas podem afetar o comportamento de outras aplicações."</string>
    <string name="permlab_startAnyActivity" msgid="2918768238045206456">"iniciar qualquer atividade"</string>
    <string name="permdesc_startAnyActivity" msgid="997823695343584001">"Permite que a aplicação inicie qualquer atividade, independentemente da proteção de permissão ou do estado exportado."</string>
    <string name="permlab_setScreenCompatibility" msgid="6975387118861842061">"definir compatibilidade de ecrã"</string>
    <string name="permdesc_setScreenCompatibility" msgid="692043618693917374">"Permite que a aplicação controle o modo de compatibilidade de ecrã de outras aplicações. As aplicações maliciosas poderão afetar o comportamento de outras aplicações."</string>
    <string name="permlab_setDebugApp" msgid="3022107198686584052">"ativar depuração da aplicação"</string>
    <string name="permdesc_setDebugApp" msgid="4474512416299013256">"Permite que a aplicação ative a depuração para outra aplicação. As aplicações maliciosas podem utilizar isto para eliminar outras aplicações."</string>
    <string name="permlab_changeConfiguration" msgid="4162092185124234480">"alterar as definições de visualização do sistema"</string>
    <string name="permdesc_changeConfiguration" msgid="4372223873154296076">"Permite à aplicação alterar a configuração atual, como o local ou o tamanho global do tipo de letra."</string>
    <string name="permlab_enableCarMode" msgid="5684504058192921098">"ativar modo de carro"</string>
    <string name="permdesc_enableCarMode" msgid="4853187425751419467">"Permite que a aplicação ative o modo automóvel."</string>
    <string name="permlab_killBackgroundProcesses" msgid="3914026687420177202">"fechar outras aplicações"</string>
    <string name="permdesc_killBackgroundProcesses" msgid="4593353235959733119">"Permite que a aplicação termine processos em segundo plano de outras aplicações. Isto pode fazer com que outras aplicações deixem de funcionar."</string>
    <string name="permlab_forceStopPackages" msgid="2329627428832067700">"forçar paragem de outras aplicações"</string>
    <string name="permdesc_forceStopPackages" msgid="5253157296183940812">"Permite à aplicação efetuar uma paragem forçada de outras aplicações."</string>
    <string name="permlab_forceBack" msgid="652935204072584616">"forçar fecho da aplicação"</string>
    <string name="permdesc_forceBack" msgid="3892295830419513623">"Permite que a aplicação force qualquer atividade em primeiro plano a fechar e a retroceder. Nunca deve ser necessário para aplicações normais."</string>
    <string name="permlab_dump" msgid="1681799862438954752">"obter estado interno do sistema"</string>
    <string name="permdesc_dump" msgid="1778299088692290329">"Permite que a aplicação obtenha o estado interno do sistema. As aplicações maliciosas podem obter uma ampla variedade de dados privados e seguros de que, normalmente, nunca devem necessitar."</string>
    <string name="permlab_retrieve_window_content" msgid="8022588608994589938">"obter o conteúdo do ecrã"</string>
    <string name="permdesc_retrieve_window_content" msgid="3193269069469700265">"Permite que a aplicação obtenha o conteúdo da janela ativa. As aplicações maliciosas podem obter todo o conteúdo da janela e examinar todo o texto, exceto as palavras-passe."</string>
    <string name="permlab_temporary_enable_accessibility" msgid="2312612135127310254">"acessibilidade ativada temporariamente"</string>
    <string name="permdesc_temporary_enable_accessibility" msgid="8079456293182975464">"Permite que uma aplicação ative temporariamente a acessibilidade no dispositivo. As aplicações maliciosas podem ativar a acessibilidade sem o consentimento do utilizador."</string>
    <string name="permlab_retrieve_window_info" msgid="8532295199112519378">"obter informações da janela"</string>
    <string name="permdesc_retrieve_window_info" msgid="4998836370424186849">"Permite que uma aplicação obtenha informações sobre as janelas a partir do gestor de janelas. Aplicações maliciosas podem obter informações que se destinam à utilização interna do sistema."</string>
    <string name="permlab_filter_events" msgid="8675535648807427389">"filtrar eventos"</string>
    <string name="permdesc_filter_events" msgid="8006236315888347680">"Permite que uma aplicação registe um filtro de entrada que filtra a transmissão em fluxo contínuo para todos os eventos de utilizador antes de serem entregues. Uma aplicação maliciosa pode controlar a IU do sistema sem intervenção do utilizador."</string>
    <string name="permlab_magnify_display" msgid="5973626738170618775">"ampliar o visor"</string>
    <string name="permdesc_magnify_display" msgid="7121235684515003792">"Permite que uma aplicação amplie o conteúdo de um visor. As aplicações maliciosas poderão transformar o conteúdo do visor de um modo que torne o dispositivo inutilizável."</string>
    <string name="permlab_shutdown" msgid="7185747824038909016">"encerramento parcial"</string>
    <string name="permdesc_shutdown" msgid="7046500838746291775">"Coloca o gestor de actividade num estado de encerramento. Não executa um encerramento completo."</string>
    <string name="permlab_stopAppSwitches" msgid="4138608610717425573">"impedir trocas de aplicações"</string>
    <string name="permdesc_stopAppSwitches" msgid="8262195802582255021">"Impede que o utilizador mude para outra aplicação."</string>
    <string name="permlab_getTopActivityInfo" msgid="2537922311411546016">"obter informações da aplicação atual"</string>
    <string name="permdesc_getTopActivityInfo" msgid="2512448855496067131">"Permite ao titular recuperar informações privadas acerca da aplicação atual no primeiro plano do ecrã."</string>
    <string name="permlab_runSetActivityWatcher" msgid="892239094867182656">"monitorizar e controlar a iniciação de todas as aplicações"</string>
    <string name="permdesc_runSetActivityWatcher" msgid="6003603162578577406">"Permite que uma aplicação monitorize e controle a forma como o sistema inicia atividades. As aplicações maliciosas podem comprometer totalmente o sistema. Esta autorização só é necessária para programação, nunca para utilização normal."</string>
    <string name="permlab_broadcastPackageRemoved" msgid="2576333434893532475">"enviar difusão de pacote removido"</string>
    <string name="permdesc_broadcastPackageRemoved" msgid="6621901216207931089">"Permite que a aplicação difunda uma notificação de que foi removido um pacote de aplicações. As aplicações maliciosas podem utilizar isto para eliminar qualquer outra aplicação em execução."</string>
    <string name="permlab_broadcastSmsReceived" msgid="5689095009030336593">"enviar difusão recebida por SMS"</string>
    <string name="permdesc_broadcastSmsReceived" msgid="4152037720034365492">"Permite que a aplicação difunda uma notificação de que foi recebida uma mensagem SMS. As aplicações maliciosas podem utilizar este recurso para forjar mensagens SMS recebidas."</string>
    <string name="permlab_broadcastWapPush" msgid="3145347413028582371">"enviar difusão recebida através de PUSH WAP"</string>
    <string name="permdesc_broadcastWapPush" msgid="4783402525039442729">"Permite que a aplicação difunda uma notificação de que foi recebida uma mensagens PUSH WAP. As aplicações maliciosas podem utilizar isto para forjar um recibo de mensagem MMS ou substituir, de forma silenciosa, o conteúdo de qualquer página Web por variantes maliciosas."</string>
    <string name="permlab_setProcessLimit" msgid="2451873664363662666">"número limite de processos em execução"</string>
    <string name="permdesc_setProcessLimit" msgid="7318061314040879542">"Permite a uma aplicação controlar o número máximo de processos que será executado. Nunca é necessário para aplicações normais."</string>
    <string name="permlab_setAlwaysFinish" msgid="550958507798796965">"forçar as aplicações em segundo plano a fechar"</string>
    <string name="permdesc_setAlwaysFinish" msgid="7471310652868841499">"Permite que uma aplicação controle se as atividades são sempre terminadas assim que passam para segundo plano. Nunca é necessário para aplicações normais."</string>
    <string name="permlab_batteryStats" msgid="2789610673514103364">"ler estatísticas da bateria"</string>
    <string name="permdesc_batteryStats" msgid="5897346582882915114">"Permite que uma aplicação leia os atuais dados de utilização da bateria de baixo nível. Poderá permitir que a aplicação encontre informações detalhadas sobre as aplicações que utiliza."</string>
    <string name="permlab_updateBatteryStats" msgid="3719689764536379557">"modificar estatísticas da bateria"</string>
    <string name="permdesc_updateBatteryStats" msgid="6862817857178025002">"Permite que a aplicação modifique as estatísticas recolhidas sobre a bateria. Não se destina a utilização por aplicações normais."</string>
    <string name="permlab_getAppOpsStats" msgid="1508779687436585744">"obter estatísticas de utilização da aplicação"</string>
    <string name="permdesc_getAppOpsStats" msgid="6243887041577912877">"Permite que a aplicação obtenha as estatísticas de utilização da aplicação recolhidas. Não se destina a utilização por aplicações normais."</string>
    <string name="permlab_updateAppOpsStats" msgid="8829097373851521505">"modificar estatísticas de utilização da aplicação"</string>
    <string name="permdesc_updateAppOpsStats" msgid="50784596594403483">"Permite que a aplicação modifique as estatísticas de utilização de aplicação recolhidas. Não se destina a utilização por aplicações normais."</string>
    <string name="permlab_backup" msgid="470013022865453920">"controlar a cópia de segurança e restauro do sistema"</string>
    <string name="permdesc_backup" msgid="6912230525140589891">"Permite que a aplicação controle o mecanismo de cópia de segurança e de restauro do sistema. Não se destina a utilização por aplicações normais."</string>
    <string name="permlab_confirm_full_backup" msgid="5557071325804469102">"confirmar uma operação de restauro ou de cópia de segurança completa"</string>
    <string name="permdesc_confirm_full_backup" msgid="1748762171637699562">"Permite que a aplicação inicie a IU de confirmação de cópia de segurança completa. Não deve ser utilizado por qualquer aplicação."</string>
    <string name="permlab_internalSystemWindow" msgid="2148563628140193231">"apresentar janelas não autorizadas"</string>
    <string name="permdesc_internalSystemWindow" msgid="7458387759461466397">"Permite que a aplicação crie janelas que se destinam a ser utilizadas ​​pela interface de utilizador do sistema interno. Nunca é necessário para aplicações normais."</string>
    <string name="permlab_systemAlertWindow" msgid="3543347980839518613">"mostrar sobre outras aplicações"</string>
    <string name="permdesc_systemAlertWindow" msgid="8584678381972820118">"Permite que a aplicação se sobreponha a outras aplicações ou partes da interface de utilizador. Poderá interferir na utilização da interface de qualquer aplicação ou alterar o que pensa estar a ver noutras aplicações."</string>
    <string name="permlab_setAnimationScale" msgid="2805103241153907174">"modificar velocidade global da animação"</string>
    <string name="permdesc_setAnimationScale" msgid="7690063428924343571">"Permite que a aplicação altere a velocidade global da animação (animações mais rápidas ou mais lentas) em qualquer altura."</string>
    <string name="permlab_manageAppTokens" msgid="1286505717050121370">"gerir tokens da aplicação"</string>
    <string name="permdesc_manageAppTokens" msgid="8043431713014395671">"Permite que a aplicação crie e faça a gestão dos seus próprios tokens, ignorando a ordenação normal dos mesmos pelo eixo dos Z. Nunca deve ser necessário para aplicações normais."</string>
    <string name="permlab_freezeScreen" msgid="4708181184441880175">"fixar o ecrã"</string>
    <string name="permdesc_freezeScreen" msgid="8558923789222670064">"Permite que a aplicação fixe temporariamente o ecrã para uma transição para ecrã completo."</string>
    <string name="permlab_injectEvents" msgid="1378746584023586600">"premir teclas e botões de controlo"</string>
    <string name="permdesc_injectEvents" product="tablet" msgid="206352565599968632">"Permite que a aplicação forneça os seus próprios eventos de entrada (toques em teclas, etc.) a outras aplicações. As aplicações maliciosas podem utilizar este item para controlar o tablet."</string>
    <string name="permdesc_injectEvents" product="default" msgid="653128057572326253">"Permite que a aplicação forneça os seus próprios eventos de entrada (toques em teclas, etc.) a outras aplicações. As aplicações maliciosas podem utilizar isto para controlar o telemóvel."</string>
    <string name="permlab_readInputState" msgid="469428900041249234">"gravar o que utilizador escreve e as acções que efectua"</string>
    <string name="permdesc_readInputState" msgid="8387754901688728043">"Permite que a aplicação veja as teclas que o utilizador prime, mesmo ao interagir com outra aplicação (como, por exemplo, ao introduzir uma palavra-passe). Nunca deve ser necessário para aplicações normais."</string>
    <string name="permlab_bindInputMethod" msgid="3360064620230515776">"vincular a um método de entrada"</string>
    <string name="permdesc_bindInputMethod" msgid="3250440322807286331">"Permite ao titular vincular-se à interface de nível superior de um método de entrada. Nunca deve ser necessário para aplicações normais."</string>
    <string name="permlab_bindAccessibilityService" msgid="5357733942556031593">"vincular a um serviço de acessibilidade"</string>
    <string name="permdesc_bindAccessibilityService" msgid="7034615928609331368">"Permite que o titular vincule a interface de nível superior de um serviço de acessibilidade. Nunca deverá ser necessário para aplicações normais."</string>
    <string name="permlab_bindPrintService" msgid="8462815179572748761">"vincular a um serviço de impressão"</string>
    <string name="permdesc_bindPrintService" msgid="7960067623209111135">"Permite que o titular vincule a interface de nível superior de um serviço de impressão. Nunca deverá ser necessário para aplicações normais."</string>
    <string name="permlab_bindPrintSpoolerService" msgid="6807762783744125954">"vincular a um serviço spooler de impressão"</string>
    <string name="permdesc_bindPrintSpoolerService" msgid="3680552285933318372">"Permite que o titular vincule a interface de nível superior de um serviço spooler de impressão. Nunca deverá ser necessário para aplicações normais."</string>
    <string name="permlab_bindNfcService" msgid="2752731300419410724">"vincular a serviço NFC"</string>
    <string name="permdesc_bindNfcService" msgid="6120647629174066862">"Permite ao titular vincular a aplicações que recriam cartões NFC. Nunca deverá ser necessário para aplicações normais."</string>
    <string name="permlab_bindTextService" msgid="7358378401915287938">"vincular a um serviço de texto"</string>
    <string name="permdesc_bindTextService" msgid="8151968910973998670">"Permite ao titular ligar-se à interface de nível superior de um serviço de texto (por exemplo SpellCheckerService). Nunca deverá ser necessário para aplicações normais."</string>
    <string name="permlab_bindVpnService" msgid="4708596021161473255">"vincular a um serviço VPN"</string>
    <string name="permdesc_bindVpnService" msgid="2067845564581693905">"Permite que o titular se vincule à interface de nível superior de um serviço de VPN. Nunca deverá ser necessário para aplicações normais."</string>
    <string name="permlab_bindWallpaper" msgid="8716400279937856462">"vincular a uma imagem de fundo"</string>
    <string name="permdesc_bindWallpaper" msgid="7108428692595491668">"Permite ao titular vincular-se à interface de nível superior de uma imagem de fundo. Nunca deverá ser necessário para aplicações normais."</string>
    <string name="permlab_bindRemoteDisplay" msgid="1782923938029941960">"associar a um ecrã remoto"</string>
    <string name="permdesc_bindRemoteDisplay" msgid="1261242718727295981">"Permite ao detentor associar a interface de nível superior a um ecrã remoto. Nunca deve ser necessário para aplicações normais."</string>
    <string name="permlab_bindRemoteViews" msgid="5697987759897367099">"vincular a um serviço de widget"</string>
    <string name="permdesc_bindRemoteViews" msgid="4717987810137692572">"Permite que o titular vincule a interface de nível superior de um serviço de widget. Nunca deverá ser necessário para aplicações normais."</string>
    <string name="permlab_bindDeviceAdmin" msgid="8704986163711455010">"interagir com um administrador do dispositivo"</string>
    <string name="permdesc_bindDeviceAdmin" msgid="569715419543907930">"Permite ao titular enviar intenções para um administrador do aparelho. Nunca deverá ser necessário para aplicações normais."</string>
<<<<<<< HEAD
=======
    <string name="permlab_bindTvInput" msgid="5601264742478168987">"vincular a uma entrada de TV"</string>
    <string name="permdesc_bindTvInput" msgid="2371008331852001924">"Permite ao titular vincular à interface de nível superior de uma entrada de TV. Nunca deverá ser necessário para aplicações normais."</string>
>>>>>>> 352e1082
    <string name="permlab_manageDeviceAdmins" msgid="4248828900045808722">"adicionar ou remover um administrador de dispositivos"</string>
    <string name="permdesc_manageDeviceAdmins" msgid="5025608167709942485">"Permite que o titular adicione ou remova administradores de dispositivos ativos. Nunca deverá ser necessário para aplicações normais."</string>
    <string name="permlab_setOrientation" msgid="3365947717163866844">"mudar orientação do ecrã"</string>
    <string name="permdesc_setOrientation" msgid="3046126619316671476">"Permite que a aplicação altere a rotação do ecrã em qualquer momento. Nunca deve ser necessário para aplicações normais."</string>
    <string name="permlab_setPointerSpeed" msgid="9175371613322562934">"alterar a veloc. do ponteiro"</string>
    <string name="permdesc_setPointerSpeed" msgid="6866563234274104233">"Permite à aplicação mudar em qualquer altura a velocidade do ponteiro do rato ou do trackpad. Nunca deverá ser necessário para aplicações normais."</string>
    <string name="permlab_setKeyboardLayout" msgid="4778731703600909340">"alterar o esquema de teclado"</string>
    <string name="permdesc_setKeyboardLayout" msgid="8480016771134175879">"Permite que a aplicação altere o esquema de teclado. Nunca deverá ser necessário para aplicações normais."</string>
    <string name="permlab_signalPersistentProcesses" msgid="4539002991947376659">"enviar sinais Linux para aplicações"</string>
    <string name="permdesc_signalPersistentProcesses" msgid="4896992079182649141">"Permite à aplicação pedir que o sinal fornecido seja enviado a todos os processos persistentes."</string>
    <string name="permlab_persistentActivity" msgid="8841113627955563938">"fazer com que a aplicação seja sempre executada"</string>
    <string name="permdesc_persistentActivity" product="tablet" msgid="8525189272329086137">"Permite que a aplicação torne partes de si mesma persistentes na memória. Isto pode limitar a disponibilidade da memória para outras aplicações, tornando o tablet mais lento."</string>
    <string name="permdesc_persistentActivity" product="default" msgid="4384760047508278272">"Permite que a aplicação torne partes de si mesma persistentes na memória. Isto pode limitar a disponibilidade da memória para outras aplicações, tornando o telemóvel mais lento."</string>
    <string name="permlab_deletePackages" msgid="184385129537705938">"eliminar aplicações"</string>
    <string name="permdesc_deletePackages" msgid="7411480275167205081">"Permite que a aplicação elimine pacotes do Android. As aplicações maliciosas podem utilizar isto para eliminar aplicações importantes."</string>
    <string name="permlab_clearAppUserData" msgid="274109191845842756">"eliminar dados de outras aplicações"</string>
    <string name="permdesc_clearAppUserData" msgid="4625323684125459488">"Permite à aplicação limpar dados do utilizador."</string>
    <string name="permlab_deleteCacheFiles" msgid="3128665571837408675">"eliminar caches de outras aplicações"</string>
    <string name="permdesc_deleteCacheFiles" msgid="3812998599006730196">"Permite à aplicação eliminar ficheiros em cache."</string>
    <string name="permlab_getPackageSize" msgid="7472921768357981986">"medir espaço de armazenamento da aplicação"</string>
    <string name="permdesc_getPackageSize" msgid="3921068154420738296">"Permite à aplicação obter o código, os dados e o tamanhos de cache da mesma"</string>
    <string name="permlab_installPackages" msgid="2199128482820306924">"instalar aplicações diretamente"</string>
    <string name="permdesc_installPackages" msgid="5628530972548071284">"Permite que a aplicação instale pacotes novos ou atualizados do Android. As aplicações maliciosas podem utilizar isto para adicionar novas aplicações com autorizações arbitrariamente fortes."</string>
    <string name="permlab_clearAppCache" msgid="7487279391723526815">"eliminar todos os dados de cache da aplicação"</string>
    <string name="permdesc_clearAppCache" product="tablet" msgid="8974640871945434565">"Permite que a aplicação liberte espaço de armazenamento no tablet eliminando ficheiros nos diretórios da cache de outras aplicações. Isto poderá tornar o arranque de outras aplicações mais lento, pois necessitam de recuperar novamente os respetivos dados."</string>
    <string name="permdesc_clearAppCache" product="default" msgid="2459441021956436779">"Permite que a aplicação liberte espaço de armazenamento no telemóvel eliminando ficheiros nos diretórios da cache de outras aplicações. Isto poderá tornar o arranque de outras aplicações mais lento, pois necessitam de recuperar novamente os respetivos dados."</string>
    <string name="permlab_movePackage" msgid="3289890271645921411">"mover recursos de aplicações"</string>
    <string name="permdesc_movePackage" msgid="319562217778244524">"Permite que a aplicação mova recursos de aplicações de meios internos para meios externos e vice-versa."</string>
    <string name="permlab_readLogs" msgid="6615778543198967614">"ler dados sensíveis de registo"</string>
    <string name="permdesc_readLogs" product="tablet" msgid="82061313293455151">"Permite que a aplicação leia a partir dos diversos ficheiros de registo do sistema. Isto permite descobrir informações gerais sobre a forma como o utilizador utiliza o tablet, podendo, inclusive, incluir dados pessoais ou privados."</string>
    <string name="permdesc_readLogs" product="default" msgid="2063438140241560443">"Permite que a aplicação leia a partir dos diversos ficheiros de registo do sistema. Isto permite descobrir informações gerais sobre a forma como o utilizador usa o telemóvel, podendo, inclusive, incluir dados pessoais ou privados."</string>
    <string name="permlab_anyCodecForPlayback" msgid="715805555823881818">"Utilizar qualquer descodificador de multimédia para a reprodução"</string>
    <string name="permdesc_anyCodecForPlayback" msgid="8283912488433189010">"Permite que a aplicação utilize qualquer descodificador de multimédia instalado para descodificar a reprodução."</string>
    <string name="permlab_manageCaCertificates" msgid="1678391896786882014">"gerir credenciais fidedignas"</string>
    <string name="permdesc_manageCaCertificates" msgid="4015644047196937014">"Permite que a aplicação instale e desinstale certificados da AC (Autoridade de certificação) como credenciais fidedignas."</string>
    <string name="permlab_bindIdleService" msgid="7521398788076342815">"associar a serviços inativos"</string>
    <string name="permdesc_bindIdleService" msgid="7747505810143356528">"Esta autorização permite que o sistema Android seja vinculado aos serviços inativos de uma aplicação."</string>
    <string name="permlab_diagnostic" msgid="8076743953908000342">"ler/escrever em recursos propriedade de diag"</string>
    <string name="permdesc_diagnostic" msgid="6608295692002452283">"Permite à aplicação ler e escrever em qualquer recurso que seja propriedade do grupo diag; por exemplo, ficheiros em /dev. Isto pode potencialmente afetar a estabilidade e a segurança do sistema e deve ser utilizado APENAS para diagnósticos específicos do hardware pelo fabricante ou pelo operador."</string>
    <string name="permlab_changeComponentState" msgid="6335576775711095931">"ativar ou desativar componentes da aplicação"</string>
    <string name="permdesc_changeComponentState" product="tablet" msgid="8887435740982237294">"Permite que a aplicação mude a opção de ativar ou não um componente de outra aplicação. As aplicações maliciosas podem utilizar isto para desativar funcionalidades importantes do tablet. É necessário ter cuidado com esta autorização, uma vez que é possível colocar alguns componentes de aplicações num estado inutilizável, inconsistente ou instável."</string>
    <string name="permdesc_changeComponentState" product="default" msgid="1827232484416505615">"Permite que a aplicação mude a opção de ativar ou não um componente de outra aplicação. As aplicações maliciosas podem utilizar isto para desativar funcionalidades importantes do telemóvel. É necessário ter cuidado com esta autorização, uma vez que é possível colocar alguns componentes de aplicações num estado inutilizável, inconsistente ou instável."</string>
    <string name="permlab_grantRevokePermissions" msgid="4627315351093508795">"conceder ou revogar permissões"</string>
    <string name="permdesc_grantRevokePermissions" msgid="4088642654085850662">"Permite que uma aplicação conceda ou revogue permissões específicas para si própria ou para outras aplicações. As aplicações maliciosas podem utilizar isto para aceder a funcionalidades para as quais não têm permissão."</string>
    <string name="permlab_setPreferredApplications" msgid="8463181628695396391">"definir aplicações preferidas"</string>
    <string name="permdesc_setPreferredApplications" msgid="4973986762241783712">"Permite ao aplicativo modificar as suas aplicações preferidas. As aplicações maliciosas podem alterar sem aviso as aplicações que são executadas, espiando as aplicações existentes para recolher os seus dados privados."</string>
    <string name="permlab_writeSettings" msgid="2226195290955224730">"modificar as definições do sistema"</string>
    <string name="permdesc_writeSettings" msgid="7775723441558907181">"Permite à aplicação modificar os dados das definições do sistema. As aplicações maliciosas podem corromper a configuração do seu sistema."</string>
    <string name="permlab_writeSecureSettings" msgid="204676251876718288">"modificar definições seguras do sistema"</string>
    <string name="permdesc_writeSecureSettings" msgid="8159535613020137391">"Permite que uma aplicação modifique os dados de definições seguras do sistema. Não deve ser utilizado por aplicações normais."</string>
    <string name="permlab_writeGservices" msgid="2149426664226152185">"modificar o mapa de serviços do Google"</string>
    <string name="permdesc_writeGservices" msgid="1287309437638380229">"Permite que a aplicação modifique o mapa de serviços do Google. Não se destina a utilização por aplicações normais."</string>
    <string name="permlab_receiveBootCompleted" msgid="5312965565987800025">"executar no arranque"</string>
    <string name="permdesc_receiveBootCompleted" product="tablet" msgid="7390304664116880704">"Permite que uma aplicação se inicie automaticamente assim que tiver terminado o arranque do sistema. Isto pode atrasar o arranque do tablet e permitir à aplicação abrandar todo o funcionamento do tablet, uma vez que está em constante execução."</string>
    <string name="permdesc_receiveBootCompleted" product="default" msgid="513950589102617504">"Permite que uma aplicação se inicie automaticamente assim que tiver terminado o arranque do sistema. Isto pode atrasar o arranque do telemóvel e permitir à aplicação abrandar todo o funcionamento do telemóvel, uma vez que está em constante execução."</string>
    <string name="permlab_broadcastSticky" msgid="7919126372606881614">"enviar difusão fixa"</string>
    <string name="permdesc_broadcastSticky" product="tablet" msgid="7749760494399915651">"Permite que uma aplicação envie difusões fixas, que permanecem após o fim da difusão. Uma utilização excessiva pode tornar o tablet lento ou instável, fazendo com que utilize demasiada memória."</string>
    <string name="permdesc_broadcastSticky" product="default" msgid="2825803764232445091">"Permite que a aplicação envie difusões fixas, que permanecem após o fim da difusão. Uma utilização excessiva pode tornar o telemóvel lento ou instável, fazendo com que utilize demasiada memória."</string>
    <string name="permlab_readContacts" msgid="8348481131899886131">"ler os contactos"</string>
    <string name="permdesc_readContacts" product="tablet" msgid="5294866856941149639">"Permite que a aplicação leia dados acerca de contactos guardados no tablet, incluindo a frequência com que telefonou, enviou emails ou comunicou através de outras formas com determinadas pessoas. Esta autorização permite que a aplicação guarde dados de contactos e as aplicações maliciosas podem partilhar dados de contactos sem o seu conhecimento."</string>
    <string name="permdesc_readContacts" product="default" msgid="8440654152457300662">"Permite que a aplicação leia dados acerca de contactos guardados no telemóvel, incluindo a frequência com que telefonou, enviou emails ou comunicou através de outras formas com determinadas pessoas. Esta autorização permite que a aplicação guarde dados de contactos e as aplicações maliciosas podem partilhar dados de contactos sem o seu conhecimento."</string>
    <string name="permlab_writeContacts" msgid="5107492086416793544">"modificar os contactos"</string>
    <string name="permdesc_writeContacts" product="tablet" msgid="897243932521953602">"Permite que a aplicação modifique dados acerca dos contactos guardados no tablet, incluindo a frequência com que telefonou, enviou emails ou comunicou através de outras formas com determinadas pessoas. Esta autorização permite que as aplicações eliminem dados de contactos."</string>
    <string name="permdesc_writeContacts" product="default" msgid="589869224625163558">"Permite que a aplicação modifique dados acerca dos contactos guardados no telemóvel, incluindo a frequência com que telefonou, enviou emails ou comunicou através de outras formas com determinadas pessoas. Esta autorização permite que as aplicações eliminem dados de contactos."</string>
    <string name="permlab_readCallLog" msgid="3478133184624102739">"ler registo de chamadas"</string>
    <string name="permdesc_readCallLog" product="tablet" msgid="3700645184870760285">"Permite que a aplicação leia o registo de chamadas do tablet, incluindo dados acerca de chamadas recebidas e efetuadas. Esta autorização permite que as aplicações guardem os dados de registo de chamadas e as aplicações maliciosas podem partilhar dados de registo de chamadas sem o seu conhecimento."</string>
    <string name="permdesc_readCallLog" product="default" msgid="5777725796813217244">"Permite que a aplicação leia o registo de chamadas do telemóvel, incluindo dados acerca de chamadas recebidas e efetuadas. Esta autorização permite que as aplicações guardem os dados de registo de chamadas e as aplicações maliciosas podem partilhar dados de registo de chamadas sem o seu conhecimento."</string>
    <string name="permlab_writeCallLog" msgid="8552045664743499354">"escrever registo de chamadas"</string>
    <string name="permdesc_writeCallLog" product="tablet" msgid="6661806062274119245">"Permite à aplicação modificar o registo de chamadas do tablet, incluindo os dados sobre as chamadas recebidas e efetuadas. As aplicações maliciosas podem utilizar esta funcionalidade para apagar ou modificar o registo de chamadas."</string>
    <string name="permdesc_writeCallLog" product="default" msgid="683941736352787842">"Permite à aplicação modificar o registo de chamadas do telemóvel, incluindo os dados sobre as chamadas recebidas e efetuadas. As aplicações maliciosas podem utilizar esta funcionalidade para apagar ou modificar o seu registo de chamadas."</string>
    <string name="permlab_readProfile" msgid="4701889852612716678">"ler o próprio cartão de contacto"</string>
    <string name="permdesc_readProfile" product="default" msgid="5462475151849888848">"Permite que a aplicação leia dados de perfil pessoais guardados no dispositivo, tais como o seu nome e informações de contacto. Isto significa que outras aplicações podem identificá-lo e enviar os seus dados de perfil a terceiros."</string>
    <string name="permlab_writeProfile" msgid="907793628777397643">"modificar o próprio cartão de contacto"</string>
    <string name="permdesc_writeProfile" product="default" msgid="5552084294598465899">"Permite que a aplicação altere ou adicione dados de perfil pessoais guardados no dispositivo, tais como o seu nome e informações de contacto. Isto significa que outras aplicações podem identificá-lo e enviar os seus dados de perfil a terceiros."</string>
    <string name="permlab_readSocialStream" product="default" msgid="1268920956152419170">"ler o seu fluxo social"</string>
    <string name="permdesc_readSocialStream" product="default" msgid="4255706027172050872">"Permite que a aplicação aceda e sincronize atualizações de redes sociais suas e dos seus amigos. Tenha cuidado ao partilhar informações, pois esta ação permite que a aplicação leia comunicações entre si e os seus amigos nas redes sociais, independentemente do grau de confidencialidade. Nota: esta autorização pode não ser aplicada a todas as redes sociais."</string>
    <string name="permlab_writeSocialStream" product="default" msgid="3504179222493235645">"escrever para o seu fluxo social"</string>
    <string name="permdesc_writeSocialStream" product="default" msgid="3086557552204114849">"Permite que a aplicação apresente atualizações de redes sociais de amigos. Tenha cuidado ao partilhar informações, pois esta ação permite que a aplicação produza mensagens que podem parecer ser enviadas por um amigo. Nota: esta autorização pode não ser aplicada a todas as redes sociais."</string>
    <string name="permlab_readCalendar" msgid="5972727560257612398">"ler eventos do calendário, para além de informações confidenciais"</string>
    <string name="permdesc_readCalendar" product="tablet" msgid="4216462049057658723">"Permite que a aplicação leia todos os eventos do calendário guardados no tablet, incluindo os de amigos ou colegas de trabalho. Pode permitir que a aplicação partilhe ou guarde dados do calendário, independentemente da confidencialidade ou sensibilidade."</string>
    <string name="permdesc_readCalendar" product="default" msgid="7434548682470851583">"Permite que a aplicação leia todos os eventos do calendário guardados no telemóvel, incluindo os de amigos ou colegas de trabalho. Pode permitir que a aplicação partilhe ou guarde dados do calendário, independentemente da confidencialidade ou da sensibilidade."</string>
    <string name="permlab_writeCalendar" msgid="8438874755193825647">"adicionar ou modificar eventos do calendário e enviar e-mail a convidados sem o conhecimento dos proprietários"</string>
    <string name="permdesc_writeCalendar" product="tablet" msgid="6679035520113668528">"Permite que a aplicação adicione, remova e altere eventos que pode modificar no tablet, incluindo eventos relacionados com amigos ou colegas de trabalho. Pode permitir que a aplicação envie mensagens que parecem ser enviadas pelos proprietários dos calendários ou modifique eventos sem o conhecimento do proprietário."</string>
    <string name="permdesc_writeCalendar" product="default" msgid="2324469496327249376">"Permite que a aplicação adicione, remova e altere eventos que pode modificar no telemóvel, incluindo eventos relacionados com amigos ou colegas de trabalho. Pode permitir que a aplicação envie mensagens que parecem ser enviadas pelos proprietários dos calendários ou modifique eventos sem o conhecimento do proprietário."</string>
    <string name="permlab_accessMockLocation" msgid="8688334974036823330">"fontes de localização fictícias para teste"</string>
    <string name="permdesc_accessMockLocation" msgid="5808711039482051824">"Criar fontes de localização fictícias para fins de teste ou instalar um novo fornecedor de localização. Isto permite que a aplicação substitua a localização e/ou o estado devolvido por outras fontes de localização como, por exemplo, GPS ou fornecedores de localização."</string>
    <string name="permlab_accessLocationExtraCommands" msgid="2836308076720553837">"aceder a comandos adicionais do fornecedor de localização"</string>
    <string name="permdesc_accessLocationExtraCommands" msgid="5945166642335800763">"Permite que a aplicação aceda a comandos adicionais do fornecedor de localização. Isto pode permitir que a aplicação interfira com o funcionamento do GPS ou de outras fontes de localização."</string>
    <string name="permlab_installLocationProvider" msgid="6578101199825193873">"autorização para instalar um fornecedor de localização"</string>
    <string name="permdesc_installLocationProvider" msgid="9066146120470591509">"Criar fontes de localização fictícias para fins de teste ou instalar um fornecedor de localização novo. Isto permite que a aplicação substitua a localização e/ou o estado devolvido por outras fontes de localização como, por exemplo, GPS ou fornecedores de localização."</string>
    <string name="permlab_accessFineLocation" msgid="1191898061965273372">"localização exata (baseada no GPS e na rede)"</string>
    <string name="permdesc_accessFineLocation" msgid="5295047563564981250">"Permite que a aplicação obtenha a sua localização exata através do Sistema de Posicionamento Global (GPS) ou das fontes de localização da rede, tais como torres de telemóvel e Wi-Fi. Estes serviços de localização têm de estar ativados e disponíveis no dispositivo para que a aplicação os utilize. As aplicações poderão utilizá-los para determinar a sua localização e poderão consumir mais energia da bateria."</string>
    <string name="permlab_accessCoarseLocation" msgid="4887895362354239628">"localização aproximada (baseada na rede)"</string>
    <string name="permdesc_accessCoarseLocation" msgid="2538200184373302295">"Permite que a aplicação obtenha a sua localização aproximada. Esta localização é gerada pelos serviços de localização, que utilizam fontes de localização da rede, tais como torres de telemóvel e Wi-Fi. Estes serviços de localização têm de estar ativados e disponíveis no dispositivo para que a aplicação os utilize. As aplicações poderão utilizá-los para determinar a sua localização aproximada."</string>
    <string name="permlab_accessSurfaceFlinger" msgid="2363969641792388947">"aceder a SurfaceFlinger"</string>
    <string name="permdesc_accessSurfaceFlinger" msgid="1041619516733293551">"Permite à aplicação utilizar funcionalidades de SurfaceFlinger de nível inferior."</string>
    <string name="permlab_readFrameBuffer" msgid="6690504248178498136">"ler memória intermédia de fotogramas"</string>
    <string name="permdesc_readFrameBuffer" msgid="4937405521809454680">"Permite à aplicação ler o conteúdo da memória intermédia de fotogramas."</string>
    <string name="permlab_accessInputFlinger" msgid="5348635270689553857">"aceder a InputFlinger"</string>
    <string name="permdesc_accessInputFlinger" msgid="2104864941201226616">"Permite que a aplicação utilize funcionalidades de InputFlinger de nível inferior."</string>
    <string name="permlab_configureWifiDisplay" msgid="5595661694746742168">"configurar visores Wi-Fi"</string>
    <string name="permdesc_configureWifiDisplay" msgid="7916815158690218065">"Permite que a aplicação se configure e se ligue a visores Wi-Fi."</string>
    <string name="permlab_controlWifiDisplay" msgid="393641276723695496">"controlar visores Wi-Fi"</string>
    <string name="permdesc_controlWifiDisplay" msgid="4543912292681826986">"Permite que a aplicação controle funcionalidades de baixo nível em visores Wi-Fi."</string>
    <string name="permlab_captureAudioOutput" msgid="6857134498402346708">"capturar saída de áudio"</string>
    <string name="permdesc_captureAudioOutput" msgid="6210597754212208853">"Permite à aplicação capturar e redirecionar a saída de áudio."</string>
    <string name="permlab_captureAudioHotword" msgid="1890553935650349808">"Deteção de palavra de ativação"</string>
    <string name="permdesc_captureAudioHotword" msgid="9151807958153056810">"Permite à aplicação capturar áudio para deteção da palavra de ativação. A captura pode acontecer em segundo plano, mas não impede outras capturas de áudio (por exemplo com câmara de vídeo)."</string>
    <string name="permlab_captureVideoOutput" msgid="2246828773589094023">"capturar saída de vídeo"</string>
    <string name="permdesc_captureVideoOutput" msgid="359481658034149860">"Permite à aplicação capturar e redirecionar a saída de vídeo."</string>
    <string name="permlab_captureSecureVideoOutput" msgid="7815398969303382016">"capturar saída de vídeo segura"</string>
    <string name="permdesc_captureSecureVideoOutput" msgid="2779793064709350289">"Permite à aplicação capturar e redirecionar a saída de vídeo segura."</string>
    <string name="permlab_mediaContentControl" msgid="8749790560720562511">"controlar a reprodução de multimédia e o acesso a metadados"</string>
    <string name="permdesc_mediaContentControl" msgid="1637478200272062">"Permite que a aplicação controle a reprodução de multimédia e aceda às respetivas informações (título, autor, etc.)."</string>
    <string name="permlab_modifyAudioSettings" msgid="6095859937069146086">"alterar as suas definições de áudio"</string>
    <string name="permdesc_modifyAudioSettings" msgid="3522565366806248517">"Permite que a aplicação modifique definições de áudio globais, tais como o volume e qual o altifalante utilizado para a saída de som."</string>
    <string name="permlab_recordAudio" msgid="3876049771427466323">"gravar áudio"</string>
    <string name="permdesc_recordAudio" msgid="4906839301087980680">"Permite que a aplicação grave áudio com o microfone. Esta autorização permite que a aplicação grave áudio em qualquer altura sem a confirmação do utilizador."</string>
    <string name="permlab_sim_communication" msgid="1180265879464893029">"comunicação com o SIM"</string>
    <string name="permdesc_sim_communication" msgid="5725159654279639498">"Permite que a aplicação envie comandos para o SIM. Esta ação é muito perigosa."</string>
    <string name="permlab_camera" msgid="3616391919559751192">"tirar fotografias e vídeos"</string>
    <string name="permdesc_camera" msgid="8497216524735535009">"Permite que a aplicação tire fotografias e grave vídeos com a câmara. Esta autorização permite que a aplicação utilize a câmara sem a sua confirmação em qualquer altura."</string>
    <string name="permlab_cameraDisableTransmitLed" msgid="2651072630501126222">"desativar LED indicador de transmissão com a câmara em utilização"</string>
    <string name="permdesc_cameraDisableTransmitLed" msgid="4764585465480295341">"Permite que uma aplicação de sistema pré-instalada desative o LED indicador de utilização da câmara."</string>
    <string name="permlab_brick" product="tablet" msgid="2961292205764488304">"desativar tablet de forma permanente"</string>
    <string name="permlab_brick" product="default" msgid="8337817093326370537">"desativar telefone de forma permanente"</string>
    <string name="permdesc_brick" product="tablet" msgid="4334818808001699530">"Permite que a aplicação desative definitivamente todo o tablet. Esta ação é muito perigosa."</string>
    <string name="permdesc_brick" product="default" msgid="5788903297627283099">"Permite que a aplicação desative definitivamente todo o telemóvel. Esta ação é muito perigosa."</string>
    <string name="permlab_reboot" product="tablet" msgid="3436634972561795002">"forçar reinício do tablet"</string>
    <string name="permlab_reboot" product="default" msgid="2898560872462638242">"forçar reinício do telefone"</string>
    <string name="permdesc_reboot" product="tablet" msgid="8172056180063700741">"Permite que a aplicação force o reinício do tablet."</string>
    <string name="permdesc_reboot" product="default" msgid="5326008124289989969">"Permite que a aplicação force o reinício do telemóvel."</string>
    <string name="permlab_mount_unmount_filesystems" product="nosdcard" msgid="2927361537942591841">"aceder ao sistema de ficheiros da memória USB"</string>
    <string name="permlab_mount_unmount_filesystems" product="default" msgid="4402305049890953810">"aceder ao sistema de ficheiros do Cartão SD"</string>
    <string name="permdesc_mount_unmount_filesystems" msgid="1829290701658992347">"Permite à aplicação montar e desmontar sistemas de ficheiros para armazenamento amovível."</string>
    <string name="permlab_mount_format_filesystems" product="nosdcard" msgid="6227819582624904972">"apagar armazenamento USB"</string>
    <string name="permlab_mount_format_filesystems" product="default" msgid="262582698639274056">"apagar Cartão SD"</string>
    <string name="permdesc_mount_format_filesystems" msgid="8784268246779198627">"Permite à aplicação formatar o armazenamento amovível."</string>
    <string name="permlab_asec_access" msgid="3411338632002193846">"obter informações sobre o armazenamento interno"</string>
    <string name="permdesc_asec_access" msgid="3094563844593878548">"Permite à aplicação obter informações sobre o armazenamento interno."</string>
    <string name="permlab_asec_create" msgid="6414757234789336327">"criar armazenamento interno"</string>
    <string name="permdesc_asec_create" msgid="4558869273585856876">"Permite à aplicação criar armazenamento interno."</string>
    <string name="permlab_asec_destroy" msgid="526928328301618022">"destruir armazenamento interno"</string>
    <string name="permdesc_asec_destroy" msgid="7218749286145526537">"Permite à aplicação destruir o armazenamento interno."</string>
    <string name="permlab_asec_mount_unmount" msgid="8877998101944999386">"montar/desmontar armazenamento interno"</string>
    <string name="permdesc_asec_mount_unmount" msgid="3451360114902490929">"Permite à aplicação montar/desmontar o armazenamento interno."</string>
    <string name="permlab_asec_rename" msgid="7496633954080472417">"mudar o nome do armazenamento interno"</string>
    <string name="permdesc_asec_rename" msgid="1794757588472127675">"Permite à aplicação mudar o nome do armazenamento interno."</string>
    <string name="permlab_vibrate" msgid="7696427026057705834">"controlar vibração"</string>
    <string name="permdesc_vibrate" msgid="6284989245902300945">"Permite à aplicação controlar o vibrador."</string>
    <string name="permlab_flashlight" msgid="2155920810121984215">"controlar lanterna"</string>
    <string name="permdesc_flashlight" msgid="6522284794568368310">"Permite à aplicação controlar a lanterna."</string>
    <string name="permlab_manageUsb" msgid="1113453430645402723">"gerir preferências e permissões para dispositivos USB"</string>
    <string name="permdesc_manageUsb" msgid="7776155430218239833">"Permite à aplicação gerir as preferências e permissões para dispositivos USB."</string>
    <string name="permlab_accessMtp" msgid="4953468676795917042">"implementar protocolo MTP"</string>
    <string name="permdesc_accessMtp" msgid="6532961200486791570">"Permite o acesso ao controlador MTP de kernel para implementar o protocolo MTP USB."</string>
    <string name="permlab_hardware_test" msgid="4148290860400659146">"testar hardware"</string>
    <string name="permdesc_hardware_test" msgid="6597964191208016605">"Permite à aplicação controlar vários periféricos para fins de teste de hardware."</string>
    <string name="permlab_callPhone" msgid="3925836347681847954">"marcar números de telefone diretamente"</string>
    <string name="permdesc_callPhone" msgid="3740797576113760827">"Permite que a aplicação ligue para números de telefone sem a intervenção do utilizador. Esta ação pode resultar em cobranças ou chamadas inesperadas. Tenha em atenção que isto não permite que a aplicação ligue para números de emergência. As aplicações maliciosas podem fazer com que incorra em custos, fazendo chamadas sem a sua confirmação."</string>
    <string name="permlab_callPrivileged" msgid="4198349211108497879">"marcar diretamente quaisquer números de telefone"</string>
    <string name="permdesc_callPrivileged" msgid="1689024901509996810">"Permite que a aplicação marque qualquer número de telefone, incluindo números de emergência, sem a intervenção do utilizador. As aplicações maliciosas podem efetuar chamadas desnecessárias e ilegais para serviços de emergência."</string>
    <string name="permlab_performCdmaProvisioning" product="tablet" msgid="4842576994144604821">"iniciar diretamente a configuração do tablet CDMA"</string>
    <string name="permlab_performCdmaProvisioning" product="default" msgid="5604848095315421425">"iniciar diretamente a configuração do telefone CDMA"</string>
    <string name="permdesc_performCdmaProvisioning" msgid="1994193538802314186">"Permite que a aplicação inicie a administração CDMA. As aplicações maliciosas podem iniciar a administração CDMA desnecessariamente."</string>
    <string name="permlab_locationUpdates" msgid="7785408253364335740">"controlar notificações de actualização de localização"</string>
    <string name="permdesc_locationUpdates" msgid="1120741557891438876">"Permite que a aplicação ative/desative as notificações de atualização de localização do rádio. Não se destina a utilização por aplicações normais."</string>
    <string name="permlab_checkinProperties" msgid="7855259461268734914">"aceder a propriedades de verificação"</string>
    <string name="permdesc_checkinProperties" msgid="4024526968630194128">"Permite acesso de leitura/escrita a propriedades carregadas pelo serviço de entrada. Não se destina a utilização por aplicações normais."</string>
    <string name="permlab_bindGadget" msgid="776905339015863471">"escolher miniaplicações"</string>
    <string name="permdesc_bindGadget" msgid="8261326938599049290">"Permite que a aplicação informe o sistema acerca dos widgets que podem ser utilizados com cada aplicação. Com esta autorização, algumas aplicações podem conceder acesso a dados pessoais a outras aplicações. Não se destina a utilização por aplicações normais."</string>
    <string name="permlab_modifyPhoneState" msgid="8423923777659292228">"modificar estado do telefone"</string>
    <string name="permdesc_modifyPhoneState" msgid="1029877529007686732">"Permite que a aplicação controle as funcionalidades de telefone do aparelho. Uma aplicação com esta permissão pode alternar entre redes, ligar/desligar o rádio do telefone e outras coisas semelhantes sem sequer o notificar."</string>
    <string name="permlab_readPhoneState" msgid="9178228524507610486">"ler o estado e a identidade do telemóvel"</string>
    <string name="permdesc_readPhoneState" msgid="1639212771826125528">"Permite que a aplicação aceda às funcionalidades de telefone do dispositivo. Esta autorização permite que a aplicação determine o número de telefone e IDs do dispositivo, se alguma chamada está ativa e qual o número remoto ligado por uma chamada."</string>
    <string name="permlab_wakeLock" product="tablet" msgid="1531731435011495015">"impedir que o tablet entre em inactividade"</string>
    <string name="permlab_wakeLock" product="default" msgid="573480187941496130">"impedir modo de inactividade do telefone"</string>
    <string name="permdesc_wakeLock" product="tablet" msgid="7311319824400447868">"Permite que a aplicação impeça o tablet de entrar no modo de suspensão."</string>
    <string name="permdesc_wakeLock" product="default" msgid="8559100677372928754">"Permite que a aplicação impeça o telemóvel de entrar em inatividade."</string>
    <string name="permlab_transmitIr" msgid="7545858504238530105">"transmitir infravermelhos"</string>
    <string name="permdesc_transmitIr" product="tablet" msgid="5358308854306529170">"Permite que a aplicação utilize o transmissor de infravermelhos do tablet."</string>
    <string name="permdesc_transmitIr" product="default" msgid="7957763745020300725">"Permite que a aplicação utilize o transmissor de infravermelhos do telemóvel."</string>
    <string name="permlab_devicePower" product="tablet" msgid="2787034722616350417">"ligar ou desligar o tablet"</string>
    <string name="permlab_devicePower" product="default" msgid="4928622470980943206">"ligar ou desligar o telefone"</string>
    <string name="permdesc_devicePower" product="tablet" msgid="6689862878984631831">"Permite que uma aplicação ligue ou desligue o tablet."</string>
    <string name="permdesc_devicePower" product="default" msgid="6037057348463131032">"Permite que a aplicação ligue ou desligue o telemóvel."</string>
    <string name="permlab_factoryTest" msgid="3715225492696416187">"executar em modo de teste de fábrica"</string>
    <string name="permdesc_factoryTest" product="tablet" msgid="3952059318359653091">"Executar como um teste de nível inferior do fabricante, permitindo o acesso total ao hardware do tablet. Apenas disponível quando um tablet está em execução em modo de teste do fabricante."</string>
    <string name="permdesc_factoryTest" product="default" msgid="8136644990319244802">"Executar como um teste de nível inferior do fabricante, permitindo o acesso total ao hardware do telefone. Apenas disponível quando um telefone está em execução em modo de teste do fabricante."</string>
    <string name="permlab_setWallpaper" msgid="6627192333373465143">"definir imagem de fundo"</string>
    <string name="permdesc_setWallpaper" msgid="7373447920977624745">"Permite à aplicação definir a imagem de fundo do sistema."</string>
    <string name="permlab_setWallpaperHints" msgid="3278608165977736538">"ajustar o tamanho da imagem de fundo"</string>
    <string name="permdesc_setWallpaperHints" msgid="8235784384223730091">"Permite que a aplicação defina as sugestões de tamanho da imagem de fundo do sistema."</string>
    <string name="permlab_masterClear" msgid="2315750423139697397">"repor definições de fábrica do sistemas"</string>
    <string name="permdesc_masterClear" msgid="3665380492633910226">"Permite que a aplicação reponha totalmente as definições de fábrica do sistema, apagando todos os dados, configurações e aplicações instaladas."</string>
    <string name="permlab_setTime" msgid="2021614829591775646">"definir hora"</string>
    <string name="permdesc_setTime" product="tablet" msgid="1896341438151152881">"Permite que a aplicação altere a hora do relógio do tablet."</string>
    <string name="permdesc_setTime" product="default" msgid="1855702730738020">"Permite que a aplicação altere a hora do relógio do telemóvel."</string>
    <string name="permlab_setTimeZone" msgid="2945079801013077340">"definir fuso horário"</string>
    <string name="permdesc_setTimeZone" product="tablet" msgid="1676983712315827645">"Permite que a aplicação altere o fuso horário do tablet."</string>
    <string name="permdesc_setTimeZone" product="default" msgid="4499943488436633398">"Permite que a aplicação altere o fuso horário do telemóvel."</string>
    <string name="permlab_accountManagerService" msgid="4829262349691386986">"funciona como Serviço de Gestor de Conta"</string>
    <string name="permdesc_accountManagerService" msgid="1948455552333615954">"Permite que a aplicação efetue chamadas para Autenticadores de Conta."</string>
    <string name="permlab_getAccounts" msgid="1086795467760122114">"procurar contas no dispositivo"</string>
    <string name="permdesc_getAccounts" product="tablet" msgid="2741496534769660027">"Permite que a aplicação obtenha a lista de contas reconhecidas pelo tablet. Pode incluir qualquer conta criada pelas aplicações instaladas."</string>
    <string name="permdesc_getAccounts" product="default" msgid="3448316822451807382">"Permite que a aplicação obtenha a lista de contas reconhecidas pelo telemóvel. Pode incluir qualquer conta criada pelas aplicações instaladas."</string>
    <string name="permlab_authenticateAccounts" msgid="5265908481172736933">"criar contas e definir palavras-passe"</string>
    <string name="permdesc_authenticateAccounts" msgid="5472124296908977260">"Permite que uma aplicação utilize as funcionalidades de autenticador de conta do Gestor de Conta, incluindo a criação de contas e a obtenção e definição das respetivas palavras-passe."</string>
    <string name="permlab_manageAccounts" msgid="4983126304757177305">"adicionar ou remover contas"</string>
    <string name="permdesc_manageAccounts" msgid="8698295625488292506">"Permite que a aplicação execute operações, como adicionar e remover contas e eliminar a respetiva palavra-passe."</string>
    <string name="permlab_useCredentials" msgid="235481396163877642">"utilizar contas no dispositivo"</string>
    <string name="permdesc_useCredentials" msgid="7984227147403346422">"Permite que a aplicação solicite tokens de autenticação."</string>
    <string name="permlab_accessNetworkState" msgid="4951027964348974773">"ver ligações de rede"</string>
    <string name="permdesc_accessNetworkState" msgid="8318964424675960975">"Permite que a aplicação visualize informações acerca das ligações de rede como, por exemplo, que redes que existem e estão ligadas."</string>
    <string name="permlab_createNetworkSockets" msgid="8018758136404323658">"acesso total à rede"</string>
    <string name="permdesc_createNetworkSockets" msgid="3403062187779724185">"Permite que a aplicação crie ligações de rede e utilize protocolos de rede personalizados. O navegador e outras aplicações fornecem meios para enviar dados para a Internet, pelo que esta autorização não é necessária para enviar dados para a Internet."</string>
    <string name="permlab_writeApnSettings" msgid="505660159675751896">"alterar/intercetar definições e tráfego de rede"</string>
    <string name="permdesc_writeApnSettings" msgid="5333798886412714193">"Permite à aplicação alterar as definições de rede e intercetar e inspecionar todo o tráfego de rede, por exemplo, para mudar o proxy e a porta de qualquer APN. As aplicações maliciosas podem monitorizar, redirecionar ou modificar pacotes de rede sem o seu conhecimento."</string>
    <string name="permlab_changeNetworkState" msgid="958884291454327309">"mudar conectividade de rede"</string>
    <string name="permdesc_changeNetworkState" msgid="6789123912476416214">"Permite que a aplicação altere o estado de conectividade da rede."</string>
    <string name="permlab_changeTetherState" msgid="5952584964373017960">"alterar conectividade associada"</string>
    <string name="permdesc_changeTetherState" msgid="1524441344412319780">"Permite que a aplicação altere o estado de conectividade da rede ligada."</string>
    <string name="permlab_changeBackgroundDataSetting" msgid="1400666012671648741">"mudar definição de utilização de dados de segundo plano"</string>
    <string name="permdesc_changeBackgroundDataSetting" msgid="5347729578468744379">"Permite à aplicação mudar a definição de utilização de dados em segundo plano."</string>
    <string name="permlab_accessWifiState" msgid="5202012949247040011">"ver ligações Wi-Fi"</string>
    <string name="permdesc_accessWifiState" msgid="5002798077387803726">"Permite que a aplicação visualize informações acerca de redes Wi-Fi como, por exemplo, se o Wi-Fi está ativado e o nome dos dispositivos Wi-Fi ligados."</string>
    <string name="permlab_changeWifiState" msgid="6550641188749128035">"ligar e desligar de redes Wi-Fi"</string>
    <string name="permdesc_changeWifiState" msgid="7137950297386127533">"Permite que a aplicação se ligue e desligue de pontos de acesso Wi-Fi e que efetue alterações à configuração do dispositivo para redes Wi-Fi."</string>
    <string name="permlab_changeWifiMulticastState" msgid="1368253871483254784">"permitir recepção Multicast Wi-Fi"</string>
    <string name="permdesc_changeWifiMulticastState" product="tablet" msgid="7969774021256336548">"Permite que a aplicação receba pacotes enviados para todos os dispositivos numa rede Wi-Fi através de endereços multicast, não apenas para o tablet. Utiliza mais energia do que o modo não multicast."</string>
    <string name="permdesc_changeWifiMulticastState" product="default" msgid="6851949706025349926">"Permite que a aplicação receba pacotes enviados para todos os dispositivos numa rede Wi-Fi através de endereços multicast, não apenas para o telemóvel. Utiliza mais energia do que o modo não multicast."</string>
    <string name="permlab_bluetoothAdmin" msgid="6006967373935926659">"aceder às definições de Bluetooth"</string>
    <string name="permdesc_bluetoothAdmin" product="tablet" msgid="6921177471748882137">"Permite à aplicação configurar o tablet Bluetooth local, bem como descobrir e emparelhar com dispositivos remotos."</string>
    <string name="permdesc_bluetoothAdmin" product="default" msgid="8931682159331542137">"Permite que a aplicação configure o telemóvel Bluetooth local, bem como descobrir e emparelhar com dispositivos remotos."</string>
    <string name="permlab_bluetoothPriv" msgid="4009494246009513828">"permitir a sincronização Bluetooth por aplicação"</string>
    <string name="permdesc_bluetoothPriv" product="tablet" msgid="8045735193417468857">"Permite que a aplicação seja sincronizada com dispositivos remotos sem interação do utilizador."</string>
    <string name="permdesc_bluetoothPriv" product="default" msgid="8045735193417468857">"Permite que a aplicação seja sincronizada com dispositivos remotos sem interação do utilizador."</string>
    <string name="permlab_accessWimaxState" msgid="4195907010610205703">"ligar e desligar do WiMAX"</string>
    <string name="permdesc_accessWimaxState" msgid="6360102877261978887">"Permite que a aplicação determine se o WiMAX está ativado e aceda a informações acerca de qualquer rede WiMAX que esteja ligada."</string>
    <string name="permlab_changeWimaxState" msgid="2405042267131496579">"Alterar estado do WiMAX"</string>
    <string name="permdesc_changeWimaxState" product="tablet" msgid="3156456504084201805">"Permite que a aplicação ligue e desligue o tablet de redes WiMAX."</string>
    <string name="permdesc_changeWimaxState" product="default" msgid="697025043004923798">"Permite que a aplicação ligue e desligue o telemóvel de redes WiMAX."</string>
    <string name="permlab_bluetooth" msgid="6127769336339276828">"sincronizar com dispositivos Bluetooth"</string>
    <string name="permdesc_bluetooth" product="tablet" msgid="3480722181852438628">"Permite que a aplicação visualize a configuração do Bluetooth no tablet e que estabeleça e aceite ligações com dispositivos emparelhados."</string>
    <string name="permdesc_bluetooth" product="default" msgid="3207106324452312739">"Permite que a aplicação visualize a configuração do Bluetooth no telemóvel e que estabeleça e aceite ligações com dispositivos emparelhados."</string>
    <string name="permlab_nfc" msgid="4423351274757876953">"controlo Near Field Communication"</string>
    <string name="permdesc_nfc" msgid="7120611819401789907">"Permite que a aplicação comunique com etiquetas, cartões e leitores Near Field Communication (NFC)."</string>
    <string name="permlab_disableKeyguard" msgid="3598496301486439258">"desativar o bloqueio do ecrã"</string>
    <string name="permdesc_disableKeyguard" msgid="6034203065077122992">"Permite que a aplicação desative o bloqueio de teclas e qualquer segurança por palavra-passe associada. Por exemplo, o telemóvel desativa o bloqueio de teclas quando recebe uma chamada e reativa o bloqueio de teclas ao terminar a chamada."</string>
    <string name="permlab_readSyncSettings" msgid="6201810008230503052">"ler definições de sincronização"</string>
    <string name="permdesc_readSyncSettings" msgid="2706745674569678644">"Permite que a aplicação leia as definições de sincronização de uma conta. Por exemplo, pode determinar se a aplicação Pessoas está sincronizada com uma conta."</string>
    <string name="permlab_writeSyncSettings" msgid="5408694875793945314">"ativar e desativar a sincronização"</string>
    <string name="permdesc_writeSyncSettings" msgid="8956262591306369868">"Permite que uma aplicação modifique as definições de sincronização de uma conta. Por exemplo, pode ser utilizada para ativar a sincronização da aplicação Pessoas com uma conta."</string>
    <string name="permlab_readSyncStats" msgid="7396577451360202448">"ler estatísticas de sincronização"</string>
    <string name="permdesc_readSyncStats" msgid="1510143761757606156">"Permite que uma aplicação leia o estado de sincronização de uma conta, incluindo o histórico de eventos de sincronização e a quantidade de dados sincronizados."</string>
    <string name="permlab_subscribedFeedsRead" msgid="4756609637053353318">"ler feeds subscritos"</string>
    <string name="permdesc_subscribedFeedsRead" msgid="5557058907906144505">"Permite à aplicação obter detalhes acerca dos feeds atualmente sincronizados."</string>
    <string name="permlab_subscribedFeedsWrite" msgid="9015246325408209296">"escrever feeds subscritos"</string>
    <string name="permdesc_subscribedFeedsWrite" msgid="6928930188826089413">"Permite à aplicação modificar os feeds atualmente sincronizados. Isto pode permitir a uma aplicação maliciosa alterar os seus feeds sincronizados."</string>
    <string name="permlab_readDictionary" msgid="4107101525746035718">"ler os termos adicionados ao dicionário"</string>
    <string name="permdesc_readDictionary" msgid="659614600338904243">"Permite que a aplicação leia todas as palavras, nomes e expressões que o utilizador possa ter guardado no dicionário do utilizador."</string>
    <string name="permlab_writeDictionary" msgid="2183110402314441106">"adicionar palavras ao dicionário definido pelo utilizador"</string>
    <string name="permdesc_writeDictionary" msgid="8185385716255065291">"Permite à aplicação escrever novas palavras no dicionário do utilizador."</string>
    <string name="permlab_sdcardRead" product="nosdcard" msgid="367275095159405468">"ler os conteúdos da memória USB"</string>
    <string name="permlab_sdcardRead" product="default" msgid="2188156462934977940">"ler os conteúdos do cartão SD"</string>
    <string name="permdesc_sdcardRead" product="nosdcard" msgid="3446988712598386079">"Permite que a aplicação leia conteúdos da memória USB."</string>
    <string name="permdesc_sdcardRead" product="default" msgid="2607362473654975411">"Permite que a aplicação leia conteúdos do cartão SD."</string>
    <string name="permlab_sdcardWrite" product="nosdcard" msgid="8485979062254666748">"modificar ou eliminar os conteúdos da memória USB"</string>
    <string name="permlab_sdcardWrite" product="default" msgid="8805693630050458763">"modificar ou eliminar os conteúdos do cartão SD"</string>
    <string name="permdesc_sdcardWrite" product="nosdcard" msgid="6175406299445710888">"Permite que a aplicação escreva na unidade de armazenamento USB."</string>
    <string name="permdesc_sdcardWrite" product="default" msgid="4337417790936632090">"Permite que a aplicação escreva no cartão SD."</string>
    <string name="permlab_mediaStorageWrite" product="default" msgid="6859839199706879015">"modif./elim. armaz. interno"</string>
    <string name="permdesc_mediaStorageWrite" product="default" msgid="8189160597698529185">"Permite que a aplicação modifique o conteúdo de armazenamento de suportes internos."</string>
    <string name="permlab_manageDocs" product="default" msgid="5778318598448849829">"gerir o armaz. de documentos"</string>
    <string name="permdesc_manageDocs" product="default" msgid="8704323176914121484">"Permite que a aplicação faça a gestão do armazenamento de documentos."</string>
    <string name="permlab_sdcardAccessAll" msgid="8150613823900460576">"aceder ao armazenamento externo de todos os utilizadores"</string>
    <string name="permdesc_sdcardAccessAll" msgid="3215208357415891320">"Permite que a aplicação aceda ao armazenamento externo para todos os utilizadores."</string>
    <string name="permlab_cache_filesystem" msgid="5656487264819669824">"aceder ao sistema de ficheiros da cache"</string>
    <string name="permdesc_cache_filesystem" msgid="5578967642265550955">"Permite à aplicação ler e escrever no sistema de ficheiros da cache."</string>
    <string name="permlab_use_sip" msgid="5986952362795870502">"fazer/receber chamadas pela internet"</string>
    <string name="permdesc_use_sip" msgid="4717632000062674294">"Autoriza a aplicação a utilizar o serviço SIP para fazer/receber chamadas pela internet."</string>
    <string name="permlab_bind_call_service" msgid="6724009726671246551">"interagir com o ecrã durante uma chamada"</string>
    <string name="permdesc_bind_call_service" msgid="8732547662442572435">"Permite que a aplicação controle quando e como o utilizador vê o ecrã durante uma chamada."</string>
    <string name="permlab_readNetworkUsageHistory" msgid="7862593283611493232">"ler utilização histórica da rede"</string>
    <string name="permdesc_readNetworkUsageHistory" msgid="7689060749819126472">"Permite que a aplicação leia utilização histórica da rede para redes e aplicações específicas."</string>
    <string name="permlab_manageNetworkPolicy" msgid="2562053592339859990">"gerir a política de rede"</string>
    <string name="permdesc_manageNetworkPolicy" msgid="7537586771559370668">"Permite que a aplicação faça a gestão de políticas de rede e defina regras específicas de aplicações."</string>
    <string name="permlab_modifyNetworkAccounting" msgid="5088217309088729650">"modificar contabilização da utilização da rede"</string>
    <string name="permdesc_modifyNetworkAccounting" msgid="5443412866746198123">"Permite que a aplicação modifique o modo como a utilização da rede é contabilizada em relação a aplicações. Nunca é necessário para aplicações normais."</string>
    <string name="permlab_markNetworkSocket" msgid="3658527214914959749">"modificar marcas de socket"</string>
    <string name="permdesc_markNetworkSocket" msgid="7655568433696356578">"Permite que a aplicação modifique as marcas de socket para encaminhamento"</string>
    <string name="permlab_accessNotifications" msgid="7673416487873432268">"aceder às notificações"</string>
    <string name="permdesc_accessNotifications" msgid="458457742683431387">"Permite que a aplicação obtenha, examine e limpe notificações, incluindo as que foram publicadas por outras aplicações."</string>
    <string name="permlab_bindNotificationListenerService" msgid="7057764742211656654">"vincular a um serviço de escuta de notificações"</string>
    <string name="permdesc_bindNotificationListenerService" msgid="985697918576902986">"Permite que o titular vincule a interface de nível superior de um serviço de escuta de notificações. Nunca deverá ser necessário para aplicações normais."</string>
    <string name="permlab_invokeCarrierSetup" msgid="3699600833975117478">"invocar a aplicação de configuração fornecida pela operadora"</string>
    <string name="permdesc_invokeCarrierSetup" msgid="4159549152529111920">"Permite que o titular invoque a aplicação de configuração fornecida pela operadora. Nunca deverá ser necessário para aplicações normais."</string>
    <string name="permlab_accessNetworkConditions" msgid="8206077447838909516">"ouvir observações sobre as condições da rede"</string>
    <string name="permdesc_accessNetworkConditions" msgid="6899102075825272211">"Permite que uma aplicação ouça observações sobre as condições da rede. Nunca deverá ser necessário para aplicações normais."</string>
    <string name="policylab_limitPassword" msgid="4497420728857585791">"Definir regras de palavra-passe"</string>
    <string name="policydesc_limitPassword" msgid="3252114203919510394">"Controlar o comprimento e os caracteres permitidos nas palavras-passe de desbloqueio do ecrã."</string>
    <string name="policylab_watchLogin" msgid="914130646942199503">"Monitorizar tentativas de desbloqueio do ecrã"</string>
    <string name="policydesc_watchLogin" product="tablet" msgid="3215729294215070072">"Monitorizar o número de palavras-passe incorretas escritas ao desbloquear o ecrã e bloquear o tablet ou apagar todos os dados do tablet, se forem escritas demasiadas palavras-passe incorretas."</string>
    <string name="policydesc_watchLogin" product="default" msgid="5712323091846761073">"Monitorizar o número de palavras-passe incorretas introduzidas ao desbloquear o ecrã e bloquear o telemóvel ou apagar todos os dados do telemóvel caso tenham sido introduzidas demasiadas palavras-passe."</string>
    <string name="policylab_resetPassword" msgid="2620077191242688955">"Alterar a palavra-passe de desbloqueio do ecrã"</string>
    <string name="policydesc_resetPassword" msgid="605963962301904458">"Alterar a palavra-passe de desbloqueio do ecrã."</string>
    <string name="policylab_forceLock" msgid="2274085384704248431">"Bloquear o ecrã"</string>
    <string name="policydesc_forceLock" msgid="1141797588403827138">"Controlar como e quando ocorre o bloqueio do ecrã."</string>
    <string name="policylab_wipeData" msgid="3910545446758639713">"Apagar todos os dados"</string>
    <string name="policydesc_wipeData" product="tablet" msgid="4306184096067756876">"Apagar os dados do tablet sem avisar através de uma reposição de dados de fábrica."</string>
    <string name="policydesc_wipeData" product="default" msgid="5096895604574188391">"Apagar os dados do telemóvel sem avisar através de uma reposição de dados de fábrica."</string>
    <string name="policylab_setGlobalProxy" msgid="2784828293747791446">"Definir o proxy global do aparelho"</string>
    <string name="policydesc_setGlobalProxy" msgid="6387497466660154931">"Definir o proxy global do dispositivo a ser utilizado quando a política estiver ativada. Só o primeiro administrador do dispositivo pode definir o proxy global efetivo."</string>
    <string name="policylab_expirePassword" msgid="885279151847254056">"Def. valid. palavra-passe bloq. ecrã"</string>
    <string name="policydesc_expirePassword" msgid="1729725226314691591">"Controlar a frequência com que a palavra-passe do bloqueio de ecrã deve ser alterada."</string>
    <string name="policylab_encryptedStorage" msgid="8901326199909132915">"Def. encriptação armazenamento"</string>
    <string name="policydesc_encryptedStorage" msgid="2637732115325316992">"Solicitar encriptação dos dados da aplicação armazenados."</string>
    <string name="policylab_disableCamera" msgid="6395301023152297826">"Desativar câmaras"</string>
    <string name="policydesc_disableCamera" msgid="2306349042834754597">"Evitar a utilização de todas as câmaras do dispositivo."</string>
    <string name="policylab_disableKeyguardFeatures" msgid="266329104542638802">"Desat. func. com teclado bloq."</string>
    <string name="policydesc_disableKeyguardFeatures" msgid="3467082272186534614">"Evitar a utilização de algumas funcionalidades com o teclado bloqueado."</string>
  <string-array name="phoneTypes">
    <item msgid="8901098336658710359">"Residência"</item>
    <item msgid="869923650527136615">"Móvel"</item>
    <item msgid="7897544654242874543">"Emprego"</item>
    <item msgid="1103601433382158155">"Fax do emprego"</item>
    <item msgid="1735177144948329370">"Fax da residência"</item>
    <item msgid="603878674477207394">"Pager"</item>
    <item msgid="1650824275177931637">"Outro"</item>
    <item msgid="9192514806975898961">"Personalizado"</item>
  </string-array>
  <string-array name="emailAddressTypes">
    <item msgid="8073994352956129127">"Residência"</item>
    <item msgid="7084237356602625604">"Emprego"</item>
    <item msgid="1112044410659011023">"Outro"</item>
    <item msgid="2374913952870110618">"Personalizado"</item>
  </string-array>
  <string-array name="postalAddressTypes">
    <item msgid="6880257626740047286">"Residência"</item>
    <item msgid="5629153956045109251">"Emprego"</item>
    <item msgid="4966604264500343469">"Outro"</item>
    <item msgid="4932682847595299369">"Personalizado"</item>
  </string-array>
  <string-array name="imAddressTypes">
    <item msgid="1738585194601476694">"Residência"</item>
    <item msgid="1359644565647383708">"Emprego"</item>
    <item msgid="7868549401053615677">"Outro"</item>
    <item msgid="3145118944639869809">"Personalizado"</item>
  </string-array>
  <string-array name="organizationTypes">
    <item msgid="7546335612189115615">"Emprego"</item>
    <item msgid="4378074129049520373">"Outro"</item>
    <item msgid="3455047468583965104">"Personalizado"</item>
  </string-array>
  <string-array name="imProtocols">
    <item msgid="8595261363518459565">"AIM"</item>
    <item msgid="7390473628275490700">"Windows Live"</item>
    <item msgid="7882877134931458217">"Yahoo"</item>
    <item msgid="5035376313200585242">"Skype"</item>
    <item msgid="7532363178459444943">"QQ"</item>
    <item msgid="3713441034299660749">"Google Talk"</item>
    <item msgid="2506857312718630823">"ICQ"</item>
    <item msgid="1648797903785279353">"Jabber"</item>
  </string-array>
    <string name="phoneTypeCustom" msgid="1644738059053355820">"Personalizado"</string>
    <string name="phoneTypeHome" msgid="2570923463033985887">"Residência"</string>
    <string name="phoneTypeMobile" msgid="6501463557754751037">"Telemóvel"</string>
    <string name="phoneTypeWork" msgid="8863939667059911633">"Emprego"</string>
    <string name="phoneTypeFaxWork" msgid="3517792160008890912">"Fax do emprego"</string>
    <string name="phoneTypeFaxHome" msgid="2067265972322971467">"Fax da residência"</string>
    <string name="phoneTypePager" msgid="7582359955394921732">"Pager"</string>
    <string name="phoneTypeOther" msgid="1544425847868765990">"Outro"</string>
    <string name="phoneTypeCallback" msgid="2712175203065678206">"Rechamada"</string>
    <string name="phoneTypeCar" msgid="8738360689616716982">"Automóvel"</string>
    <string name="phoneTypeCompanyMain" msgid="540434356461478916">"Telefone principal da empresa"</string>
    <string name="phoneTypeIsdn" msgid="8022453193171370337">"RDIS"</string>
    <string name="phoneTypeMain" msgid="6766137010628326916">"Principal"</string>
    <string name="phoneTypeOtherFax" msgid="8587657145072446565">"Outro fax"</string>
    <string name="phoneTypeRadio" msgid="4093738079908667513">"Rádio"</string>
    <string name="phoneTypeTelex" msgid="3367879952476250512">"Telex"</string>
    <string name="phoneTypeTtyTdd" msgid="8606514378585000044">"TTY TDD"</string>
    <string name="phoneTypeWorkMobile" msgid="1311426989184065709">"Telemóvel do emprego"</string>
    <string name="phoneTypeWorkPager" msgid="649938731231157056">"Pager do trabalho"</string>
    <string name="phoneTypeAssistant" msgid="5596772636128562884">"Assistente"</string>
    <string name="phoneTypeMms" msgid="7254492275502768992">"MMS"</string>
    <string name="eventTypeCustom" msgid="7837586198458073404">"Personalizado"</string>
    <string name="eventTypeBirthday" msgid="2813379844211390740">"Data de nascimento"</string>
    <string name="eventTypeAnniversary" msgid="3876779744518284000">"Aniversário"</string>
    <string name="eventTypeOther" msgid="7388178939010143077">"Outro"</string>
    <string name="emailTypeCustom" msgid="8525960257804213846">"Personalizado"</string>
    <string name="emailTypeHome" msgid="449227236140433919">"Residência"</string>
    <string name="emailTypeWork" msgid="3548058059601149973">"Emprego"</string>
    <string name="emailTypeOther" msgid="2923008695272639549">"Outro"</string>
    <string name="emailTypeMobile" msgid="119919005321166205">"Telemóvel"</string>
    <string name="postalTypeCustom" msgid="8903206903060479902">"Personalizado"</string>
    <string name="postalTypeHome" msgid="8165756977184483097">"Residência"</string>
    <string name="postalTypeWork" msgid="5268172772387694495">"Emprego"</string>
    <string name="postalTypeOther" msgid="2726111966623584341">"Outro"</string>
    <string name="imTypeCustom" msgid="2074028755527826046">"Personalizado"</string>
    <string name="imTypeHome" msgid="6241181032954263892">"Residência"</string>
    <string name="imTypeWork" msgid="1371489290242433090">"Emprego"</string>
    <string name="imTypeOther" msgid="5377007495735915478">"Outro"</string>
    <string name="imProtocolCustom" msgid="6919453836618749992">"Personalizado"</string>
    <string name="imProtocolAim" msgid="7050360612368383417">"AIM"</string>
    <string name="imProtocolMsn" msgid="144556545420769442">"Windows Live"</string>
    <string name="imProtocolYahoo" msgid="8271439408469021273">"Yahoo"</string>
    <string name="imProtocolSkype" msgid="9019296744622832951">"Skype"</string>
    <string name="imProtocolQq" msgid="8887484379494111884">"QQ"</string>
    <string name="imProtocolGoogleTalk" msgid="493902321140277304">"Hangouts"</string>
    <string name="imProtocolIcq" msgid="1574870433606517315">"ICQ"</string>
    <string name="imProtocolJabber" msgid="2279917630875771722">"Jabber"</string>
    <string name="imProtocolNetMeeting" msgid="8287625655986827971">"NetMeeting"</string>
    <string name="orgTypeWork" msgid="29268870505363872">"Emprego"</string>
    <string name="orgTypeOther" msgid="3951781131570124082">"Outro"</string>
    <string name="orgTypeCustom" msgid="225523415372088322">"Personalizado"</string>
    <string name="relationTypeCustom" msgid="3542403679827297300">"Personalizado"</string>
    <string name="relationTypeAssistant" msgid="6274334825195379076">"Assistente"</string>
    <string name="relationTypeBrother" msgid="8757913506784067713">"Irmão"</string>
    <string name="relationTypeChild" msgid="1890746277276881626">"Filho"</string>
    <string name="relationTypeDomesticPartner" msgid="6904807112121122133">"Companheiro(a)"</string>
    <string name="relationTypeFather" msgid="5228034687082050725">"Pai"</string>
    <string name="relationTypeFriend" msgid="7313106762483391262">"Amigo"</string>
    <string name="relationTypeManager" msgid="6365677861610137895">"Director"</string>
    <string name="relationTypeMother" msgid="4578571352962758304">"Mãe"</string>
    <string name="relationTypeParent" msgid="4755635567562925226">"Pais"</string>
    <string name="relationTypePartner" msgid="7266490285120262781">"Sócio"</string>
    <string name="relationTypeReferredBy" msgid="101573059844135524">"Recomendado por"</string>
    <string name="relationTypeRelative" msgid="1799819930085610271">"Família"</string>
    <string name="relationTypeSister" msgid="1735983554479076481">"Irmã"</string>
    <string name="relationTypeSpouse" msgid="394136939428698117">"Cônjuge"</string>
    <string name="sipAddressTypeCustom" msgid="2473580593111590945">"Personalizado"</string>
    <string name="sipAddressTypeHome" msgid="6093598181069359295">"Casa"</string>
    <string name="sipAddressTypeWork" msgid="6920725730797099047">"Emprego"</string>
    <string name="sipAddressTypeOther" msgid="4408436162950119849">"Outro"</string>
    <string name="quick_contacts_not_available" msgid="746098007828579688">"Não foram encontradas aplicações para visualizar este contacto."</string>
    <string name="keyguard_password_enter_pin_code" msgid="3037685796058495017">"Escreva o código PIN"</string>
    <string name="keyguard_password_enter_puk_code" msgid="4800725266925845333">"Escreva o PUK e o novo código PIN"</string>
    <string name="keyguard_password_enter_puk_prompt" msgid="1341112146710087048">"Código PUK"</string>
    <string name="keyguard_password_enter_pin_prompt" msgid="8027680321614196258">"Novo código PIN"</string>
    <string name="keyguard_password_entry_touch_hint" msgid="7858547464982981384"><font size="17">"Toque para escrever a palavra-passe"</font></string>
    <string name="keyguard_password_enter_password_code" msgid="1054721668279049780">"Escreva a palavra-passe para desbloquear"</string>
    <string name="keyguard_password_enter_pin_password_code" msgid="6391755146112503443">"Escreva o PIN para desbloquear"</string>
    <string name="keyguard_password_wrong_pin_code" msgid="2422225591006134936">"Código PIN incorreto."</string>
    <string name="keyguard_label_text" msgid="861796461028298424">"Para desbloquear, prima Menu e, em seguida, 0."</string>
    <string name="emergency_call_dialog_number_for_display" msgid="696192103195090970">"Número de emergência"</string>
    <string name="lockscreen_carrier_default" msgid="8963839242565653192">"Nenhum serviço"</string>
    <string name="lockscreen_screen_locked" msgid="7288443074806832904">"Ecrã bloqueado."</string>
    <string name="lockscreen_instructions_when_pattern_enabled" msgid="46154051614126049">"Prima Menu para desbloquear ou efectuar uma chamada de emergência."</string>
    <string name="lockscreen_instructions_when_pattern_disabled" msgid="686260028797158364">"Prima Menu para desbloquear."</string>
    <string name="lockscreen_pattern_instructions" msgid="7478703254964810302">"Desenhar padrão para desbloquear"</string>
    <string name="lockscreen_emergency_call" msgid="5347633784401285225">"Chamada de emergência"</string>
    <string name="lockscreen_return_to_call" msgid="5244259785500040021">"Regressar à chamada"</string>
    <string name="lockscreen_pattern_correct" msgid="9039008650362261237">"Correcto!"</string>
    <string name="lockscreen_pattern_wrong" msgid="4317955014948108794">"Tentar novamente"</string>
    <string name="lockscreen_password_wrong" msgid="5737815393253165301">"Tentar novamente"</string>
    <string name="faceunlock_multiple_failures" msgid="754137583022792429">"Excedido o n.º máximo de tentativas de Desbloqueio Através do Rosto"</string>
    <string name="lockscreen_plugged_in" msgid="8057762828355572315">"A carregar, <xliff:g id="NUMBER">%d</xliff:g><xliff:g id="PERCENT">%%</xliff:g>"</string>
    <string name="lockscreen_charged" msgid="321635745684060624">"Carregado"</string>
    <string name="lockscreen_battery_short" msgid="4477264849386850266">"<xliff:g id="NUMBER">%d</xliff:g><xliff:g id="PERCENT">%%</xliff:g>"</string>
    <string name="lockscreen_low_battery" msgid="1482873981919249740">"Ligue o carregador."</string>
    <string name="lockscreen_missing_sim_message_short" msgid="5099439277819215399">"Nenhum cartão SIM"</string>
    <string name="lockscreen_missing_sim_message" product="tablet" msgid="151659196095791474">"Nenhum cartão SIM no tablet."</string>
    <string name="lockscreen_missing_sim_message" product="default" msgid="2186920585695169078">"Nenhum cartão SIM no telefone."</string>
    <string name="lockscreen_missing_sim_instructions" msgid="5372787138023272615">"Insira um cartão SIM."</string>
    <string name="lockscreen_missing_sim_instructions_long" msgid="3526573099019319472">"O cartão SIM está em falta ou não é legível. Introduza um cartão SIM."</string>
    <string name="lockscreen_permanent_disabled_sim_message_short" msgid="5096149665138916184">"Cartão SIM inutilizável."</string>
    <string name="lockscreen_permanent_disabled_sim_instructions" msgid="910904643433151371">"O cartão SIM foi desativado definitivamente. \n Contacte o seu fornecedor de serviços de rede sem fios para obter outro cartão SIM."</string>
    <string name="lockscreen_transport_prev_description" msgid="201594905152746886">"Botão Faixa anterior"</string>
    <string name="lockscreen_transport_next_description" msgid="6089297650481292363">"Botão Faixa seguinte"</string>
    <string name="lockscreen_transport_pause_description" msgid="7659088786780128001">"Botão Pausa"</string>
    <string name="lockscreen_transport_play_description" msgid="5888422938351019426">"Botão Reproduzir."</string>
    <string name="lockscreen_transport_stop_description" msgid="4562318378766987601">"Botão Interromper"</string>
    <string name="emergency_calls_only" msgid="6733978304386365407">"Apenas chamadas de emergência"</string>
    <string name="lockscreen_network_locked_message" msgid="143389224986028501">"Rede bloqueada"</string>
    <string name="lockscreen_sim_puk_locked_message" msgid="7441797339976230">"O cartão SIM está bloqueado por PUK"</string>
    <string name="lockscreen_sim_puk_locked_instructions" msgid="8127916255245181063">"Consulte o Manual de utilizador ou contacte a Assistência a Clientes."</string>
    <string name="lockscreen_sim_locked_message" msgid="8066660129206001039">"O cartão SIM está bloqueado."</string>
    <string name="lockscreen_sim_unlock_progress_dialog_message" msgid="595323214052881264">"A desbloquear cartão SIM..."</string>
    <string name="lockscreen_too_many_failed_attempts_dialog_message" msgid="6481623830344107222">"Desenhou a sua sequência de desbloqueio incorretamente <xliff:g id="NUMBER_0">%d</xliff:g> vezes. \n\nTente novamente dentro de <xliff:g id="NUMBER_1">%d</xliff:g> segundos."</string>
    <string name="lockscreen_too_many_failed_password_attempts_dialog_message" msgid="2725973286239344555">"Escreveu a sua palavra-passe incorretamente <xliff:g id="NUMBER_0">%d</xliff:g> vezes. \n\n Tente novamente dentro de <xliff:g id="NUMBER_1">%d</xliff:g> segundos."</string>
    <string name="lockscreen_too_many_failed_pin_attempts_dialog_message" msgid="6216672706545696955">"Escreveu o seu número PIN incorretamente <xliff:g id="NUMBER_0">%d</xliff:g> vezes. \n\n Tente novamente dentro de <xliff:g id="NUMBER_1">%d</xliff:g> segundos."</string>
    <string name="lockscreen_failed_attempts_almost_glogin" product="tablet" msgid="9191611984625460820">"Desenhou a sequência de desbloqueio incorretamente <xliff:g id="NUMBER_0">%d</xliff:g> vezes. Após outras <xliff:g id="NUMBER_1">%d</xliff:g> tentativas sem sucesso, ser-lhe-á pedido para desbloquear o tablet com as suas credenciais de início de sessão do Google.\n\n Tente novamente dentro de <xliff:g id="NUMBER_2">%d</xliff:g> segundos."</string>
    <string name="lockscreen_failed_attempts_almost_glogin" product="default" msgid="2590227559763762751">"Desenhou a sequência de desbloqueio incorretamente <xliff:g id="NUMBER_0">%d</xliff:g> vezes. Após outras <xliff:g id="NUMBER_1">%d</xliff:g> tentativas sem sucesso, ser-lhe-á pedido para desbloquear o telemóvel com as suas credenciais de início de sessão do Google.\n\n Tente novamente dentro de <xliff:g id="NUMBER_2">%d</xliff:g> segundos."</string>
    <string name="lockscreen_failed_attempts_almost_at_wipe" product="tablet" msgid="6128106399745755604">"Tentou desbloquear o tablet <xliff:g id="NUMBER_0">%d</xliff:g> vezes de forma incorreta. Após mais <xliff:g id="NUMBER_1">%d</xliff:g> tentativa(s) sem êxito, as definições de origem do tablet serão repostas e todos os dados de utilizador serão perdidos."</string>
    <string name="lockscreen_failed_attempts_almost_at_wipe" product="default" msgid="8603565142156826565">"Tentou desbloquear o telemóvel <xliff:g id="NUMBER_0">%d</xliff:g> vezes de forma incorreta. Após mais <xliff:g id="NUMBER_1">%d</xliff:g> tentativa(s) sem êxito, as definições de origem do telemóvel serão repostas e todos os dados de utilizador serão perdidos."</string>
    <string name="lockscreen_failed_attempts_now_wiping" product="tablet" msgid="280873516493934365">"Tentou desbloquear o tablet <xliff:g id="NUMBER">%d</xliff:g> vezes de forma incorreta, pelo que serão repostas as respetivas definições de origem."</string>
    <string name="lockscreen_failed_attempts_now_wiping" product="default" msgid="3025504721764922246">"Tentou desbloquear o telemóvel <xliff:g id="NUMBER">%d</xliff:g> vezes de forma incorreta, pelo que serão repostas as respetivas definições de origem."</string>
    <string name="lockscreen_too_many_failed_attempts_countdown" msgid="6251480343394389665">"Tente novamente dentro de <xliff:g id="NUMBER">%d</xliff:g> segundos."</string>
    <string name="lockscreen_forgot_pattern_button_text" msgid="2626999449610695930">"Esqueceu-se do padrão?"</string>
    <string name="lockscreen_glogin_forgot_pattern" msgid="2588521501166032747">"Desbloqueio da conta"</string>
    <string name="lockscreen_glogin_too_many_attempts" msgid="2751368605287288808">"Demasiadas tentativas para desenhar sequência"</string>
    <string name="lockscreen_glogin_instructions" msgid="3931816256100707784">"Para desbloquear, inicie sessão com a Conta Google."</string>
    <string name="lockscreen_glogin_username_hint" msgid="8846881424106484447">"Nome de utilizador (e-mail)"</string>
    <string name="lockscreen_glogin_password_hint" msgid="5958028383954738528">"Palavra-passe"</string>
    <string name="lockscreen_glogin_submit_button" msgid="7130893694795786300">"Iniciar sessão"</string>
    <string name="lockscreen_glogin_invalid_input" msgid="1364051473347485908">"Nome de utilizador ou palavra-passe inválidos."</string>
    <string name="lockscreen_glogin_account_recovery_hint" msgid="1696924763690379073">"Esqueceu-se do nome de utilizador ou da palavra-passe?\nVisite "<b>"google.com/accounts/recovery"</b>"."</string>
    <string name="lockscreen_glogin_checking_password" msgid="7114627351286933867">"A verificar…"</string>
    <string name="lockscreen_unlock_label" msgid="737440483220667054">"Desbloquear"</string>
    <string name="lockscreen_sound_on_label" msgid="9068877576513425970">"Som ativado"</string>
    <string name="lockscreen_sound_off_label" msgid="996822825154319026">"Som desativado"</string>
    <string name="lockscreen_access_pattern_start" msgid="3941045502933142847">"Sequência iniciada"</string>
    <string name="lockscreen_access_pattern_cleared" msgid="5583479721001639579">"Sequência apagada"</string>
    <string name="lockscreen_access_pattern_cell_added" msgid="6756031208359292487">"Célula adicionada"</string>
    <string name="lockscreen_access_pattern_detected" msgid="4988730895554057058">"Sequência concluída"</string>
    <string name="keyguard_accessibility_widget_changed" msgid="5678624624681400191">"%1$s. Widget %2$d de %3$d."</string>
    <string name="keyguard_accessibility_add_widget" msgid="8273277058724924654">"Adicionar widget."</string>
    <string name="keyguard_accessibility_widget_empty_slot" msgid="1281505703307930757">"Vazio"</string>
    <string name="keyguard_accessibility_unlock_area_expanded" msgid="2278106022311170299">"Área de desbloqueio expandida."</string>
    <string name="keyguard_accessibility_unlock_area_collapsed" msgid="6366992066936076396">"Área de desbloqueio minimizada."</string>
    <string name="keyguard_accessibility_widget" msgid="6527131039741808240">"<xliff:g id="WIDGET_INDEX">%1$s</xliff:g> widget."</string>
    <string name="keyguard_accessibility_user_selector" msgid="1226798370913698896">"Seletor de utilizadores"</string>
    <string name="keyguard_accessibility_status" msgid="8008264603935930611">"Estado"</string>
    <string name="keyguard_accessibility_camera" msgid="8904231194181114603">"Câmara"</string>
    <string name="keygaurd_accessibility_media_controls" msgid="262209654292161806">"Controlos de multimédia"</string>
    <string name="keyguard_accessibility_widget_reorder_start" msgid="8736853615588828197">"Reordenação de widgets iniciada."</string>
    <string name="keyguard_accessibility_widget_reorder_end" msgid="7170190950870468320">"Reordenação de widgets concluída."</string>
    <string name="keyguard_accessibility_widget_deleted" msgid="4426204263929224434">"Widget <xliff:g id="WIDGET_INDEX">%1$s</xliff:g> eliminado."</string>
    <string name="keyguard_accessibility_expand_lock_area" msgid="519859720934178024">"Expandir área de desbloqueio."</string>
    <string name="keyguard_accessibility_slide_unlock" msgid="2959928478764697254">"Desbloqueio através de deslize."</string>
    <string name="keyguard_accessibility_pattern_unlock" msgid="1490840706075246612">"Desbloqueio através de sequência."</string>
    <string name="keyguard_accessibility_face_unlock" msgid="4817282543351718535">"Desbloqueio através do rosto."</string>
    <string name="keyguard_accessibility_pin_unlock" msgid="2469687111784035046">"Desbloqueio através de PIN."</string>
    <string name="keyguard_accessibility_password_unlock" msgid="7675777623912155089">"Desbloqueio através de palavra-passe."</string>
    <string name="keyguard_accessibility_pattern_area" msgid="7679891324509597904">"Área da sequência."</string>
    <string name="keyguard_accessibility_slide_area" msgid="6736064494019979544">"Área de deslize."</string>
    <string name="password_keyboard_label_symbol_key" msgid="992280756256536042">"?123"</string>
    <string name="password_keyboard_label_alpha_key" msgid="8001096175167485649">"ABC"</string>
    <string name="password_keyboard_label_alt_key" msgid="1284820942620288678">"ALT"</string>
    <string name="granularity_label_character" msgid="7336470535385009523">"carácter"</string>
    <string name="granularity_label_word" msgid="7075570328374918660">"palavra"</string>
    <string name="granularity_label_link" msgid="5815508880782488267">"link"</string>
    <string name="granularity_label_line" msgid="5764267235026120888">"linha"</string>
    <string name="hour_ampm" msgid="4584338083529355982">"<xliff:g id="HOUR">%-l</xliff:g><xliff:g id="AMPM">%P</xliff:g>"</string>
    <string name="hour_cap_ampm" msgid="2083465992940444366">"<xliff:g id="HOUR">%-l</xliff:g><xliff:g id="AMPM">%p</xliff:g>"</string>
    <string name="factorytest_failed" msgid="5410270329114212041">"O teste de fábrica falhou"</string>
    <string name="factorytest_not_system" msgid="4435201656767276723">"A acção FACTORY_TEST apenas é suportada para pacotes instalados em /system/app."</string>
    <string name="factorytest_no_action" msgid="872991874799998561">"Não foi localizado qualquer pacote que forneça a acção FACTORY_TEST."</string>
    <string name="factorytest_reboot" msgid="6320168203050791643">"Reiniciar"</string>
    <string name="js_dialog_title" msgid="1987483977834603872">"A página em \"<xliff:g id="TITLE">%s</xliff:g>\" indica:"</string>
    <string name="js_dialog_title_default" msgid="6961903213729667573">"JavaScript"</string>
    <string name="js_dialog_before_unload_title" msgid="2619376555525116593">"Confirmar Navegação"</string>
    <string name="js_dialog_before_unload_positive_button" msgid="3112752010600484130">"Sair desta Página"</string>
    <string name="js_dialog_before_unload_negative_button" msgid="5614861293026099715">"Permanecer nesta Página"</string>
    <string name="js_dialog_before_unload" msgid="3468816357095378590">"<xliff:g id="MESSAGE">%s</xliff:g>\n\nTem a certeza de que pretende navegar para outra página?"</string>
    <string name="save_password_label" msgid="6860261758665825069">"Confirmar"</string>
    <string name="double_tap_toast" msgid="4595046515400268881">"Sugestão: toque duas vezes para aumentar ou diminuir o zoom."</string>
    <string name="autofill_this_form" msgid="4616758841157816676">"Preenchimento Automático"</string>
    <string name="setup_autofill" msgid="7103495070180590814">"Configurar Preenchimento Automático"</string>
    <string name="autofill_address_name_separator" msgid="6350145154779706772">" "</string>
    <string name="autofill_address_summary_name_format" msgid="3268041054899214945">"$1$2$3"</string>
    <string name="autofill_address_summary_separator" msgid="7483307893170324129">", "</string>
    <string name="autofill_address_summary_format" msgid="4874459455786827344">"$1$2$3"</string>
    <string name="autofill_province" msgid="2231806553863422300">"Província"</string>
    <string name="autofill_postal_code" msgid="4696430407689377108">"Código postal"</string>
    <string name="autofill_state" msgid="6988894195520044613">"Estado"</string>
    <string name="autofill_zip_code" msgid="8697544592627322946">"Código postal"</string>
    <string name="autofill_county" msgid="237073771020362891">"Concelho"</string>
    <string name="autofill_island" msgid="4020100875984667025">"Ilha"</string>
    <string name="autofill_district" msgid="8400735073392267672">"Distrito"</string>
    <string name="autofill_department" msgid="5343279462564453309">"Departamento"</string>
    <string name="autofill_prefecture" msgid="2028499485065800419">"Município"</string>
    <string name="autofill_parish" msgid="8202206105468820057">"Freguesia"</string>
    <string name="autofill_area" msgid="3547409050889952423">"Área"</string>
    <string name="autofill_emirate" msgid="2893880978835698818">"Emirado"</string>
    <string name="permlab_readHistoryBookmarks" msgid="3775265775405106983">"ler os marcadores da Web e o histórico"</string>
    <string name="permdesc_readHistoryBookmarks" msgid="8462378226600439658">"Permite que a aplicação leia o histórico de todos os URLs visitados pelo Navegador e todos os marcadores do Navegador. Nota: esta autorização pode não ser aplicada por navegadores de terceiros ou outras aplicações com capacidades de navegação na Web."</string>
    <string name="permlab_writeHistoryBookmarks" msgid="3714785165273314490">"gravar marcadores da Web e o histórico"</string>
    <string name="permdesc_writeHistoryBookmarks" product="tablet" msgid="6825527469145760922">"Permite que a aplicação modifique o histórico do Navegador ou marcadores guardados no tablet. Isto pode permitir que a aplicação apague ou modifique dados do Navegador. Nota: esta autorização pode não ser aplicada por navegadores de terceiros ou outras aplicações com capacidades de navegação na Web."</string>
    <string name="permdesc_writeHistoryBookmarks" product="default" msgid="8497389531014185509">"Permite que a aplicação modifique o histórico do Navegador ou marcadores guardados no telemóvel. Isto pode permitir que a aplicação apague ou modifique dados do Navegador. Nota: esta autorização pode não ser aplicada por navegadores de terceiros ou outras aplicações com capacidades de navegação na Web."</string>
    <string name="permlab_setAlarm" msgid="1379294556362091814">"definir um alarme"</string>
    <string name="permdesc_setAlarm" msgid="316392039157473848">"Permite que a aplicação defina um alarme numa aplicação de despertador instalada. Algumas aplicações de despertador podem não integrar esta funcionalidade."</string>
    <string name="permlab_addVoicemail" msgid="5525660026090959044">"adicionar correio de voz"</string>
    <string name="permdesc_addVoicemail" msgid="6604508651428252437">"Permite que a aplicação adicione mensagens à sua caixa de entrada de correio de voz."</string>
    <string name="permlab_writeGeolocationPermissions" msgid="5962224158955273932">"modificar permissões de geolocalização do Navegador"</string>
    <string name="permdesc_writeGeolocationPermissions" msgid="1083743234522638747">"Permite que a aplicação modifique as permissões de geolocalização do navegador. As aplicações maliciosas podem usar isto para permitir o envio de informações de localização para Web sites arbitrárias."</string>
    <string name="permlab_packageVerificationAgent" msgid="5568139100645829117">"verificar pacotes"</string>
    <string name="permdesc_packageVerificationAgent" msgid="8437590190990843381">"Permite que a aplicação verifique se um pacote é instalável."</string>
    <string name="permlab_bindPackageVerifier" msgid="4187786793360326654">"vincular a um verificador de pacotes"</string>
    <string name="permdesc_bindPackageVerifier" msgid="3180741773233862126">"Permite ao titular solicitar verificadores de pacotes. Nunca deverá ser necessário para aplicações normais."</string>
    <string name="permlab_serialPort" msgid="546083327654631076">"aceder a portas série"</string>
    <string name="permdesc_serialPort" msgid="2991639985224598193">"Permite ao titular aceder a portas de série através da API SerialManager."</string>
    <string name="permlab_accessContentProvidersExternally" msgid="5077774297943409285">"aceder a fornecedores de conteúdos externamente"</string>
    <string name="permdesc_accessContentProvidersExternally" msgid="4544346486697853685">"Permite ao titular aceder a fornecedores de conteúdos a partir da shell. Nunca deverá ser necessário para aplicações normais."</string>
    <string name="permlab_updateLock" msgid="3527558366616680889">"desaconselhar atualizações automáticas do aparelho"</string>
    <string name="permdesc_updateLock" msgid="1655625832166778492">"Permite ao titular disponibilizar informações ao sistema acerca do melhor momento para efetuar um reinício não interativo para atualização do aparelho."</string>
    <string name="save_password_message" msgid="767344687139195790">"Quer que o browser memorize esta palavra-passe?"</string>
    <string name="save_password_notnow" msgid="6389675316706699758">"Agora não"</string>
    <string name="save_password_remember" msgid="6491879678996749466">"Lembrar"</string>
    <string name="save_password_never" msgid="8274330296785855105">"Nunca"</string>
    <string name="open_permission_deny" msgid="7374036708316629800">"Não tem autorização para abrir esta página."</string>
    <string name="text_copied" msgid="4985729524670131385">"Texto copiado para a área de transferência."</string>
    <string name="more_item_label" msgid="4650918923083320495">"Mais"</string>
    <string name="prepend_shortcut_label" msgid="2572214461676015642">"Menu+"</string>
    <string name="menu_space_shortcut_label" msgid="2410328639272162537">"espaço"</string>
    <string name="menu_enter_shortcut_label" msgid="2743362785111309668">"introduzir"</string>
    <string name="menu_delete_shortcut_label" msgid="3658178007202748164">"eliminar"</string>
    <string name="search_go" msgid="8298016669822141719">"Pesquisar"</string>
    <string name="searchview_description_search" msgid="6749826639098512120">"Pesquisar"</string>
    <string name="searchview_description_query" msgid="5911778593125355124">"Consulta de pesquisa"</string>
    <string name="searchview_description_clear" msgid="1330281990951833033">"Limpar consulta"</string>
    <string name="searchview_description_submit" msgid="2688450133297983542">"Enviar consulta"</string>
    <string name="searchview_description_voice" msgid="2453203695674994440">"Pesquisa por voz"</string>
    <string name="enable_explore_by_touch_warning_title" msgid="7460694070309730149">"Ativar Explorar Através do Toque?"</string>
    <string name="enable_explore_by_touch_warning_message" product="tablet" msgid="8655887539089910577">"<xliff:g id="ACCESSIBILITY_SERVICE_NAME">%1$s</xliff:g> pretende ativar a funcionalidade Explorar Através do Toque. Quando a funcionalidade Explorar Através do Toque estiver ativada, pode ouvir ou visualizar descrições sobre o que está por baixo do seu dedo ou executar gestos para interagir com o tablet."</string>
    <string name="enable_explore_by_touch_warning_message" product="default" msgid="2708199672852373195">"<xliff:g id="ACCESSIBILITY_SERVICE_NAME">%1$s</xliff:g> pretende ativar a funcionalidade Explorar Através do Toque. Quando a funcionalidade Explorar Através do Toque estiver ativada, pode ouvir ou visualizar descrições sobre o que está por baixo do seu dedo ou executar gestos para interagir com o telemóvel."</string>
    <string name="oneMonthDurationPast" msgid="7396384508953779925">"Há 1 mês"</string>
    <string name="beforeOneMonthDurationPast" msgid="909134546836499826">"Há mais de 1 mês"</string>
  <plurals name="num_seconds_ago">
    <item quantity="one" msgid="4869870056547896011">"Há 1 segundo"</item>
    <item quantity="other" msgid="3903706804349556379">"Há <xliff:g id="COUNT">%d</xliff:g> segundos"</item>
  </plurals>
  <plurals name="num_minutes_ago">
    <item quantity="one" msgid="3306787433088810191">"Há 1 minuto"</item>
    <item quantity="other" msgid="2176942008915455116">"Há <xliff:g id="COUNT">%d</xliff:g> minutos"</item>
  </plurals>
  <plurals name="num_hours_ago">
    <item quantity="one" msgid="9150797944610821849">"Há 1 hora"</item>
    <item quantity="other" msgid="2467273239587587569">"Há <xliff:g id="COUNT">%d</xliff:g> horas"</item>
  </plurals>
  <plurals name="last_num_days">
    <item quantity="other" msgid="3069992808164318268">"Últimos <xliff:g id="COUNT">%d</xliff:g> dias"</item>
  </plurals>
    <string name="last_month" msgid="3959346739979055432">"Último mês"</string>
    <string name="older" msgid="5211975022815554840">"Mais antiga"</string>
  <plurals name="num_days_ago">
    <item quantity="one" msgid="861358534398115820">"ontem"</item>
    <item quantity="other" msgid="2479586466153314633">"Há <xliff:g id="COUNT">%d</xliff:g> dias"</item>
  </plurals>
  <plurals name="in_num_seconds">
    <item quantity="one" msgid="2729745560954905102">"daqui a 1 segundo"</item>
    <item quantity="other" msgid="1241926116443974687">"daqui a <xliff:g id="COUNT">%d</xliff:g> segundos"</item>
  </plurals>
  <plurals name="in_num_minutes">
    <item quantity="one" msgid="8793095251325200395">"daqui a 1 minuto"</item>
    <item quantity="other" msgid="3330713936399448749">"daqui a <xliff:g id="COUNT">%d</xliff:g> minutos"</item>
  </plurals>
  <plurals name="in_num_hours">
    <item quantity="one" msgid="7164353342477769999">"daqui a 1 hora"</item>
    <item quantity="other" msgid="547290677353727389">"daqui a <xliff:g id="COUNT">%d</xliff:g> horas"</item>
  </plurals>
  <plurals name="in_num_days">
    <item quantity="one" msgid="5413088743009839518">"amanhã"</item>
    <item quantity="other" msgid="5109449375100953247">"daqui a <xliff:g id="COUNT">%d</xliff:g> dias"</item>
  </plurals>
  <plurals name="abbrev_num_seconds_ago">
    <item quantity="one" msgid="1849036840200069118">"Há 1 seg"</item>
    <item quantity="other" msgid="3699169366650930415">"Há <xliff:g id="COUNT">%d</xliff:g> seg"</item>
  </plurals>
  <plurals name="abbrev_num_minutes_ago">
    <item quantity="one" msgid="6361490147113871545">"há 1 min"</item>
    <item quantity="other" msgid="851164968597150710">"Há <xliff:g id="COUNT">%d</xliff:g> min"</item>
  </plurals>
  <plurals name="abbrev_num_hours_ago">
    <item quantity="one" msgid="4796212039724722116">"Há 1 hora"</item>
    <item quantity="other" msgid="6889970745748538901">"Há <xliff:g id="COUNT">%d</xliff:g> horas"</item>
  </plurals>
  <plurals name="abbrev_num_days_ago">
    <item quantity="one" msgid="8463161711492680309">"ontem"</item>
    <item quantity="other" msgid="3453342639616481191">"Há <xliff:g id="COUNT">%d</xliff:g> dias"</item>
  </plurals>
  <plurals name="abbrev_in_num_seconds">
    <item quantity="one" msgid="5842225370795066299">"daqui a 1 seg"</item>
    <item quantity="other" msgid="5495880108825805108">"daqui a <xliff:g id="COUNT">%d</xliff:g> seg"</item>
  </plurals>
  <plurals name="abbrev_in_num_minutes">
    <item quantity="one" msgid="562786149928284878">"daqui a 1 min"</item>
    <item quantity="other" msgid="4216113292706568726">"daqui a <xliff:g id="COUNT">%d</xliff:g> min"</item>
  </plurals>
  <plurals name="abbrev_in_num_hours">
    <item quantity="one" msgid="3274708118124045246">"daqui a 1 hora"</item>
    <item quantity="other" msgid="3705373766798013406">"em <xliff:g id="COUNT">%d</xliff:g> horas"</item>
  </plurals>
  <plurals name="abbrev_in_num_days">
    <item quantity="one" msgid="2178576254385739855">"amanhã"</item>
    <item quantity="other" msgid="2973062968038355991">"daqui a <xliff:g id="COUNT">%d</xliff:g> dias"</item>
  </plurals>
    <string name="preposition_for_date" msgid="9093949757757445117">"a <xliff:g id="DATE">%s</xliff:g>"</string>
    <string name="preposition_for_time" msgid="5506831244263083793">"às <xliff:g id="TIME">%s</xliff:g>"</string>
    <string name="preposition_for_year" msgid="5040395640711867177">"em <xliff:g id="YEAR">%s</xliff:g>"</string>
    <string name="day" msgid="8144195776058119424">"dia"</string>
    <string name="days" msgid="4774547661021344602">"dias"</string>
    <string name="hour" msgid="2126771916426189481">"hora"</string>
    <string name="hours" msgid="894424005266852993">"horas"</string>
    <string name="minute" msgid="9148878657703769868">"minutos"</string>
    <string name="minutes" msgid="5646001005827034509">"min"</string>
    <string name="second" msgid="3184235808021478">"seg"</string>
    <string name="seconds" msgid="3161515347216589235">"seg"</string>
    <string name="week" msgid="5617961537173061583">"semana"</string>
    <string name="weeks" msgid="6509623834583944518">"semanas"</string>
    <string name="year" msgid="4001118221013892076">"ano"</string>
    <string name="years" msgid="6881577717993213522">"anos"</string>
  <plurals name="duration_seconds">
    <item quantity="one" msgid="6962015528372969481">"1 segundo"</item>
    <item quantity="other" msgid="1886107766577166786">"<xliff:g id="COUNT">%d</xliff:g> segundos"</item>
  </plurals>
  <plurals name="duration_minutes">
    <item quantity="one" msgid="4915414002546085617">"1 minuto"</item>
    <item quantity="other" msgid="3165187169224908775">"<xliff:g id="COUNT">%d</xliff:g> minutos"</item>
  </plurals>
  <plurals name="duration_hours">
    <item quantity="one" msgid="8917467491248809972">"1 hora"</item>
    <item quantity="other" msgid="3863962854246773930">"<xliff:g id="COUNT">%d</xliff:g> horas"</item>
  </plurals>
    <string name="VideoView_error_title" msgid="3534509135438353077">"Problema com o vídeo"</string>
    <string name="VideoView_error_text_invalid_progressive_playback" msgid="3186670335938670444">"Este vídeo não é válido para transmissão em fluxo contínuo neste aparelho."</string>
    <string name="VideoView_error_text_unknown" msgid="3450439155187810085">"Não é possível reproduzir este vídeo."</string>
    <string name="VideoView_error_button" msgid="2822238215100679592">"OK"</string>
    <string name="relative_time" msgid="1818557177829411417">"<xliff:g id="DATE">%1$s</xliff:g>, <xliff:g id="TIME">%2$s</xliff:g>"</string>
    <string name="noon" msgid="7245353528818587908">"meio-dia"</string>
    <string name="Noon" msgid="3342127745230013127">"Meio-dia"</string>
    <string name="midnight" msgid="7166259508850457595">"meia-noite"</string>
    <string name="Midnight" msgid="5630806906897892201">"Meia-noite"</string>
    <string name="elapsed_time_short_format_mm_ss" msgid="4431555943828711473">"<xliff:g id="MINUTES">%1$02d</xliff:g>:<xliff:g id="SECONDS">%2$02d</xliff:g>"</string>
    <string name="elapsed_time_short_format_h_mm_ss" msgid="1846071997616654124">"<xliff:g id="HOURS">%1$d</xliff:g>:<xliff:g id="MINUTES">%2$02d</xliff:g>:<xliff:g id="SECONDS">%3$02d</xliff:g>"</string>
    <string name="selectAll" msgid="6876518925844129331">"Seleccionar tudo"</string>
    <string name="cut" msgid="3092569408438626261">"Cortar"</string>
    <string name="copy" msgid="2681946229533511987">"Copiar"</string>
    <string name="paste" msgid="5629880836805036433">"Colar"</string>
    <string name="replace" msgid="5781686059063148930">"Substituir..."</string>
    <string name="delete" msgid="6098684844021697789">"Eliminar"</string>
    <string name="copyUrl" msgid="2538211579596067402">"Copiar URL"</string>
    <string name="selectTextMode" msgid="1018691815143165326">"Selecionar texto"</string>
    <string name="textSelectionCABTitle" msgid="5236850394370820357">"Selecção de texto"</string>
    <string name="addToDictionary" msgid="4352161534510057874">"Adicionar ao dicionário"</string>
    <string name="deleteText" msgid="6979668428458199034">"Eliminar"</string>
    <string name="inputMethod" msgid="1653630062304567879">"Método de entrada"</string>
    <string name="editTextMenuTitle" msgid="4909135564941815494">"Acções de texto"</string>
    <string name="low_internal_storage_view_title" msgid="5576272496365684834">"Está quase sem espaço de armazenamento"</string>
    <string name="low_internal_storage_view_text" msgid="6640505817617414371">"Algumas funções do sistema poderão não funcionar"</string>
    <string name="app_running_notification_title" msgid="8718335121060787914">"<xliff:g id="APP_NAME">%1$s</xliff:g> em execução"</string>
    <string name="app_running_notification_text" msgid="4653586947747330058">"Toque para obter mais informações ou para parar a aplicação."</string>
    <string name="ok" msgid="5970060430562524910">"OK"</string>
    <string name="cancel" msgid="6442560571259935130">"Cancelar"</string>
    <string name="yes" msgid="5362982303337969312">"OK"</string>
    <string name="no" msgid="5141531044935541497">"Cancelar"</string>
    <string name="dialog_alert_title" msgid="2049658708609043103">"Atenção"</string>
    <string name="loading" msgid="7933681260296021180">"A carregar…"</string>
    <string name="capital_on" msgid="1544682755514494298">"Ativado"</string>
    <string name="capital_off" msgid="6815870386972805832">"Desativado"</string>
    <string name="whichApplication" msgid="4533185947064773386">"Concluir ação utilizando"</string>
    <string name="whichHomeApplication" msgid="4616420172727326782">"Selecionar uma aplicação de página inicial"</string>
    <string name="alwaysUse" msgid="4583018368000610438">"Utilizar por predefinição para esta acção."</string>
    <string name="clearDefaultHintMsg" msgid="3252584689512077257">"Limpar a predefinição nas Definições do Sistema &gt; Aplicações &gt; Transferidas."</string>
    <string name="chooseActivity" msgid="7486876147751803333">"Escolha uma ação"</string>
    <string name="chooseUsbActivity" msgid="6894748416073583509">"Escolher uma aplicação para o dispositivo USB"</string>
    <string name="noApplications" msgid="2991814273936504689">"Nenhuma aplicação pode efetuar esta ação."</string>
    <string name="aerr_title" msgid="1905800560317137752"></string>
    <string name="aerr_application" msgid="932628488013092776">"Lamentamos, o <xliff:g id="APPLICATION">%1$s</xliff:g> foi interrompido."</string>
    <string name="aerr_process" msgid="4507058997035697579">"Lamentamos, o processo <xliff:g id="PROCESS">%1$s</xliff:g> foi interrompido."</string>
    <string name="anr_title" msgid="4351948481459135709"></string>
    <string name="anr_activity_application" msgid="1904477189057199066">"<xliff:g id="APPLICATION">%2$s</xliff:g> não está a responder. \n\nPretende fechá-la?"</string>
    <string name="anr_activity_process" msgid="5776209883299089767">"A atividade <xliff:g id="ACTIVITY">%1$s</xliff:g> não está a responder. \n\n Pretende fechá-la?"</string>
    <string name="anr_application_process" msgid="8941757607340481057">"<xliff:g id="APPLICATION">%1$s</xliff:g> não está a responder. Pretende fechá-la?"</string>
    <string name="anr_process" msgid="6513209874880517125">"O processo <xliff:g id="PROCESS">%1$s</xliff:g> não está a responder. \n\n Pretende fechá-lo?"</string>
    <string name="force_close" msgid="8346072094521265605">"OK"</string>
    <string name="report" msgid="4060218260984795706">"Relatório"</string>
    <string name="wait" msgid="7147118217226317732">"Esperar"</string>
    <string name="webpage_unresponsive" msgid="3272758351138122503">"A página deixou de responder. \n \n Pretende fechá-la?"</string>
    <string name="launch_warning_title" msgid="1547997780506713581">"Aplicação redirecionada"</string>
    <string name="launch_warning_replace" msgid="6202498949970281412">"<xliff:g id="APP_NAME">%1$s</xliff:g> está agora a ser executado."</string>
    <string name="launch_warning_original" msgid="188102023021668683">"<xliff:g id="APP_NAME">%1$s</xliff:g> foi originalmente iniciado."</string>
    <string name="screen_compat_mode_scale" msgid="3202955667675944499">"Escala"</string>
    <string name="screen_compat_mode_show" msgid="4013878876486655892">"Mostrar sempre"</string>
    <string name="screen_compat_mode_hint" msgid="1064524084543304459">"Reative este modo nas Definições do Sistema &gt; Aplicações &gt; Transferidas."</string>
    <string name="smv_application" msgid="3307209192155442829">"A aplicação <xliff:g id="APPLICATION">%1$s</xliff:g> (processo <xliff:g id="PROCESS">%2$s</xliff:g>) violou a política StrictMode auto-imposta."</string>
    <string name="smv_process" msgid="5120397012047462446">"O processo <xliff:g id="PROCESS">%1$s</xliff:g> violou a política StrictMode auto-imposta."</string>
    <string name="android_upgrading_title" msgid="1584192285441405746">"O Android está a ser atualizado..."</string>
    <string name="android_upgrading_apk" msgid="7904042682111526169">"A otimizar a aplicação <xliff:g id="NUMBER_0">%1$d</xliff:g> de <xliff:g id="NUMBER_1">%2$d</xliff:g>."</string>
    <string name="android_upgrading_starting_apps" msgid="451464516346926713">"A iniciar aplicações"</string>
    <string name="android_upgrading_complete" msgid="1405954754112999229">"A concluir o arranque."</string>
    <string name="heavy_weight_notification" msgid="9087063985776626166">"<xliff:g id="APP">%1$s</xliff:g> em execução"</string>
    <string name="heavy_weight_notification_detail" msgid="1721681741617898865">"Toque para mudar para a aplicação"</string>
    <string name="heavy_weight_switcher_title" msgid="7153167085403298169">"Mudar de aplicação?"</string>
    <string name="heavy_weight_switcher_text" msgid="7022631924534406403">"Já está em execução outra aplicação, que terá de ser parada para que possa iniciar uma nova."</string>
    <string name="old_app_action" msgid="493129172238566282">"Regressar a <xliff:g id="OLD_APP">%1$s</xliff:g>"</string>
    <string name="old_app_description" msgid="2082094275580358049">"Não iniciar a nova aplicação."</string>
    <string name="new_app_action" msgid="5472756926945440706">"Iniciar <xliff:g id="OLD_APP">%1$s</xliff:g>"</string>
    <string name="new_app_description" msgid="1932143598371537340">"Parar a aplicação antiga sem guardar."</string>
    <string name="sendText" msgid="5209874571959469142">"Escolha uma ação para o texto"</string>
    <string name="volume_ringtone" msgid="6885421406845734650">"Volume da campainha"</string>
    <string name="volume_music" msgid="5421651157138628171">"Volume de multimédia"</string>
    <string name="volume_music_hint_playing_through_bluetooth" msgid="9165984379394601533">"A reproduzir através de Bluetooth"</string>
    <string name="volume_music_hint_silent_ringtone_selected" msgid="8310739960973156272">"Conjunto de toques silenciosos"</string>
    <string name="volume_call" msgid="3941680041282788711">"Volume da chamada recebida"</string>
    <string name="volume_bluetooth_call" msgid="2002891926351151534">"Volume de chamada recebida em Bluetooth"</string>
    <string name="volume_alarm" msgid="1985191616042689100">"Volume do alarme"</string>
    <string name="volume_notification" msgid="2422265656744276715">"Volume de notificações"</string>
    <string name="volume_unknown" msgid="1400219669770445902">"Volume"</string>
    <string name="volume_icon_description_bluetooth" msgid="6538894177255964340">"Volume de Bluetooth"</string>
    <string name="volume_icon_description_ringer" msgid="3326003847006162496">"Volume do toque"</string>
    <string name="volume_icon_description_incall" msgid="8890073218154543397">"Volume de chamadas"</string>
    <string name="volume_icon_description_media" msgid="4217311719665194215">"Volume de multimédia"</string>
    <string name="volume_icon_description_notification" msgid="7044986546477282274">"Volume de notificações"</string>
    <string name="ringtone_default" msgid="3789758980357696936">"Toque predefinido"</string>
    <string name="ringtone_default_with_actual" msgid="8129563480895990372">"Toque predefinido (<xliff:g id="ACTUAL_RINGTONE">%1$s</xliff:g>)"</string>
    <string name="ringtone_silent" msgid="7937634392408977062">"Nada"</string>
    <string name="ringtone_picker_title" msgid="3515143939175119094">"Toques"</string>
    <string name="ringtone_unknown" msgid="5477919988701784788">"Toque desconhecido"</string>
  <plurals name="wifi_available">
    <item quantity="one" msgid="6654123987418168693">"Rede Wi-Fi disponível"</item>
    <item quantity="other" msgid="4192424489168397386">"Redes Wi-Fi disponíveis"</item>
  </plurals>
  <plurals name="wifi_available_detailed">
    <item quantity="one" msgid="1634101450343277345">"Rede Wi-Fi aberta disponível"</item>
    <item quantity="other" msgid="7915895323644292768">"Abrir redes Wi-Fi disponíveis"</item>
  </plurals>
    <string name="wifi_available_sign_in" msgid="4029489716605255386">"Iniciar sessão na rede Wi-Fi"</string>
    <string name="network_available_sign_in" msgid="8495155593358054676">"Inicie sessão na rede"</string>
    <!-- no translation found for network_available_sign_in_detailed (8000081941447976118) -->
    <skip />
    <string name="wifi_watchdog_network_disabled" msgid="7904214231651546347">"Não foi possível ligar a Wi-Fi"</string>
    <string name="wifi_watchdog_network_disabled_detailed" msgid="5548780776418332675">" tem uma ligação à internet fraca."</string>
    <string name="wifi_p2p_dialog_title" msgid="97611782659324517">"Wi-Fi Direct"</string>
    <string name="wifi_p2p_turnon_message" msgid="2909250942299627244">"Iniciar o Wi-Fi Direct. Esta opção desativará o cliente/zona Wi-Fi."</string>
    <string name="wifi_p2p_failed_message" msgid="3763669677935623084">"Não foi possível iniciar o Wi-Fi Direct."</string>
    <string name="wifi_p2p_enabled_notification_title" msgid="2068321881673734886">"O Wi-Fi Direct está ativado"</string>
    <string name="wifi_p2p_enabled_notification_message" msgid="1638949953993894335">"Toque para aceder às definições"</string>
    <string name="accept" msgid="1645267259272829559">"Aceitar"</string>
    <string name="decline" msgid="2112225451706137894">"Recusar"</string>
    <string name="wifi_p2p_invitation_sent_title" msgid="1318975185112070734">"Convite enviado"</string>
    <string name="wifi_p2p_invitation_to_connect_title" msgid="4958803948658533637">"Convite para se ligar"</string>
    <string name="wifi_p2p_from_message" msgid="570389174731951769">"De:"</string>
    <string name="wifi_p2p_to_message" msgid="248968974522044099">"Para:"</string>
    <string name="wifi_p2p_enter_pin_message" msgid="5920929550367828970">"Introduza o PIN solicitado:"</string>
    <string name="wifi_p2p_show_pin_message" msgid="8530563323880921094">"PIN:"</string>
    <string name="wifi_p2p_frequency_conflict_message" product="tablet" msgid="8012981257742232475">"O tablet sera temporariamente desligado da rede Wi-Fi enquanto estiver ligado a <xliff:g id="DEVICE_NAME">%1$s</xliff:g>"</string>
    <string name="wifi_p2p_frequency_conflict_message" product="default" msgid="7363907213787469151">"O telemóvel irá desligar-se temporariamente da rede Wi-Fi enquanto está ligado a <xliff:g id="DEVICE_NAME">%1$s</xliff:g>"</string>
    <string name="select_character" msgid="3365550120617701745">"Introduzir carácter"</string>
    <string name="sms_control_title" msgid="7296612781128917719">"A enviar mensagens SMS"</string>
    <string name="sms_control_message" msgid="3867899169651496433">"&lt;b&gt;<xliff:g id="APP_NAME">%1$s</xliff:g>&lt;/b&gt; está a enviar um grande número de mensagens SMS. Pretende autorizar que a aplicação continue a enviar mensagens?"</string>
    <string name="sms_control_yes" msgid="3663725993855816807">"Permitir"</string>
    <string name="sms_control_no" msgid="625438561395534982">"Recusar"</string>
    <string name="sms_short_code_confirm_message" msgid="1645436466285310855">"&lt;b&gt;<xliff:g id="APP_NAME">%1$s</xliff:g>&lt;/b&gt; gostaria de enviar uma mensagem para &lt;b&gt;<xliff:g id="DEST_ADDRESS">%2$s</xliff:g>&lt;/b&gt;."</string>
    <string name="sms_short_code_details" msgid="3492025719868078457">"Isto "<font fgcolor="#ffffb060">"poderá resultar em custos"</font>" para a sua conta de telemóvel."</string>
    <string name="sms_premium_short_code_details" msgid="5523826349105123687"><font fgcolor="#ffffb060">"Isto resultará em custos para a sua conta de telemóvel."</font></string>
    <string name="sms_short_code_confirm_allow" msgid="4458878637111023413">"Enviar"</string>
    <string name="sms_short_code_confirm_deny" msgid="2927389840209170706">"Cancelar"</string>
    <string name="sms_short_code_remember_choice" msgid="5289538592272218136">"Memorizar a minha escolha"</string>
    <string name="sms_short_code_remember_undo_instruction" msgid="4960944133052287484">"Pode depois alterar isto em Definições &gt; Aplicações"</string>
    <string name="sms_short_code_confirm_always_allow" msgid="3241181154869493368">"Permitir Sempre"</string>
    <string name="sms_short_code_confirm_never_allow" msgid="446992765774269673">"Nunca Permitir"</string>
    <string name="sim_removed_title" msgid="6227712319223226185">"Cartão SIM removido"</string>
    <string name="sim_removed_message" msgid="2333164559970958645">"A rede de telemóvel estará indisponível até que reinicie o aparelho com um cartão SIM válido inserido."</string>
    <string name="sim_done_button" msgid="827949989369963775">"Concluído"</string>
    <string name="sim_added_title" msgid="3719670512889674693">"Cartão SIM adicionado"</string>
    <string name="sim_added_message" msgid="6599945301141050216">"Reinicie o aparelho para aceder à rede de telemóvel."</string>
    <string name="sim_restart_button" msgid="4722407842815232347">"Reiniciar"</string>
    <string name="time_picker_dialog_title" msgid="8349362623068819295">"Definir hora"</string>
    <string name="date_picker_dialog_title" msgid="5879450659453782278">"Definir data"</string>
    <string name="date_time_set" msgid="5777075614321087758">"Definir"</string>
    <string name="date_time_done" msgid="2507683751759308828">"Concluído"</string>
    <string name="perms_new_perm_prefix" msgid="8257740710754301407"><font size="12" fgcolor="#ff33b5e5">"NOVA: "</font></string>
    <string name="perms_description_app" msgid="5139836143293299417">"Fornecido por <xliff:g id="APP_NAME">%1$s</xliff:g>."</string>
    <string name="no_permissions" msgid="7283357728219338112">"Não são necessárias permissões"</string>
    <string name="perm_costs_money" msgid="4902470324142151116">"isto poderá estar sujeito a custos"</string>
    <string name="usb_storage_activity_title" msgid="4465055157209648641">"Armazenamento em massa USB"</string>
    <string name="usb_storage_title" msgid="5901459041398751495">"Ligado através de USB"</string>
    <string name="usb_storage_message" product="nosdcard" msgid="3308538094316477839">"Ligou ao computador através de USB. Toque no botão abaixo se pretender copiar ficheiros entre o computador e a memória de armazenamento USB do Android."</string>
    <string name="usb_storage_message" product="default" msgid="805351000446037811">"Ligou ao computador através de USB. Toque no botão abaixo se pretender copiar ficheiros entre o computador e o cartão SD do Android."</string>
    <string name="usb_storage_button_mount" msgid="1052259930369508235">"Ativar armazenamento USB"</string>
    <string name="usb_storage_error_message" product="nosdcard" msgid="3017045217365540658">"Existe um problema ao utilizar a memória de armazenamento USB para o armazenamento em massa USB."</string>
    <string name="usb_storage_error_message" product="default" msgid="2876018512716970313">"Existe um problema ao utilizar o cartão SD para armazenamento em massa USB."</string>
    <string name="usb_storage_notification_title" msgid="8175892554757216525">"Ligado através de USB"</string>
    <string name="usb_storage_notification_message" msgid="939822783828183763">"Toque para copiar ficheiros para/do computador."</string>
    <string name="usb_storage_stop_notification_title" msgid="2336058396663516017">"Desativar armazenamento USB"</string>
    <string name="usb_storage_stop_notification_message" msgid="1656852098555623822">"Toque para desativar a memória de armazenamento USB."</string>
    <string name="usb_storage_stop_title" msgid="660129851708775853">"O armazenamento USB está a ser utilizado"</string>
    <string name="usb_storage_stop_message" product="nosdcard" msgid="4264025280777219521">"Antes de desativar a memória de armazenamento USB, desmonte (\"ejete\") a memória de armazenamento USB do Android do computador."</string>
    <string name="usb_storage_stop_message" product="default" msgid="8043969782460613114">"Antes de desativar a memória de armazenamento USB, desmonte (\"ejete\") o cartão SD do Android do computador."</string>
    <string name="usb_storage_stop_button_mount" msgid="7060218034900696029">"Desativar armazenamento USB"</string>
    <string name="usb_storage_stop_error_message" msgid="1970374898263063836">"Ocorreu um problema ao desativar a memória de armazenamento USB. Verifique se desinstalou o anfitrião USB e, em seguida, tente novamente."</string>
    <string name="dlg_confirm_kill_storage_users_title" msgid="963039033470478697">"Ativar armazenamento USB"</string>
    <string name="dlg_confirm_kill_storage_users_text" msgid="5100428757107469454">"Se ativar a memória de armazenamento USB, algumas aplicações que estiver a utilizar serão paradas e poderão ficar indisponíveis até desativar a memória de armazenamento USB."</string>
    <string name="dlg_error_title" msgid="7323658469626514207">"Operação USB sem êxito"</string>
    <string name="dlg_ok" msgid="7376953167039865701">"OK"</string>
    <string name="usb_mtp_notification_title" msgid="3699913097391550394">"Ligado como um dispositivo multimédia"</string>
    <string name="usb_ptp_notification_title" msgid="1960817192216064833">"Ligado como uma câmara"</string>
    <string name="usb_cd_installer_notification_title" msgid="6774712827892090754">"Ligado como um instalador"</string>
    <string name="usb_accessory_notification_title" msgid="7848236974087653666">"Ligado a um acessório USB"</string>
    <string name="usb_notification_message" msgid="2290859399983720271">"Toque para ver outras opções USB."</string>
    <string name="extmedia_format_title" product="nosdcard" msgid="9020092196061007262">"Formatar unidade de armazenamento USB?"</string>
    <string name="extmedia_format_title" product="default" msgid="3648415921526526069">"Formatar cartão SD?"</string>
    <string name="extmedia_format_message" product="nosdcard" msgid="3934016853425761078">"Todos os ficheiros armazenados na sua USB de armazenamento serão apagados. Não é possível reverter a ação!"</string>
    <string name="extmedia_format_message" product="default" msgid="14131895027543830">"Todos os dados do seu cartão serão perdidos."</string>
    <string name="extmedia_format_button_format" msgid="4131064560127478695">"Formatar"</string>
    <string name="adb_active_notification_title" msgid="6729044778949189918">"Depuração USB ligada"</string>
    <string name="adb_active_notification_message" msgid="1016654627626476142">"Toque para desativar a depuração USB."</string>
    <string name="select_input_method" msgid="4653387336791222978">"Escolher o método de entrada"</string>
    <string name="configure_input_methods" msgid="9091652157722495116">"Configurar métodos de introdução"</string>
    <string name="use_physical_keyboard" msgid="6203112478095117625">"Teclado físico"</string>
    <string name="hardware" msgid="7517821086888990278">"Hardware"</string>
    <string name="select_keyboard_layout_notification_title" msgid="1407367017263030773">"Selecionar esquema de teclado"</string>
    <string name="select_keyboard_layout_notification_message" msgid="4465907700449257063">"Toque para selecionar um esquema de teclado."</string>
    <string name="fast_scroll_alphabet" msgid="5433275485499039199">" ABCDEFGHIJKLMNOPQRSTUVWXYZ"</string>
    <string name="fast_scroll_numeric_alphabet" msgid="4030170524595123610">" 0123456789ABCDEFGHIJKLMNOPQRSTUVWXYZ"</string>
    <string name="candidates_style" msgid="4333913089637062257"><u>"candidatos"</u></string>
    <string name="ext_media_checking_notification_title" product="nosdcard" msgid="3449816005351468560">"Preparar armazenamento USB"</string>
    <string name="ext_media_checking_notification_title" product="default" msgid="5457603418970994050">"A preparar cartão SD"</string>
    <string name="ext_media_checking_notification_message" msgid="8287319882926737053">"A verificar a presença de erros."</string>
    <string name="ext_media_nofs_notification_title" product="nosdcard" msgid="7788040745686229307">"Armazenamento USB vazio"</string>
    <string name="ext_media_nofs_notification_title" product="default" msgid="780477838241212997">"Cartão SD vazio"</string>
    <string name="ext_media_nofs_notification_message" product="nosdcard" msgid="7840121067427269500">"A memória de armazenamento USB está vazia ou tem um sistema de ficheiros não suportado."</string>
    <string name="ext_media_nofs_notification_message" product="default" msgid="8641065641786923604">"O cartão SD está vazio ou tem um sistema de ficheiros não suportado."</string>
    <string name="ext_media_unmountable_notification_title" product="nosdcard" msgid="2090046769532713563">"Armazenamento USB danificado"</string>
    <string name="ext_media_unmountable_notification_title" product="default" msgid="6410723906019100189">"Cartão SD danificado"</string>
    <string name="ext_media_unmountable_notification_message" product="nosdcard" msgid="1795917578395333280">"A memória de armazenamento USB está danificada. Tente reformatá-la."</string>
    <string name="ext_media_unmountable_notification_message" product="default" msgid="1753898567525568253">"O cartão SD está danificado. Tente reformatá-lo."</string>
    <string name="ext_media_badremoval_notification_title" product="nosdcard" msgid="1661683031330951073">"Armaz. USB removido inesperad."</string>
    <string name="ext_media_badremoval_notification_title" product="default" msgid="6872152882604407837">"Cartão SD removido de forma inesperada"</string>
    <string name="ext_media_badremoval_notification_message" product="nosdcard" msgid="4329848819865594241">"Desmonte o armazenamento USB antes de removê-lo para evitar a perda de dados."</string>
    <string name="ext_media_badremoval_notification_message" product="default" msgid="7260183293747448241">"Desmonte o cartão SD antes de retirá-lo para evitar a perda de dados."</string>
    <string name="ext_media_safe_unmount_notification_title" product="nosdcard" msgid="3967973893270360230">"Seguro remover armaz. USB"</string>
    <string name="ext_media_safe_unmount_notification_title" product="default" msgid="6729801130790616200">"É seguro retirar o cartão SD"</string>
    <string name="ext_media_safe_unmount_notification_message" product="nosdcard" msgid="6142195361606493530">"Pode remover o armazenamento USB com segurança."</string>
    <string name="ext_media_safe_unmount_notification_message" product="default" msgid="568841278138377604">"Pode remover o cartão SD com segurança."</string>
    <string name="ext_media_nomedia_notification_title" product="nosdcard" msgid="4486377230140227651">"Armazenamento USB removido"</string>
    <string name="ext_media_nomedia_notification_title" product="default" msgid="8902518030404381318">"Cartão SD removido"</string>
    <string name="ext_media_nomedia_notification_message" product="nosdcard" msgid="6921126162580574143">"O armazenamento USB foi removido. Insira um novo suporte de dados."</string>
    <string name="ext_media_nomedia_notification_message" product="default" msgid="3870120652983659641">"Cartão SD removido. Insira um novo cartão."</string>
    <string name="activity_list_empty" msgid="1675388330786841066">"Não foi encontrada nenhuma atividade correspondente."</string>
    <string name="permlab_pkgUsageStats" msgid="8787352074326748892">"atualizar estatísticas de utilização de componentes"</string>
    <string name="permdesc_pkgUsageStats" msgid="1106612424254277630">"Permite que a aplicação modifique as estatísticas de utilização de componentes recolhidas. Não se destina a utilização por aplicações normais."</string>
    <string name="permlab_copyProtectedData" msgid="4341036311211406692">"copiar conteúdo"</string>
    <string name="permdesc_copyProtectedData" msgid="4390697124288317831">"Permite à aplicação invocar o serviço de contentor predefinido para copiar conteúdo. Não se destina a ser utilizado por aplicações normais."</string>
    <string name="permlab_route_media_output" msgid="1642024455750414694">"Encaminhar saída de som multimédia"</string>
    <string name="permdesc_route_media_output" msgid="4932818749547244346">"Permite que a aplicação encaminhe a saída de som multimédia para outros dispositivos externos."</string>
    <string name="permlab_access_keyguard_secure_storage" msgid="7565552237977815047">"Aceder ao armazenamento seguro de proteção de teclado"</string>
    <string name="permdesc_access_keyguard_secure_storage" msgid="5866245484303285762">"Permite a uma aplicação aceder ao armazenamento seguro de proteção de teclado."</string>
    <string name="permlab_control_keyguard" msgid="172195184207828387">"Controlar apresentação e ocultação de proteção de teclado"</string>
    <string name="permdesc_control_keyguard" msgid="3043732290518629061">"Permite que uma aplicação controle a proteção de teclado."</string>
    <string name="permlab_recovery" msgid="3157024487744125846">"Interagir com o sistema de recuperação e de atualização"</string>
    <string name="permdesc_recovery" msgid="8511774533266359571">"Permite que uma aplicação interaja com o sistema de recuperação e as atualizações do sistema."</string>
    <string name="tutorial_double_tap_to_zoom_message_short" msgid="4070433208160063538">"Toque duas vezes para controlar o zoom"</string>
    <string name="gadget_host_error_inflating" msgid="4882004314906466162">"Não foi possível adicionar widget."</string>
    <string name="ime_action_go" msgid="8320845651737369027">"Ir"</string>
    <string name="ime_action_search" msgid="658110271822807811">"Pesquisar"</string>
    <string name="ime_action_send" msgid="2316166556349314424">"Enviar"</string>
    <string name="ime_action_next" msgid="3138843904009813834">"Seguinte"</string>
    <string name="ime_action_done" msgid="8971516117910934605">"Concluído"</string>
    <string name="ime_action_previous" msgid="1443550039250105948">"Ant"</string>
    <string name="ime_action_default" msgid="2840921885558045721">"Executar"</string>
    <string name="dial_number_using" msgid="5789176425167573586">"Marcar número\nutilizando <xliff:g id="NUMBER">%s</xliff:g>"</string>
    <string name="create_contact_using" msgid="4947405226788104538">"Criar contacto\nutilizando <xliff:g id="NUMBER">%s</xliff:g>"</string>
    <string name="grant_credentials_permission_message_header" msgid="2106103817937859662">"Uma ou várias das aplicações seguintes solicitam permissão para aceder à sua conta, agora e no futuro."</string>
    <string name="grant_credentials_permission_message_footer" msgid="3125211343379376561">"Pretende autorizar este pedido?"</string>
    <string name="grant_permissions_header_text" msgid="6874497408201826708">"Pedido de acesso"</string>
    <string name="allow" msgid="7225948811296386551">"Permitir"</string>
    <string name="deny" msgid="2081879885755434506">"Recusar"</string>
    <string name="permission_request_notification_title" msgid="6486759795926237907">"Permissão solicitada"</string>
    <string name="permission_request_notification_with_subtitle" msgid="8530393139639560189">"Permissão solicitada\npara a conta <xliff:g id="ACCOUNT">%s</xliff:g>."</string>
    <string name="input_method_binding_label" msgid="1283557179944992649">"Método de entrada"</string>
    <string name="sync_binding_label" msgid="3687969138375092423">"Sincronização"</string>
    <string name="accessibility_binding_label" msgid="4148120742096474641">"Acessibilidade"</string>
    <string name="wallpaper_binding_label" msgid="1240087844304687662">"Imagem de fundo"</string>
    <string name="chooser_wallpaper" msgid="7873476199295190279">"Alterar imagem de fundo"</string>
    <string name="notification_listener_binding_label" msgid="2014162835481906429">"Serviço de escuta de notificações"</string>
    <string name="vpn_title" msgid="19615213552042827">"VPN ativada"</string>
    <string name="vpn_title_long" msgid="6400714798049252294">"A VPN foi ativada pelo <xliff:g id="APP">%s</xliff:g>"</string>
    <string name="vpn_text" msgid="3011306607126450322">"Toque para gerir a rede."</string>
    <string name="vpn_text_long" msgid="6407351006249174473">"Ligado a <xliff:g id="SESSION">%s</xliff:g>. Toque para gerir a rede."</string>
    <string name="vpn_lockdown_connecting" msgid="6443438964440960745">"A ligar VPN sempre ativa..."</string>
    <string name="vpn_lockdown_connected" msgid="8202679674819213931">"VPN sempre ativa ligada"</string>
    <string name="vpn_lockdown_error" msgid="6009249814034708175">"Erro da VPN sempre ativa"</string>
    <string name="vpn_lockdown_config" msgid="6415899150671537970">"Tocar para configurar"</string>
    <string name="upload_file" msgid="2897957172366730416">"Escolher ficheiro"</string>
    <string name="no_file_chosen" msgid="6363648562170759465">"Não foi selecionado nenhum ficheiro"</string>
    <string name="reset" msgid="2448168080964209908">"Repor"</string>
    <string name="submit" msgid="1602335572089911941">"Enviar"</string>
    <string name="car_mode_disable_notification_title" msgid="3164768212003864316">"Modo automóvel ativado"</string>
    <string name="car_mode_disable_notification_message" msgid="8035230537563503262">"Toque para sair do modo automóvel."</string>
    <string name="tethered_notification_title" msgid="3146694234398202601">"Ligação ponto a ponto ou hotspot activos"</string>
    <string name="tethered_notification_message" msgid="6857031760103062982">"Toque para configurar."</string>
    <string name="back_button_label" msgid="2300470004503343439">"Anterior"</string>
    <string name="next_button_label" msgid="1080555104677992408">"Seguinte"</string>
    <string name="skip_button_label" msgid="1275362299471631819">"Ignorar"</string>
    <string name="throttle_warning_notification_title" msgid="4890894267454867276">"Utilização elevada de dados móveis"</string>
    <string name="throttle_warning_notification_message" msgid="3340822228599337743">"Toque para saber mais sobre a utilização de dados móveis."</string>
    <string name="throttled_notification_title" msgid="6269541897729781332">"Limite de dados móveis excedido"</string>
    <string name="throttled_notification_message" msgid="5443457321354907181">"Toque para saber mais sobre a utilização de dados móveis."</string>
    <string name="no_matches" msgid="8129421908915840737">"Sem correspondências"</string>
    <string name="find_on_page" msgid="1946799233822820384">"Localizar na página"</string>
  <plurals name="matches_found">
    <item quantity="one" msgid="8167147081136579439">"1 correspondência"</item>
    <item quantity="other" msgid="4641872797067609177">"<xliff:g id="INDEX">%d</xliff:g> de <xliff:g id="TOTAL">%d</xliff:g>"</item>
  </plurals>
    <string name="action_mode_done" msgid="7217581640461922289">"Concluído"</string>
    <string name="progress_unmounting" product="nosdcard" msgid="3923810448507612746">"A desmontar memória de armazenamento USB..."</string>
    <string name="progress_unmounting" product="default" msgid="1327894998409537190">"A desmontar cartão SD..."</string>
    <string name="progress_erasing" product="nosdcard" msgid="4521573321524340058">"A apagar memória de armazenamento USB..."</string>
    <string name="progress_erasing" product="default" msgid="6596988875507043042">"A apagar cartão SD..."</string>
    <string name="format_error" product="nosdcard" msgid="6299769563624776948">"Não foi possível apagar a memória de armazenamento USB."</string>
    <string name="format_error" product="default" msgid="7315248696644510935">"Não foi possível apagar o cartão SD."</string>
    <string name="media_bad_removal" msgid="7960864061016603281">"O cartão SD foi removido antes de ser desmontado."</string>
    <string name="media_checking" product="nosdcard" msgid="418188720009569693">"O armazenamento USB está actualmente a ser verificado."</string>
    <string name="media_checking" product="default" msgid="7334762503904827481">"O cartão SD está actualmente a ser verificado."</string>
    <string name="media_removed" msgid="7001526905057952097">"O cartão SD foi removido."</string>
    <string name="media_shared" product="nosdcard" msgid="5830814349250834225">"O armazenamento USB está actualmente a ser utilizado por um computador."</string>
    <string name="media_shared" product="default" msgid="5706130568133540435">"O cartão SD está actualmente a ser utilizado por um computador."</string>
    <string name="media_unknown_state" msgid="729192782197290385">"Suporte de dados externo em estado desconhecido."</string>
    <string name="share" msgid="1778686618230011964">"Partilhar"</string>
    <string name="find" msgid="4808270900322985960">"Localizar"</string>
    <string name="websearch" msgid="4337157977400211589">"Pesquisar na Web"</string>
    <string name="find_next" msgid="5742124618942193978">"Localizar seguinte"</string>
    <string name="find_previous" msgid="2196723669388360506">"Localizar anterior"</string>
    <string name="gpsNotifTicker" msgid="5622683912616496172">"Pedido de localização de <xliff:g id="NAME">%s</xliff:g>"</string>
    <string name="gpsNotifTitle" msgid="5446858717157416839">"Pedido de localização"</string>
    <string name="gpsNotifMessage" msgid="1374718023224000702">"Pedido por <xliff:g id="NAME">%1$s</xliff:g> (<xliff:g id="SERVICE">%2$s</xliff:g>)"</string>
    <string name="gpsVerifYes" msgid="2346566072867213563">"Sim"</string>
    <string name="gpsVerifNo" msgid="1146564937346454865">"Não"</string>
    <string name="sync_too_many_deletes" msgid="5296321850662746890">"Limite de eliminações excedido"</string>
    <string name="sync_too_many_deletes_desc" msgid="496551671008694245">"Há <xliff:g id="NUMBER_OF_DELETED_ITEMS">%1$d</xliff:g> itens eliminados de <xliff:g id="TYPE_OF_SYNC">%2$s</xliff:g>, conta <xliff:g id="ACCOUNT_NAME">%3$s</xliff:g>. O que pretende fazer?"</string>
    <string name="sync_really_delete" msgid="2572600103122596243">"Eliminar os itens"</string>
    <string name="sync_undo_deletes" msgid="2941317360600338602">"Anular as eliminações"</string>
    <string name="sync_do_nothing" msgid="3743764740430821845">"Não fazer nada por agora"</string>
    <string name="choose_account_label" msgid="5655203089746423927">"Selecionar uma conta"</string>
    <string name="add_account_label" msgid="2935267344849993553">"Adicionar uma conta"</string>
    <string name="add_account_button_label" msgid="3611982894853435874">"Adicionar conta"</string>
    <string name="number_picker_increment_button" msgid="2412072272832284313">"Aumentar"</string>
    <string name="number_picker_decrement_button" msgid="476050778386779067">"Diminuir"</string>
    <string name="number_picker_increment_scroll_mode" msgid="3073101067441638428">"Toque sem soltar em <xliff:g id="VALUE">%s</xliff:g>."</string>
    <string name="number_picker_increment_scroll_action" msgid="9101473045891835490">"Deslizar para cima para aumentar e para baixo para diminuir."</string>
    <string name="time_picker_increment_minute_button" msgid="8865885114028614321">"Aumentar minutos"</string>
    <string name="time_picker_decrement_minute_button" msgid="6246834937080684791">"Diminuir minutos"</string>
    <string name="time_picker_increment_hour_button" msgid="3652056055810223139">"Aumentar horas"</string>
    <string name="time_picker_decrement_hour_button" msgid="1377479863429214792">"Diminuir hora"</string>
    <string name="time_picker_increment_set_pm_button" msgid="4147590696151230863">"Definir PM"</string>
    <string name="time_picker_decrement_set_am_button" msgid="8302140353539486752">"Definir AM"</string>
    <string name="date_picker_increment_month_button" msgid="5369998479067934110">"Aumentar mês"</string>
    <string name="date_picker_decrement_month_button" msgid="1832698995541726019">"Diminuir mês"</string>
    <string name="date_picker_increment_day_button" msgid="7130465412308173903">"Aumentar o dia"</string>
    <string name="date_picker_decrement_day_button" msgid="4131881521818750031">"Diminuir dia"</string>
    <string name="date_picker_increment_year_button" msgid="6318697384310808899">"Aumentar ano"</string>
    <string name="date_picker_decrement_year_button" msgid="4482021813491121717">"Diminuir ano"</string>
    <string name="keyboardview_keycode_alt" msgid="4856868820040051939">"Alt"</string>
    <string name="keyboardview_keycode_cancel" msgid="1203984017245783244">"Cancelar"</string>
    <string name="keyboardview_keycode_delete" msgid="3337914833206635744">"Delete"</string>
    <string name="keyboardview_keycode_done" msgid="1992571118466679775">"Concluído"</string>
    <string name="keyboardview_keycode_mode_change" msgid="4547387741906537519">"Alteração do modo"</string>
    <string name="keyboardview_keycode_shift" msgid="2270748814315147690">"Shift"</string>
    <string name="keyboardview_keycode_enter" msgid="2985864015076059467">"Enter"</string>
    <string name="activitychooserview_choose_application" msgid="2125168057199941199">"Escolher uma aplicação"</string>
    <string name="activitychooserview_choose_application_error" msgid="8624618365481126668">"Não foi possível iniciar <xliff:g id="APPLICATION_NAME">%s</xliff:g>"</string>
    <string name="shareactionprovider_share_with" msgid="806688056141131819">"Partilhar com:"</string>
    <string name="shareactionprovider_share_with_application" msgid="5627411384638389738">"Compartilhar com <xliff:g id="APPLICATION_NAME">%s</xliff:g>"</string>
    <string name="content_description_sliding_handle" msgid="415975056159262248">"Barra deslizante. Toque &amp; não solte."</string>
    <string name="description_target_unlock_tablet" msgid="3833195335629795055">"Deslizar rapidamente para desbloquear."</string>
    <string name="keyboard_headset_required_to_hear_password" msgid="7011927352267668657">"Ligue os auscultadores com microfone integrado para ouvir as teclas da palavra-passe."</string>
    <string name="keyboard_password_character_no_headset" msgid="2859873770886153678">"Ponto."</string>
    <string name="action_bar_home_description" msgid="5293600496601490216">"Navegar para página inicial"</string>
    <string name="action_bar_up_description" msgid="2237496562952152589">"Navegar para cima"</string>
    <string name="action_menu_overflow_description" msgid="2295659037509008453">"Mais opções"</string>
    <string name="action_bar_home_description_format" msgid="7965984360903693903">"%1$s, %2$s"</string>
    <string name="action_bar_home_subtitle_description_format" msgid="6985546530471780727">"%1$s, %2$s, %3$s"</string>
    <string name="storage_internal" msgid="4891916833657929263">"memória de armazenamento interno"</string>
    <string name="storage_sd_card" msgid="3282948861378286745">"Cartão SD"</string>
    <string name="storage_usb" msgid="3017954059538517278">"Armazenamento USB"</string>
    <string name="extract_edit_menu_button" msgid="8940478730496610137">"Editar"</string>
    <string name="data_usage_warning_title" msgid="1955638862122232342">"Aviso de utilização de dados"</string>
    <string name="data_usage_warning_body" msgid="2814673551471969954">"Toque para ver a utilização e as definições."</string>
    <string name="data_usage_3g_limit_title" msgid="7093334419518706686">"Os dados 2G-3G estão desativados"</string>
    <string name="data_usage_4g_limit_title" msgid="7636489436819470761">"Os dados 4G estão desativados"</string>
    <string name="data_usage_mobile_limit_title" msgid="7869402519391631884">"Os dados móveis estão desativados"</string>
    <string name="data_usage_wifi_limit_title" msgid="8992154736441284865">"Dados Wi-Fi desativados"</string>
    <string name="data_usage_limit_body" msgid="3317964706973601386">"Toque para ativar."</string>
    <string name="data_usage_3g_limit_snoozed_title" msgid="7026739121138005231">"Limite de dados 2G-3G excedido"</string>
    <string name="data_usage_4g_limit_snoozed_title" msgid="1106562779311209039">"Limite de dados 4G excedido"</string>
    <string name="data_usage_mobile_limit_snoozed_title" msgid="279240572165412168">"Limite de dados móveis excedido"</string>
    <string name="data_usage_wifi_limit_snoozed_title" msgid="8743856006384825974">"Limite de dados Wi-Fi excedido"</string>
    <string name="data_usage_limit_snoozed_body" msgid="7035490278298441767">"<xliff:g id="SIZE">%s</xliff:g> acima do limite especificado."</string>
    <string name="data_usage_restricted_title" msgid="5965157361036321914">"Dados em seg. plano restringidos"</string>
    <string name="data_usage_restricted_body" msgid="6741521330997452990">"Toque para remover a restrição."</string>
    <string name="ssl_certificate" msgid="6510040486049237639">"Certificado de segurança"</string>
    <string name="ssl_certificate_is_valid" msgid="6825263250774569373">"Este certificado é válido."</string>
    <string name="issued_to" msgid="454239480274921032">"Emitido para:"</string>
    <string name="common_name" msgid="2233209299434172646">"Nome comum:"</string>
    <string name="org_name" msgid="6973561190762085236">"Organização:"</string>
    <string name="org_unit" msgid="7265981890422070383">"Unidade organizacional:"</string>
    <string name="issued_by" msgid="2647584988057481566">"Emitido por:"</string>
    <string name="validity_period" msgid="8818886137545983110">"Validade:"</string>
    <string name="issued_on" msgid="5895017404361397232">"Emitido em:"</string>
    <string name="expires_on" msgid="3676242949915959821">"Expira em:"</string>
    <string name="serial_number" msgid="758814067660862493">"Número de série:"</string>
    <string name="fingerprints" msgid="4516019619850763049">"Impressões digitais:"</string>
    <string name="sha256_fingerprint" msgid="4391271286477279263">"Impressão digital SHA-256:"</string>
    <string name="sha1_fingerprint" msgid="7930330235269404581">"Impressão digital SHA-1:"</string>
    <string name="activity_chooser_view_see_all" msgid="4292569383976636200">"Ver tudo"</string>
    <string name="activity_chooser_view_dialog_title_default" msgid="4710013864974040615">"Escolher atividade"</string>
    <string name="share_action_provider_share_with" msgid="5247684435979149216">"Partilhar com"</string>
    <string name="list_delimeter" msgid="3975117572185494152">", "</string>
    <string name="sending" msgid="3245653681008218030">"A enviar..."</string>
    <string name="launchBrowserDefault" msgid="2057951947297614725">"Iniciar Navegador?"</string>
    <string name="SetupCallDefault" msgid="5834948469253758575">"Aceitar chamada?"</string>
    <string name="activity_resolver_use_always" msgid="8017770747801494933">"Sempre"</string>
    <string name="activity_resolver_use_once" msgid="2404644797149173758">"Apenas uma vez"</string>
    <string name="default_audio_route_name" product="tablet" msgid="4617053898167127471">"Tablet"</string>
    <string name="default_audio_route_name" product="default" msgid="4239291273420140123">"Telemóvel"</string>
    <string name="default_audio_route_name_headphones" msgid="8119971843803439110">"Auscultadores"</string>
    <string name="default_audio_route_name_dock_speakers" msgid="6240602982276591864">"Altif. estação ancoragem"</string>
    <string name="default_media_route_name_hdmi" msgid="2450970399023478055">"HDMI"</string>
    <string name="default_audio_route_category_name" msgid="3722811174003886946">"Sistema"</string>
    <string name="bluetooth_a2dp_audio_route_name" msgid="8575624030406771015">"Áudio Bluetooth"</string>
    <string name="wireless_display_route_description" msgid="9070346425023979651">"Visualização sem fios"</string>
    <string name="media_route_button_content_description" msgid="5758553567065145276">"Saída de som multimédia"</string>
    <string name="media_route_chooser_title" msgid="1751618554539087622">"Ligar ao dispositivo"</string>
    <string name="media_route_chooser_title_for_remote_display" msgid="3395541745872017583">"Transmitir ecrã para o dispositivo"</string>
    <string name="media_route_chooser_searching" msgid="4776236202610828706">"A pesquisar dispositivos…"</string>
    <string name="media_route_chooser_extended_settings" msgid="87015534236701604">"Definições"</string>
    <string name="media_route_controller_disconnect" msgid="8966120286374158649">"Desligar"</string>
    <string name="media_route_status_scanning" msgid="7279908761758293783">"A procurar..."</string>
    <string name="media_route_status_connecting" msgid="6422571716007825440">"A ligar..."</string>
    <string name="media_route_status_available" msgid="6983258067194649391">"Disponível"</string>
    <string name="media_route_status_not_available" msgid="6739899962681886401">"Não disponível"</string>
    <string name="media_route_status_in_use" msgid="4533786031090198063">"Em utilização"</string>
    <string name="display_manager_built_in_display_name" msgid="2583134294292563941">"Ecrã Integrado"</string>
    <string name="display_manager_hdmi_display_name" msgid="1555264559227470109">"Ecrã HDMI"</string>
    <string name="display_manager_overlay_display_name" msgid="5142365982271620716">"Sobreposição #<xliff:g id="ID">%1$d</xliff:g>"</string>
    <string name="display_manager_overlay_display_title" msgid="652124517672257172">"<xliff:g id="NAME">%1$s</xliff:g>: <xliff:g id="WIDTH">%2$d</xliff:g>x<xliff:g id="HEIGHT">%3$d</xliff:g>, <xliff:g id="DPI">%4$d</xliff:g> ppp"</string>
    <string name="display_manager_overlay_display_secure_suffix" msgid="6022119702628572080">", protegido"</string>
    <string name="wifi_display_notification_connecting_title" msgid="2838646471050359706">"A transmitir o ecrã"</string>
    <string name="wifi_display_notification_connecting_message" msgid="5837350993752841389">"A ligar a <xliff:g id="NAME">%1$s</xliff:g>"</string>
    <string name="wifi_display_notification_connected_title" msgid="8567308065912676285">"A transmitir o ecrã"</string>
    <string name="wifi_display_notification_connected_message" msgid="2587209325701109715">"Ligado a <xliff:g id="NAME">%1$s</xliff:g>"</string>
    <string name="wifi_display_notification_disconnect" msgid="6183754463561153372">"Desligar"</string>
    <string name="kg_emergency_call_label" msgid="684946192523830531">"Chamada de emergência"</string>
    <string name="kg_forgot_pattern_button_text" msgid="8852021467868220608">"Esqueceu-se da Sequência"</string>
    <string name="kg_wrong_pattern" msgid="1850806070801358830">"Sequência Incorreta"</string>
    <string name="kg_wrong_password" msgid="2333281762128113157">"Palavra-passe Incorreta"</string>
    <string name="kg_wrong_pin" msgid="1131306510833563801">"PIN Incorreto"</string>
    <string name="kg_too_many_failed_attempts_countdown" msgid="6358110221603297548">"Tente novamente dentro de <xliff:g id="NUMBER">%1$d</xliff:g> segundos."</string>
    <string name="kg_pattern_instructions" msgid="398978611683075868">"Desenhe a sua sequência"</string>
    <string name="kg_sim_pin_instructions" msgid="2319508550934557331">"Introduzir PIN do cartão SIM"</string>
    <string name="kg_pin_instructions" msgid="2377242233495111557">"Introduzir PIN"</string>
    <string name="kg_password_instructions" msgid="5753646556186936819">"Introduzir Palavra-passe"</string>
    <string name="kg_puk_enter_puk_hint" msgid="453227143861735537">"O SIM está agora desativado. Introduza o código PUK para continuar. Contacte o operador para obter detalhes."</string>
    <string name="kg_puk_enter_pin_hint" msgid="7871604527429602024">"Introduza o código PIN pretendido"</string>
    <string name="kg_enter_confirm_pin_hint" msgid="325676184762529976">"Confirme o código PIN pretendido"</string>
    <string name="kg_sim_unlock_progress_dialog_message" msgid="8950398016976865762">"A desbloquear cartão SIM..."</string>
    <string name="kg_password_wrong_pin_code" msgid="1139324887413846912">"Código PIN incorreto."</string>
    <string name="kg_invalid_sim_pin_hint" msgid="8795159358110620001">"Introduza um PIN entre 4 e 8 números."</string>
    <string name="kg_invalid_sim_puk_hint" msgid="6025069204539532000">"O código PUK deve ter 8 números."</string>
    <string name="kg_invalid_puk" msgid="3638289409676051243">"Volte a introduzir o código PUK correto. Demasiadas tentativas consecutivas irão desativar permanentemente o SIM."</string>
    <string name="kg_invalid_confirm_pin_hint" product="default" msgid="7003469261464593516">"Os códigos PIN não correspondem"</string>
    <string name="kg_login_too_many_attempts" msgid="6486842094005698475">"Demasiadas tentativas para desenhar sequência"</string>
    <string name="kg_login_instructions" msgid="1100551261265506448">"Para desbloquear, inicie sessão com a sua Conta do Google."</string>
    <string name="kg_login_username_hint" msgid="5718534272070920364">"Nome de utilizador (email)"</string>
    <string name="kg_login_password_hint" msgid="9057289103827298549">"Palavra-passe"</string>
    <string name="kg_login_submit_button" msgid="5355904582674054702">"Iniciar sessão"</string>
    <string name="kg_login_invalid_input" msgid="5754664119319872197">"Nome de utilizador ou palavra-passe inválidos."</string>
    <string name="kg_login_account_recovery_hint" msgid="5690709132841752974">"Esqueceu-se do nome de utilizador ou da palavra-passe?\nAceda a "<b>"google.com/accounts/recovery"</b>"."</string>
    <string name="kg_login_checking_password" msgid="1052685197710252395">"A verificar a conta…"</string>
    <string name="kg_too_many_failed_pin_attempts_dialog_message" msgid="8276745642049502550">"Escreveu o PIN incorretamente <xliff:g id="NUMBER_0">%d</xliff:g> vezes. \n\nTente novamente dentro de <xliff:g id="NUMBER_1">%d</xliff:g> segundos."</string>
    <string name="kg_too_many_failed_password_attempts_dialog_message" msgid="7813713389422226531">"Escreveu a palavra-passe incorretamente <xliff:g id="NUMBER_0">%d</xliff:g> vezes. \n\nTente novamente dentro de <xliff:g id="NUMBER_1">%d</xliff:g> segundos."</string>
    <string name="kg_too_many_failed_pattern_attempts_dialog_message" msgid="74089475965050805">"Desenhou a sua sequência de desbloqueio incorretamente <xliff:g id="NUMBER_0">%d</xliff:g> vezes. \n\nTente novamente dentro de <xliff:g id="NUMBER_1">%d</xliff:g> segundos."</string>
    <string name="kg_failed_attempts_almost_at_wipe" product="tablet" msgid="1575557200627128949">"Tentou desbloquear o tablet <xliff:g id="NUMBER_0">%d</xliff:g> vezes de forma incorreta. Depois de mais <xliff:g id="NUMBER_1">%d</xliff:g> tentativas sem êxito, as definições de origem do telemóvel serão repostas e todos os dados do utilizador serão perdidos."</string>
    <string name="kg_failed_attempts_almost_at_wipe" product="default" msgid="4051015943038199910">"Tentou desbloquear o telemóvel <xliff:g id="NUMBER_0">%d</xliff:g> vezes de forma incorreta. Depois de mais <xliff:g id="NUMBER_1">%d</xliff:g> tentativas sem êxito, as definições de origem do telemóvel serão repostas e todos os dados do utilizador serão perdidos."</string>
    <string name="kg_failed_attempts_now_wiping" product="tablet" msgid="2072996269148483637">"Tentou desbloquear o tablet <xliff:g id="NUMBER">%d</xliff:g> vezes de forma incorreta, pelo que será reposta a predefinição de fábrica."</string>
    <string name="kg_failed_attempts_now_wiping" product="default" msgid="4817627474419471518">"Tentou desbloquear o telemóvel <xliff:g id="NUMBER">%d</xliff:g> vezes de forma incorreta, pelo que será reposta a predefinição de fábrica."</string>
    <string name="kg_failed_attempts_almost_at_login" product="tablet" msgid="3253575572118914370">"Desenhou a sequência de desbloqueio incorretamente <xliff:g id="NUMBER_0">%d</xliff:g> vezes. Depois de mais <xliff:g id="NUMBER_1">%d</xliff:g> tentativas sem sucesso, ser-lhe-á pedido para desbloquear o tablet através de uma conta de email.\n\n Tente novamente dentro de <xliff:g id="NUMBER_2">%d</xliff:g> segundos."</string>
    <string name="kg_failed_attempts_almost_at_login" product="default" msgid="1437638152015574839">"Desenhou a sequência de desbloqueio incorretamente <xliff:g id="NUMBER_0">%d</xliff:g> vezes. Depois de mais <xliff:g id="NUMBER_1">%d</xliff:g> tentativas sem sucesso, ser-lhe-á pedido para desbloquear o telemóvel através de uma conta de email.\n\n Tente novamente dentro de <xliff:g id="NUMBER_2">%d</xliff:g> segundos."</string>
    <string name="kg_text_message_separator" product="default" msgid="4160700433287233771">" - "</string>
    <string name="kg_reordering_delete_drop_target_text" msgid="7899202978204438708">"Remover"</string>
    <string name="safe_media_volume_warning" product="default" msgid="7324161939475478066">"Aumentar o volume acima do nível recomendado?\nOuvir em volume alto durante longos períodos de tempo poderá prejudicar a sua audição."</string>
    <string name="continue_to_enable_accessibility" msgid="1626427372316070258">"Mantenha os dois dedos para ativar a acessibilidade."</string>
    <string name="accessibility_enabled" msgid="1381972048564547685">"Acessibilidade ativada."</string>
    <string name="enable_accessibility_canceled" msgid="3833923257966635673">"Acessibilidade cancelada."</string>
    <string name="user_switched" msgid="3768006783166984410">"<xliff:g id="NAME">%1$s</xliff:g> do utilizador atual."</string>
    <string name="owner_name" msgid="2716755460376028154">"Proprietário"</string>
    <string name="error_message_title" msgid="4510373083082500195">"Erro"</string>
    <string name="app_no_restricted_accounts" msgid="5739463249673727736">"Esta aplicação não suporta contas de perfis restritos"</string>
    <string name="app_not_found" msgid="3429141853498927379">"Não foram encontradas aplicações para executar esta ação"</string>
    <string name="revoke" msgid="5404479185228271586">"Revogar"</string>
    <string name="mediasize_iso_a0" msgid="1994474252931294172">"ISO A0"</string>
    <string name="mediasize_iso_a1" msgid="3333060421529791786">"ISO A1"</string>
    <string name="mediasize_iso_a2" msgid="3097535991925798280">"ISO A2"</string>
    <string name="mediasize_iso_a3" msgid="3023213259314236123">"ISO A3"</string>
    <string name="mediasize_iso_a4" msgid="231745325296873764">"ISO A4"</string>
    <string name="mediasize_iso_a5" msgid="3484327407340865411">"ISO A5"</string>
    <string name="mediasize_iso_a6" msgid="4861908487129577530">"ISO A6"</string>
    <string name="mediasize_iso_a7" msgid="5890208588072936130">"ISO A7"</string>
    <string name="mediasize_iso_a8" msgid="4319425041085816612">"ISO A8"</string>
    <string name="mediasize_iso_a9" msgid="4882220529506432008">"ISO A9"</string>
    <string name="mediasize_iso_a10" msgid="2382866026365359391">"ISO A10"</string>
    <string name="mediasize_iso_b0" msgid="3651827147402009675">"ISO B0"</string>
    <string name="mediasize_iso_b1" msgid="6072859628278739957">"ISO B1"</string>
    <string name="mediasize_iso_b2" msgid="1348731852150380378">"ISO B2"</string>
    <string name="mediasize_iso_b3" msgid="2612510181259261379">"ISO B3"</string>
    <string name="mediasize_iso_b4" msgid="695151378838115434">"ISO B4"</string>
    <string name="mediasize_iso_b5" msgid="4863754285582212487">"ISO B5"</string>
    <string name="mediasize_iso_b6" msgid="5305816292139647241">"ISO B6"</string>
    <string name="mediasize_iso_b7" msgid="531673542602786624">"ISO B7"</string>
    <string name="mediasize_iso_b8" msgid="9164474595708850034">"ISO B8"</string>
    <string name="mediasize_iso_b9" msgid="282102976764774160">"ISO B9"</string>
    <string name="mediasize_iso_b10" msgid="4517141714407898976">"ISO B10"</string>
    <string name="mediasize_iso_c0" msgid="3103521357901591100">"ISO C0"</string>
    <string name="mediasize_iso_c1" msgid="1231954105985048595">"ISO C1"</string>
    <string name="mediasize_iso_c2" msgid="927702816980087462">"ISO C2"</string>
    <string name="mediasize_iso_c3" msgid="835154173518304159">"ISO C3"</string>
    <string name="mediasize_iso_c4" msgid="5095951985108194011">"ISO C4"</string>
    <string name="mediasize_iso_c5" msgid="1985397450332305739">"ISO C5"</string>
    <string name="mediasize_iso_c6" msgid="8147421924174693013">"ISO C6"</string>
    <string name="mediasize_iso_c7" msgid="8993994925276122950">"ISO C7"</string>
    <string name="mediasize_iso_c8" msgid="6871178104139598957">"ISO C8"</string>
    <string name="mediasize_iso_c9" msgid="7983532635227561362">"ISO C9"</string>
    <string name="mediasize_iso_c10" msgid="5040764293406765584">"ISO C10"</string>
    <string name="mediasize_na_letter" msgid="2841414839888344296">"Letter"</string>
    <string name="mediasize_na_gvrnmt_letter" msgid="5295836838862962809">"Government Letter"</string>
    <string name="mediasize_na_legal" msgid="8621364037680465666">"Legal"</string>
    <string name="mediasize_na_junior_legal" msgid="3309324162155085904">"Junior Legal"</string>
    <string name="mediasize_na_ledger" msgid="5567030340509075333">"Ledger"</string>
    <string name="mediasize_na_tabloid" msgid="4571735038501661757">"Tabloid"</string>
    <string name="mediasize_na_index_3x5" msgid="5182901917818625126">"Index Card 3x5"</string>
    <string name="mediasize_na_index_4x6" msgid="7687620625422312396">"Index Card 4x6"</string>
    <string name="mediasize_na_index_5x8" msgid="8834215284646872800">"Index Card 5x8"</string>
    <string name="mediasize_na_monarch" msgid="213639906956550754">"Monarch"</string>
    <string name="mediasize_na_quarto" msgid="835778493593023223">"Quarto"</string>
    <string name="mediasize_na_foolscap" msgid="1573911237983677138">"Foolscap"</string>
    <string name="mediasize_chinese_roc_8k" msgid="3626855847189438896">"ROC 8K"</string>
    <string name="mediasize_chinese_roc_16k" msgid="9182191577022943355">"ROC 16K"</string>
    <string name="mediasize_chinese_prc_1" msgid="4793232644980170500">"PRC 1"</string>
    <string name="mediasize_chinese_prc_2" msgid="5404109730975720670">"PRC 2"</string>
    <string name="mediasize_chinese_prc_3" msgid="1335092253339363526">"PRC 3"</string>
    <string name="mediasize_chinese_prc_4" msgid="9167997800486569834">"PRC 4"</string>
    <string name="mediasize_chinese_prc_5" msgid="845875168823541497">"PRC 5"</string>
    <string name="mediasize_chinese_prc_6" msgid="3220325667692648789">"PRC 6"</string>
    <string name="mediasize_chinese_prc_7" msgid="1776792138507038527">"PRC 7"</string>
    <string name="mediasize_chinese_prc_8" msgid="1417176642687456692">"PRC 8"</string>
    <string name="mediasize_chinese_prc_9" msgid="4785983473123798365">"PRC 9"</string>
    <string name="mediasize_chinese_prc_10" msgid="7847982299391851899">"PRC 10"</string>
    <string name="mediasize_chinese_prc_16k" msgid="262793383539980677">"PRC 16K"</string>
    <string name="mediasize_chinese_om_pa_kai" msgid="5256815579447959814">"Pa Kai"</string>
    <string name="mediasize_chinese_om_dai_pa_kai" msgid="7336412963441354407">"Dai Pa Kai"</string>
    <string name="mediasize_chinese_om_jurro_ku_kai" msgid="6324465444100490742">"Jurro Ku Kai"</string>
    <string name="mediasize_japanese_jis_b10" msgid="1787262845627694376">"JIS B10"</string>
    <string name="mediasize_japanese_jis_b9" msgid="3336035783663287470">"JIS B9"</string>
    <string name="mediasize_japanese_jis_b8" msgid="6195398299104345731">"JIS B8"</string>
    <string name="mediasize_japanese_jis_b7" msgid="1674621886902828884">"JIS B7"</string>
    <string name="mediasize_japanese_jis_b6" msgid="4170576286062657435">"JIS B6"</string>
    <string name="mediasize_japanese_jis_b5" msgid="4899297958100032533">"JIS B5"</string>
    <string name="mediasize_japanese_jis_b4" msgid="4213158129126666847">"JIS B4"</string>
    <string name="mediasize_japanese_jis_b3" msgid="8513715307410310696">"JIS B3"</string>
    <string name="mediasize_japanese_jis_b2" msgid="4777690211897131190">"JIS B2"</string>
    <string name="mediasize_japanese_jis_b1" msgid="4608142385457034603">"JIS B1"</string>
    <string name="mediasize_japanese_jis_b0" msgid="7587108366572243991">"JIS B0"</string>
    <string name="mediasize_japanese_jis_exec" msgid="5244075432263649068">"JIS Exec"</string>
    <string name="mediasize_japanese_chou4" msgid="4941652015032631361">"Chou4"</string>
    <string name="mediasize_japanese_chou3" msgid="6387319169263957010">"Chou3"</string>
    <string name="mediasize_japanese_chou2" msgid="1299112025415343982">"Chou2"</string>
    <string name="mediasize_japanese_hagaki" msgid="8070115620644254565">"Hagaki"</string>
    <string name="mediasize_japanese_oufuku" msgid="6049065587307896564">"Oufuku"</string>
    <string name="mediasize_japanese_kahu" msgid="6872696027560065173">"Kahu"</string>
    <string name="mediasize_japanese_kaku2" msgid="2359077233775455405">"Kaku2"</string>
    <string name="mediasize_japanese_you4" msgid="2091777168747058008">"You4"</string>
    <string name="mediasize_unknown_portrait" msgid="3088043641616409762">"Vertical desconhecido"</string>
    <string name="mediasize_unknown_landscape" msgid="4876995327029361552">"Horizontal desconhecido"</string>
    <string name="write_fail_reason_cancelled" msgid="7091258378121627624">"Cancelada"</string>
    <string name="write_fail_reason_cannot_write" msgid="8132505417935337724">"Erro ao escrever conteúdo"</string>
    <string name="reason_unknown" msgid="6048913880184628119">"desconhecido"</string>
    <string name="reason_service_unavailable" msgid="7824008732243903268">"Serviço de impressão não ativado"</string>
    <string name="print_service_installed_title" msgid="2246317169444081628">"Serviço <xliff:g id="NAME">%s</xliff:g> instalado"</string>
    <string name="print_service_installed_message" msgid="5897362931070459152">"Toque para ativar"</string>
    <string name="restr_pin_enter_admin_pin" msgid="783643731895143970">"Introduza o PIN de administrador"</string>
    <string name="restr_pin_enter_pin" msgid="3395953421368476103">"Introduzir PIN"</string>
    <string name="restr_pin_incorrect" msgid="8571512003955077924">"Incorreto"</string>
    <string name="restr_pin_enter_old_pin" msgid="1462206225512910757">"PIN Atual"</string>
    <string name="restr_pin_enter_new_pin" msgid="5959606691619959184">"Novo PIN"</string>
    <string name="restr_pin_confirm_pin" msgid="8501523829633146239">"Confirme o novo PIN"</string>
    <string name="restr_pin_create_pin" msgid="8017600000263450337">"Crie um PIN para modificar as restrições"</string>
    <string name="restr_pin_error_doesnt_match" msgid="2224214190906994548">"Os PINs não correspondem. Tente novamente."</string>
    <string name="restr_pin_error_too_short" msgid="8173982756265777792">"O PIN é demasiado pequeno. Deve ter, no mínimo, 4 dígitos."</string>
  <plurals name="restr_pin_countdown">
    <item quantity="one" msgid="311050995198548675">"Tente em: 1 seg"</item>
    <item quantity="other" msgid="4730868920742952817">"Tente em: <xliff:g id="COUNT">%d</xliff:g> seg"</item>
  </plurals>
    <string name="restr_pin_try_later" msgid="973144472490532377">"Tente novamente mais tarde"</string>
    <string name="immersive_mode_confirmation" msgid="7227416894979047467">"Deslize rapidamente para baixo para sair do ecrã inteiro."</string>
    <string name="done_label" msgid="2093726099505892398">"Concluído"</string>
    <string name="hour_picker_description" msgid="6698199186859736512">"Controlo de deslize circular das horas"</string>
    <string name="minute_picker_description" msgid="8606010966873791190">"Controlo de deslize circular dos minutos"</string>
    <string name="select_hours" msgid="6043079511766008245">"Selecionar horas"</string>
    <string name="select_minutes" msgid="3974345615920336087">"Selecionar minutos"</string>
    <string name="day_picker_description" msgid="8990847925961297968">"Grelha de dias do mês"</string>
    <string name="year_picker_description" msgid="5524331207436052403">"Lista de anos"</string>
    <string name="select_day" msgid="7774759604701773332">"Selecionar mês e dia"</string>
    <string name="select_year" msgid="7952052866994196170">"Selecionar ano"</string>
    <string name="item_is_selected" msgid="949687401682476608">"<xliff:g id="ITEM">%1$s</xliff:g> selecionado"</string>
    <string name="deleted_key" msgid="7659477886625566590">"<xliff:g id="KEY">%1$s</xliff:g> eliminado"</string>
</resources><|MERGE_RESOLUTION|>--- conflicted
+++ resolved
@@ -388,11 +388,8 @@
     <string name="permdesc_bindRemoteViews" msgid="4717987810137692572">"Permite que o titular vincule a interface de nível superior de um serviço de widget. Nunca deverá ser necessário para aplicações normais."</string>
     <string name="permlab_bindDeviceAdmin" msgid="8704986163711455010">"interagir com um administrador do dispositivo"</string>
     <string name="permdesc_bindDeviceAdmin" msgid="569715419543907930">"Permite ao titular enviar intenções para um administrador do aparelho. Nunca deverá ser necessário para aplicações normais."</string>
-<<<<<<< HEAD
-=======
     <string name="permlab_bindTvInput" msgid="5601264742478168987">"vincular a uma entrada de TV"</string>
     <string name="permdesc_bindTvInput" msgid="2371008331852001924">"Permite ao titular vincular à interface de nível superior de uma entrada de TV. Nunca deverá ser necessário para aplicações normais."</string>
->>>>>>> 352e1082
     <string name="permlab_manageDeviceAdmins" msgid="4248828900045808722">"adicionar ou remover um administrador de dispositivos"</string>
     <string name="permdesc_manageDeviceAdmins" msgid="5025608167709942485">"Permite que o titular adicione ou remova administradores de dispositivos ativos. Nunca deverá ser necessário para aplicações normais."</string>
     <string name="permlab_setOrientation" msgid="3365947717163866844">"mudar orientação do ecrã"</string>
