--- conflicted
+++ resolved
@@ -468,14 +468,9 @@
          * otherwise use the first package in the webview priority list that is valid.
          *
          */
-<<<<<<< HEAD
         private PackageInfo findPreferredWebViewPackage() throws WebViewPackageMissingException {
-            ProviderAndPackageInfo[] providers = getValidWebViewPackagesAndInfos();
-=======
-        private PackageInfo findPreferredWebViewPackage() {
             ProviderAndPackageInfo[] providers =
                 getValidWebViewPackagesAndInfos(false /* onlyInstalled */);
->>>>>>> 6cbf1376
 
             String userChosenProvider = mSystemInterface.getUserChosenWebViewProvider(mContext);
 
