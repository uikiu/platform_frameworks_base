/*
 * Copyright (C) 2015 The Android Open Source Project
 *
 * Licensed under the Apache License, Version 2.0 (the "License");
 * you may not use this file except in compliance with the License.
 * You may obtain a copy of the License at
 *
 *      http://www.apache.org/licenses/LICENSE-2.0
 *
 * Unless required by applicable law or agreed to in writing, software
 * distributed under the License is distributed on an "AS IS" BASIS,
 * WITHOUT WARRANTIES OR CONDITIONS OF ANY KIND, either express or implied.
 * See the License for the specific language governing permissions and
 * limitations under the License.
 */

package android.telephony;

import android.Manifest;
import android.annotation.NonNull;
import android.annotation.Nullable;
import android.annotation.RequiresPermission;
import android.annotation.SuppressLint;
import android.annotation.SystemApi;
import android.annotation.SystemService;
import android.annotation.TestApi;
import android.annotation.UnsupportedAppUsage;
import android.content.ComponentName;
import android.content.Context;
import android.os.PersistableBundle;
import android.os.RemoteException;
import android.os.ServiceManager;
import android.service.carrier.CarrierService;
import android.telecom.TelecomManager;
import android.telephony.ims.ImsReasonInfo;

import com.android.internal.telephony.ICarrierConfigLoader;

/**
 * Provides access to telephony configuration values that are carrier-specific.
 */
@SystemService(Context.CARRIER_CONFIG_SERVICE)
public class CarrierConfigManager {
    private final static String TAG = "CarrierConfigManager";

    /**
     * Extra included in {@link #ACTION_CARRIER_CONFIG_CHANGED} to indicate the slot index that the
     * broadcast is for.
     */
    public static final String EXTRA_SLOT_INDEX = "android.telephony.extra.SLOT_INDEX";

    /**
     * Optional extra included in {@link #ACTION_CARRIER_CONFIG_CHANGED} to indicate the
     * subscription index that the broadcast is for, if a valid one is available.
     */
    public static final String EXTRA_SUBSCRIPTION_INDEX =
            SubscriptionManager.EXTRA_SUBSCRIPTION_INDEX;

    private final Context mContext;

    /**
     * @hide
     */
    public CarrierConfigManager(Context context) {
        mContext = context;
    }

    /**
     * This intent is broadcast by the system when carrier config changes. An int is specified in
     * {@link #EXTRA_SLOT_INDEX} to indicate the slot index that this is for. An optional int extra
     * {@link #EXTRA_SUBSCRIPTION_INDEX} is included to indicate the subscription index if a valid
     * one is available for the slot index. An optional int extra
     * {@link TelephonyManager#EXTRA_CARRIER_ID} is included to indicate the carrier id for the
     * changed carrier configuration. An optional int extra
     * {@link TelephonyManager#EXTRA_SPECIFIC_CARRIER_ID} is included to indicate the precise
     * carrier id for the changed carrier configuration.
     * @see TelephonyManager#getSimCarrierId()
     * @see TelephonyManager#getSimSpecificCarrierId()
     */
    public static final String
            ACTION_CARRIER_CONFIG_CHANGED = "android.telephony.action.CARRIER_CONFIG_CHANGED";

    // Below are the keys used in carrier config bundles. To add a new variable, define the key and
    // give it a default value in sDefaults. If you need to ship a per-network override in the
    // system image, that can be added in packages/apps/CarrierConfig.

    /**
     * Specifies a value that identifies the version of the carrier configuration that is
     * currently in use. This string is displayed on the UI.
     * The format of the string is not specified.
     */
    public static final String KEY_CARRIER_CONFIG_VERSION_STRING =
            "carrier_config_version_string";

    /**
     * This flag specifies whether VoLTE availability is based on provisioning. By default this is
     * false.
     */
    public static final String
            KEY_CARRIER_VOLTE_PROVISIONED_BOOL = "carrier_volte_provisioned_bool";

    /**
     * Boolean indicating if the "Call forwarding" item is visible in the Call Settings menu.
     * true means visible. false means gone.
     * @hide
     */
    public static final String KEY_CALL_FORWARDING_VISIBILITY_BOOL =
            "call_forwarding_visibility_bool";

    /**
     * Boolean indicating if the "Caller ID" item is visible in the Additional Settings menu.
     * true means visible. false means gone.
     * @hide
     */
    public static final String KEY_ADDITIONAL_SETTINGS_CALLER_ID_VISIBILITY_BOOL =
            "additional_settings_caller_id_visibility_bool";

    /**
     * Boolean indicating if the "Call Waiting" item is visible in the Additional Settings menu.
     * true means visible. false means gone.
     * @hide
     */
    public static final String KEY_ADDITIONAL_SETTINGS_CALL_WAITING_VISIBILITY_BOOL =
            "additional_settings_call_waiting_visibility_bool";

   /**
    * Boolean indicating if the "Call barring" item is visible in the Call Settings menu.
    * If true, the "Call Barring" menu will be visible. If false, the menu will be gone.
    *
    * Disabled by default.
    */
    public static final String KEY_CALL_BARRING_VISIBILITY_BOOL =
            "call_barring_visibility_bool";

    /**
     * Flag indicating whether or not changing the call barring password via the "Call Barring"
     * settings menu is supported. If true, the option will be visible in the "Call
     * Barring" settings menu. If false, the option will not be visible.
     *
     * Enabled by default.
     */
    public static final String KEY_CALL_BARRING_SUPPORTS_PASSWORD_CHANGE_BOOL =
            "call_barring_supports_password_change_bool";

    /**
     * Flag indicating whether or not deactivating all call barring features via the "Call Barring"
     * settings menu is supported. If true, the option will be visible in the "Call
     * Barring" settings menu. If false, the option will not be visible.
     *
     * Enabled by default.
     */
    public static final String KEY_CALL_BARRING_SUPPORTS_DEACTIVATE_ALL_BOOL =
            "call_barring_supports_deactivate_all_bool";

    /**
     * Flag indicating whether the Phone app should ignore EVENT_SIM_NETWORK_LOCKED
     * events from the Sim.
     * If true, this will prevent the IccNetworkDepersonalizationPanel from being shown, and
     * effectively disable the "Sim network lock" feature.
     */
    public static final String
            KEY_IGNORE_SIM_NETWORK_LOCKED_EVENTS_BOOL = "ignore_sim_network_locked_events_bool";

    /**
     * When checking if a given number is the voicemail number, if this flag is true
     * then in addition to comparing the given number to the voicemail number, we also compare it
     * to the mdn. If this flag is false, the given number is only compared to the voicemail number.
     * By default this value is false.
     */
    public static final String KEY_MDN_IS_ADDITIONAL_VOICEMAIL_NUMBER_BOOL =
            "mdn_is_additional_voicemail_number_bool";

    /**
     * Flag indicating whether the Phone app should provide a "Dismiss" button on the SIM network
     * unlock screen. The default value is true. If set to false, there will be *no way* to dismiss
     * the SIM network unlock screen if you don't enter the correct unlock code. (One important
     * consequence: there will be no way to make an Emergency Call if your SIM is network-locked and
     * you don't know the PIN.)
     */
    public static final String
            KEY_SIM_NETWORK_UNLOCK_ALLOW_DISMISS_BOOL = "sim_network_unlock_allow_dismiss_bool";

    /**
     * Flag indicating whether or not sending emergency SMS messages over IMS
     * is supported when in LTE/limited LTE (Emergency only) service mode..
     *
     */
    public static final String
            KEY_SUPPORT_EMERGENCY_SMS_OVER_IMS_BOOL = "support_emergency_sms_over_ims_bool";

    /** Flag indicating if the phone is a world phone */
    public static final String KEY_WORLD_PHONE_BOOL = "world_phone_bool";

    /**
     * Flag to require or skip entitlement checks.
     * If true, entitlement checks will be executed if device has been configured for it,
     * If false, entitlement checks will be skipped.
     */
    public static final String
            KEY_REQUIRE_ENTITLEMENT_CHECKS_BOOL = "require_entitlement_checks_bool";

    /**
     * Flag indicating whether radio is to be restarted on error PDP_FAIL_REGULAR_DEACTIVATION
     * This is false by default.
     *
     * @deprecated Use {@link #KEY_RADIO_RESTART_FAILURE_CAUSES_INT_ARRAY} instead
     */
    @Deprecated
    public static final String KEY_RESTART_RADIO_ON_PDP_FAIL_REGULAR_DEACTIVATION_BOOL =
            "restart_radio_on_pdp_fail_regular_deactivation_bool";

    /**
     * A list of failure cause codes that will trigger a modem restart when telephony receiving
     * one of those during data setup. The cause codes are defined in 3GPP TS 24.008 Annex I and
     * TS 24.301 Annex B.
     */
    public static final String KEY_RADIO_RESTART_FAILURE_CAUSES_INT_ARRAY =
            "radio_restart_failure_causes_int_array";

    /**
     * If true, enable vibration (haptic feedback) for key presses in the EmergencyDialer activity.
     * The pattern is set on a per-platform basis using config_virtualKeyVibePattern. To be
     * consistent with the regular Dialer, this value should agree with the corresponding values
     * from config.xml under apps/Contacts.
     */
    public static final String
            KEY_ENABLE_DIALER_KEY_VIBRATION_BOOL = "enable_dialer_key_vibration_bool";

    /** Flag indicating if dtmf tone type is enabled */
    public static final String KEY_DTMF_TYPE_ENABLED_BOOL = "dtmf_type_enabled_bool";

    /** Flag indicating if auto retry is enabled */
    public static final String KEY_AUTO_RETRY_ENABLED_BOOL = "auto_retry_enabled_bool";

    /**
     * Determine whether we want to play local DTMF tones in a call, or just let the radio/BP handle
     * playing of the tones.
     */
    public static final String KEY_ALLOW_LOCAL_DTMF_TONES_BOOL = "allow_local_dtmf_tones_bool";

    /**
     * Determines if the carrier requires that a tone be played to the remote party when an app is
     * recording audio during a call (e.g. using a call recording app).
     * <p>
     * Note: This requires the Telephony config_supports_telephony_audio_device overlay to be true
     * in order to work.
     * @hide
     */
    public static final String KEY_PLAY_CALL_RECORDING_TONE_BOOL = "play_call_recording_tone_bool";
    /**
     * Determines if the carrier requires converting the destination number before sending out an
     * SMS. Certain networks and numbering plans require different formats.
     */
    public static final String KEY_SMS_REQUIRES_DESTINATION_NUMBER_CONVERSION_BOOL=
            "sms_requires_destination_number_conversion_bool";

    /**
     * If true, show an onscreen "Dial" button in the dialer. In practice this is used on all
     * platforms, even the ones with hard SEND/END keys, but for maximum flexibility it's controlled
     * by a flag here (which can be overridden on a per-product basis.)
     */
    public static final String KEY_SHOW_ONSCREEN_DIAL_BUTTON_BOOL = "show_onscreen_dial_button_bool";

    /** Determines if device implements a noise suppression device for in call audio. */
    public static final String
            KEY_HAS_IN_CALL_NOISE_SUPPRESSION_BOOL = "has_in_call_noise_suppression_bool";

    /**
     * Determines if the current device should allow emergency numbers to be logged in the Call Log.
     * (Some carriers require that emergency calls *not* be logged, presumably to avoid the risk of
     * accidental redialing from the call log UI. This is a good idea, so the default here is
     * false.)
     */
    public static final String
            KEY_ALLOW_EMERGENCY_NUMBERS_IN_CALL_LOG_BOOL = "allow_emergency_numbers_in_call_log_bool";

    /**
     * A string array containing numbers that shouldn't be included in the call log.
     * @hide
     */
    public static final String KEY_UNLOGGABLE_NUMBERS_STRING_ARRAY =
            "unloggable_numbers_string_array";

    /** If true, removes the Voice Privacy option from Call Settings */
    public static final String KEY_VOICE_PRIVACY_DISABLE_UI_BOOL = "voice_privacy_disable_ui_bool";

    /** Control whether users can reach the carrier portions of Cellular Network Settings. */
    public static final String
            KEY_HIDE_CARRIER_NETWORK_SETTINGS_BOOL = "hide_carrier_network_settings_bool";

    /**
     * Do only allow auto selection in Advanced Network Settings when in home network.
     * Manual selection is allowed when in roaming network.
     * @hide
     */
    public static final String
            KEY_ONLY_AUTO_SELECT_IN_HOME_NETWORK_BOOL = "only_auto_select_in_home_network";

    /**
     * Control whether users receive a simplified network settings UI and improved network
     * selection.
     */
    public static final String
            KEY_SIMPLIFIED_NETWORK_SETTINGS_BOOL = "simplified_network_settings_bool";

    /** Control whether users can reach the SIM lock settings. */
    public static final String
            KEY_HIDE_SIM_LOCK_SETTINGS_BOOL = "hide_sim_lock_settings_bool";

    /** Control whether users can edit APNs in Settings. */
    public static final String KEY_APN_EXPAND_BOOL = "apn_expand_bool";

    /** Control whether users can choose a network operator. */
    public static final String KEY_OPERATOR_SELECTION_EXPAND_BOOL = "operator_selection_expand_bool";

    /** Used in Cellular Network Settings for preferred network type. */
    public static final String KEY_PREFER_2G_BOOL = "prefer_2g_bool";

    /** Show cdma network mode choices 1x, 3G, global etc. */
    public static final String KEY_SHOW_CDMA_CHOICES_BOOL = "show_cdma_choices_bool";

    /** CDMA activation goes through HFA */
    public static final String KEY_USE_HFA_FOR_PROVISIONING_BOOL = "use_hfa_for_provisioning_bool";

    /**
     * CDMA activation goes through OTASP.
     * <p>
     * TODO: This should be combined with config_use_hfa_for_provisioning and implemented as an enum
     * (NONE, HFA, OTASP).
     */
    public static final String KEY_USE_OTASP_FOR_PROVISIONING_BOOL = "use_otasp_for_provisioning_bool";

    /** Display carrier settings menu if true */
    public static final String KEY_CARRIER_SETTINGS_ENABLE_BOOL = "carrier_settings_enable_bool";

    /** Does not display additional call setting for IMS phone based on GSM Phone */
    public static final String KEY_ADDITIONAL_CALL_SETTING_BOOL = "additional_call_setting_bool";

    /** Show APN Settings for some CDMA carriers */
    public static final String KEY_SHOW_APN_SETTING_CDMA_BOOL = "show_apn_setting_cdma_bool";

    /** After a CDMA conference call is merged, the swap button should be displayed. */
    public static final String KEY_SUPPORT_SWAP_AFTER_MERGE_BOOL = "support_swap_after_merge_bool";

    /**
     * Determine whether user can edit voicemail number in Settings.
     */
    public static final String KEY_EDITABLE_VOICEMAIL_NUMBER_SETTING_BOOL =
            "editable_voicemail_number_setting_bool";

    /**
     * Since the default voicemail number is empty, if a SIM card does not have a voicemail number
     * available the user cannot use voicemail. This flag allows the user to edit the voicemail
     * number in such cases, and is false by default.
     */
    public static final String KEY_EDITABLE_VOICEMAIL_NUMBER_BOOL= "editable_voicemail_number_bool";

    /**
     * Determine whether the voicemail notification is persistent in the notification bar. If true,
     * the voicemail notifications cannot be dismissed from the notification bar.
     */
    public static final String
            KEY_VOICEMAIL_NOTIFICATION_PERSISTENT_BOOL = "voicemail_notification_persistent_bool";

    /** For IMS video over LTE calls, determines whether video pause signalling is supported. */
    public static final String
            KEY_SUPPORT_PAUSE_IMS_VIDEO_CALLS_BOOL = "support_pause_ims_video_calls_bool";

    /**
     * Disables dialing "*228" (OTASP provisioning) on CDMA carriers where it is not supported or is
     * potentially harmful by locking the SIM to 3G.
     */
    public static final String
            KEY_DISABLE_CDMA_ACTIVATION_CODE_BOOL = "disable_cdma_activation_code_bool";

    /**
     * List of RIL radio technologies (See {@link ServiceState} {@code RIL_RADIO_TECHNOLOGY_*}
     * constants) which support only a single data connection at a time. Some carriers do not
     * support multiple pdp on UMTS.
     */
    public static final String
            KEY_ONLY_SINGLE_DC_ALLOWED_INT_ARRAY = "only_single_dc_allowed_int_array";

    /**
     * Override the platform's notion of a network operator being considered roaming.
     * Value is string array of MCCMNCs to be considered roaming for 3GPP RATs.
     */
    public static final String
            KEY_GSM_ROAMING_NETWORKS_STRING_ARRAY = "gsm_roaming_networks_string_array";

    /**
     * Override the platform's notion of a network operator being considered not roaming.
     * Value is string array of MCCMNCs to be considered not roaming for 3GPP RATs.
     */
    public static final String
            KEY_GSM_NONROAMING_NETWORKS_STRING_ARRAY = "gsm_nonroaming_networks_string_array";

    /**
     * Override the device's configuration for the ImsService to use for this SIM card.
     */
    public static final String KEY_CONFIG_IMS_PACKAGE_OVERRIDE_STRING =
            "config_ims_package_override_string";

    /**
     * Override the package that will manage {@link SubscriptionPlan}
     * information instead of the {@link CarrierService} that defines this
     * value.
     *
     * @see SubscriptionManager#getSubscriptionPlans(int)
     * @see SubscriptionManager#setSubscriptionPlans(int, java.util.List)
     */
    public static final String KEY_CONFIG_PLANS_PACKAGE_OVERRIDE_STRING =
            "config_plans_package_override_string";

    /**
     * Override the platform's notion of a network operator being considered roaming.
     * Value is string array of SIDs to be considered roaming for 3GPP2 RATs.
     */
    public static final String
            KEY_CDMA_ROAMING_NETWORKS_STRING_ARRAY = "cdma_roaming_networks_string_array";

    /**
     * Override the platform's notion of a network operator being considered non roaming.
     * Value is string array of SIDs to be considered not roaming for 3GPP2 RATs.
     */
    public static final String
            KEY_CDMA_NONROAMING_NETWORKS_STRING_ARRAY = "cdma_nonroaming_networks_string_array";

    /**
     * Override the platform's notion of a network operator being considered non roaming.
     * If true all networks are considered as home network a.k.a non-roaming.  When false,
     * the 2 pairs of CMDA and GSM roaming/non-roaming arrays are consulted.
     *
     * @see #KEY_GSM_ROAMING_NETWORKS_STRING_ARRAY
     * @see #KEY_GSM_NONROAMING_NETWORKS_STRING_ARRAY
     * @see #KEY_CDMA_ROAMING_NETWORKS_STRING_ARRAY
     * @see #KEY_CDMA_NONROAMING_NETWORKS_STRING_ARRAY
     */
    public static final String
            KEY_FORCE_HOME_NETWORK_BOOL = "force_home_network_bool";

    /**
     * Flag specifying whether VoLTE should be available for carrier, independent of carrier
     * provisioning. If false: hard disabled. If true: then depends on carrier provisioning,
     * availability, etc.
     */
    public static final String KEY_CARRIER_VOLTE_AVAILABLE_BOOL = "carrier_volte_available_bool";

    /**
     * Flag specifying whether video telephony is available for carrier. If false: hard disabled.
     * If true: then depends on carrier provisioning, availability, etc.
     */
    public static final String KEY_CARRIER_VT_AVAILABLE_BOOL = "carrier_vt_available_bool";

    /**
     * Flag specifying whether the carrier wants to notify the user when a VT call has been handed
     * over from WIFI to LTE.
     * <p>
     * The handover notification is sent as a
     * {@link TelephonyManager#EVENT_HANDOVER_VIDEO_FROM_WIFI_TO_LTE}
     * {@link android.telecom.Connection} event, which an {@link android.telecom.InCallService}
     * should use to trigger the display of a user-facing message.
     * <p>
     * The Connection event is sent to the InCallService only once, the first time it occurs.
     * @hide
     */
    public static final String KEY_NOTIFY_HANDOVER_VIDEO_FROM_WIFI_TO_LTE_BOOL =
            "notify_handover_video_from_wifi_to_lte_bool";

    /**
     * Flag specifying whether the carrier wants to notify the user when a VT call has been handed
     * over from LTE to WIFI.
     * <p>
     * The handover notification is sent as a
     * {@link TelephonyManager#EVENT_HANDOVER_VIDEO_FROM_LTE_TO_WIFI}
     * {@link android.telecom.Connection} event, which an {@link android.telecom.InCallService}
     * should use to trigger the display of a user-facing message.
     * @hide
     */
    public static final String KEY_NOTIFY_HANDOVER_VIDEO_FROM_LTE_TO_WIFI_BOOL =
            "notify_handover_video_from_lte_to_wifi_bool";

    /**
     * Flag specifying whether the carrier supports downgrading a video call (tx, rx or tx/rx)
     * directly to an audio call.
     * @hide
     */
    public static final String KEY_SUPPORT_DOWNGRADE_VT_TO_AUDIO_BOOL =
            "support_downgrade_vt_to_audio_bool";

    /**
     * Where there is no preloaded voicemail number on a SIM card, specifies the carrier's default
     * voicemail number.
     * When empty string, no default voicemail number is specified.
     */
    public static final String KEY_DEFAULT_VM_NUMBER_STRING = "default_vm_number_string";

    /**
     * Where there is no preloaded voicemail number on a SIM card, specifies the carrier's default
     * voicemail number for roaming network.
     * When empty string, no default voicemail number is specified for roaming network.
     * @hide
     */
    public static final String KEY_DEFAULT_VM_NUMBER_ROAMING_STRING =
            "default_vm_number_roaming_string";

    /**
     * Flag that specifies to use the user's own phone number as the voicemail number when there is
     * no pre-loaded voicemail number on the SIM card.
     * <p>
     * {@link #KEY_DEFAULT_VM_NUMBER_STRING} takes precedence over this flag.
     * <p>
     * If false, the system default (*86) will be used instead.
     */
    public static final String KEY_CONFIG_TELEPHONY_USE_OWN_NUMBER_FOR_VOICEMAIL_BOOL =
            "config_telephony_use_own_number_for_voicemail_bool";

    /**
     * When {@code true}, changes to the mobile data enabled switch will not cause the VT
     * registration state to change.  That is, turning on or off mobile data will not cause VT to be
     * enabled or disabled.
     * When {@code false}, disabling mobile data will cause VT to be de-registered.
     * <p>
     * See also {@link #KEY_VILTE_DATA_IS_METERED_BOOL}.
     * @hide
     */
    public static final String KEY_IGNORE_DATA_ENABLED_CHANGED_FOR_VIDEO_CALLS =
            "ignore_data_enabled_changed_for_video_calls";

    /**
     * Flag indicating whether data used for a video call over LTE is metered or not.
     * <p>
     * When {@code true}, if the device hits the data limit or data is disabled during a ViLTE call,
     * the call will be downgraded to audio-only (or paused if
     * {@link #KEY_SUPPORT_PAUSE_IMS_VIDEO_CALLS_BOOL} is {@code true}).
     *
     * @hide
     */
    public static final String KEY_VILTE_DATA_IS_METERED_BOOL = "vilte_data_is_metered_bool";

    /**
     * Flag specifying whether WFC over IMS should be available for carrier: independent of
     * carrier provisioning. If false: hard disabled. If true: then depends on carrier
     * provisioning, availability etc.
     */
    public static final String KEY_CARRIER_WFC_IMS_AVAILABLE_BOOL = "carrier_wfc_ims_available_bool";

    /**
     * Specifies a map from dialstrings to replacements for roaming network service numbers which
     * cannot be replaced on the carrier side.
     * <p>
     * Individual entries have the format:
     * [dialstring to replace]:[replacement]
     */
    public static final String KEY_DIAL_STRING_REPLACE_STRING_ARRAY =
            "dial_string_replace_string_array";

    /**
     * Flag specifying whether WFC over IMS supports the "wifi only" option.  If false, the wifi
     * calling settings will not include an option for "wifi only".  If true, the wifi calling
     * settings will include an option for "wifi only"
     * <p>
     * By default, it is assumed that WFC supports "wifi only".
     */
    public static final String KEY_CARRIER_WFC_SUPPORTS_WIFI_ONLY_BOOL =
            "carrier_wfc_supports_wifi_only_bool";

    /**
     * Default mode for WFC over IMS on home network:
     * <ul>
     *   <li>0: Wi-Fi only
     *   <li>1: prefer mobile network
     *   <li>2: prefer Wi-Fi
     * </ul>
     */
    public static final String KEY_CARRIER_DEFAULT_WFC_IMS_MODE_INT =
            "carrier_default_wfc_ims_mode_int";

    /**
     * Default mode for WFC over IMS on roaming network.
     * See {@link #KEY_CARRIER_DEFAULT_WFC_IMS_MODE_INT} for meaning of values.
     */
    public static final String KEY_CARRIER_DEFAULT_WFC_IMS_ROAMING_MODE_INT =
            "carrier_default_wfc_ims_roaming_mode_int";

    /**
     * Default WFC_IMS_enabled: true VoWiFi by default is on
     *                          false VoWiFi by default is off
     * @hide
     */
    public static final String KEY_CARRIER_DEFAULT_WFC_IMS_ENABLED_BOOL =
            "carrier_default_wfc_ims_enabled_bool";

    /**
     * Default WFC_IMS_roaming_enabled: true VoWiFi roaming by default is on
     *                                  false VoWiFi roaming by default is off
     * @hide
     */
    public static final String KEY_CARRIER_DEFAULT_WFC_IMS_ROAMING_ENABLED_BOOL =
            "carrier_default_wfc_ims_roaming_enabled_bool";

    /**
     * Flag indicating whether failed calls due to no service should prompt the user to enable
     * WIFI calling.  When {@code true}, if the user attempts to establish a call when there is no
     * service available, they are connected to WIFI, and WIFI calling is disabled, a different
     * call failure message will be used to encourage the user to enable WIFI calling.
     * @hide
     */
    public static final String KEY_CARRIER_PROMOTE_WFC_ON_CALL_FAIL_BOOL =
            "carrier_promote_wfc_on_call_fail_bool";

    /**
     * Flag specifying whether provisioning is required for VoLTE, Video Telephony, and WiFi
     * Calling.
     */
    public static final String KEY_CARRIER_VOLTE_PROVISIONING_REQUIRED_BOOL
            = "carrier_volte_provisioning_required_bool";

    /**
     * Flag indicating whether or not the IMS MmTel UT capability requires carrier provisioning
     * before it can be set as enabled.
     *
     * If true, the UT capability will be set to false for the newly loaded subscription
     * and will require the carrier provisioning app to set the persistent provisioning result.
     * If false, the platform will not wait for provisioning status updates for the UT capability
     * and enable the UT over IMS capability for the subscription when the subscription is loaded.
     *
     * The default value for this key is {@code false}.
     */
    public static final String KEY_CARRIER_UT_PROVISIONING_REQUIRED_BOOL =
            "carrier_ut_provisioning_required_bool";

    /**
     * Flag indicating whether or not the carrier supports Supplementary Services over the UT
     * interface for this subscription.
     *
     * If true, the device will use Supplementary Services over UT when provisioned (see
     * {@link #KEY_CARRIER_UT_PROVISIONING_REQUIRED_BOOL}). If false, this device will fallback to
     * circuit switch for supplementary services and will disable this capability for IMS entirely.
     *
     * The default value for this key is {@code true}.
     */
    public static final String KEY_CARRIER_SUPPORTS_SS_OVER_UT_BOOL =
            "carrier_supports_ss_over_ut_bool";

    /**
     * Flag specifying if WFC provisioning depends on VoLTE provisioning.
     *
     * {@code false}: default value; honor actual WFC provisioning state.
     * {@code true}: when VoLTE is not provisioned, treat WFC as not provisioned; when VoLTE is
     *               provisioned, honor actual WFC provisioning state.
     *
     * As of now, Verizon is the only carrier enforcing this dependency in their
     * WFC awareness and activation requirements.
     *
     * @hide
     *  */
    public static final String KEY_CARRIER_VOLTE_OVERRIDE_WFC_PROVISIONING_BOOL
            = "carrier_volte_override_wfc_provisioning_bool";

    /**
     * Override the device's configuration for the cellular data service to use for this SIM card.
     * @hide
     */
    public static final String KEY_CARRIER_DATA_SERVICE_WWAN_PACKAGE_OVERRIDE_STRING
            = "carrier_data_service_wwan_package_override_string";

    /**
     * Override the device's configuration for the IWLAN data service to use for this SIM card.
     * @hide
     */
    public static final String KEY_CARRIER_DATA_SERVICE_WLAN_PACKAGE_OVERRIDE_STRING
            = "carrier_data_service_wlan_package_override_string";

    /** Flag specifying whether VoLTE TTY is supported. */
    public static final String KEY_CARRIER_VOLTE_TTY_SUPPORTED_BOOL
            = "carrier_volte_tty_supported_bool";

    /**
     * Flag specifying whether IMS service can be turned off. If false then the service will not be
     * turned-off completely, but individual features can be disabled.
     */
    public static final String KEY_CARRIER_ALLOW_TURNOFF_IMS_BOOL
            = "carrier_allow_turnoff_ims_bool";

    /**
     * Flag specifying whether Generic Bootstrapping Architecture capable SIM is required for IMS.
     */
    public static final String KEY_CARRIER_IMS_GBA_REQUIRED_BOOL
            = "carrier_ims_gba_required_bool";

    /**
     * Flag specifying whether IMS instant lettering is available for the carrier.  {@code True} if
     * instant lettering is available for the carrier, {@code false} otherwise.
     */
    public static final String KEY_CARRIER_INSTANT_LETTERING_AVAILABLE_BOOL =
            "carrier_instant_lettering_available_bool";

    /*
     * Flag specifying whether IMS should be the first phone attempted for E911 even if the
     * phone is not in service.
     */
    public static final String KEY_CARRIER_USE_IMS_FIRST_FOR_EMERGENCY_BOOL
            = "carrier_use_ims_first_for_emergency_bool";

    /**
     * When IMS instant lettering is available for a carrier (see
     * {@link #KEY_CARRIER_INSTANT_LETTERING_AVAILABLE_BOOL}), determines the list of characters
     * which may not be contained in messages.  Should be specified as a regular expression suitable
     * for use with {@link String#matches(String)}.
     */
    public static final String KEY_CARRIER_INSTANT_LETTERING_INVALID_CHARS_STRING =
            "carrier_instant_lettering_invalid_chars_string";

    /**
     * When IMS instant lettering is available for a carrier (see
     * {@link #KEY_CARRIER_INSTANT_LETTERING_AVAILABLE_BOOL}), determines a list of characters which
     * must be escaped with a backslash '\' character.  Should be specified as a string containing
     * the characters to be escaped.  For example to escape quote and backslash the string would be
     * a quote and a backslash.
     */
    public static final String KEY_CARRIER_INSTANT_LETTERING_ESCAPED_CHARS_STRING =
            "carrier_instant_lettering_escaped_chars_string";

    /**
     * When IMS instant lettering is available for a carrier (see
     * {@link #KEY_CARRIER_INSTANT_LETTERING_AVAILABLE_BOOL}), determines the character encoding
     * which will be used when determining the length of messages.  Used in the InCall UI to limit
     * the number of characters the user may type.  If empty-string, the instant lettering
     * message size limit will be enforced on a 1:1 basis.  That is, each character will count
     * towards the messages size limit as a single bye.  If a character encoding is specified, the
     * message size limit will be based on the number of bytes in the message per the specified
     * encoding.
     */
    public static final String KEY_CARRIER_INSTANT_LETTERING_ENCODING_STRING =
            "carrier_instant_lettering_encoding_string";

    /**
     * When IMS instant lettering is available for a carrier (see
     * {@link #KEY_CARRIER_INSTANT_LETTERING_AVAILABLE_BOOL}), the length limit for messages.  Used
     * in the InCall UI to ensure the user cannot enter more characters than allowed by the carrier.
     * See also {@link #KEY_CARRIER_INSTANT_LETTERING_ENCODING_STRING} for more information on how
     * the length of the message is calculated.
     */
    public static final String KEY_CARRIER_INSTANT_LETTERING_LENGTH_LIMIT_INT =
            "carrier_instant_lettering_length_limit_int";

    /**
     * If Voice Radio Technology is RIL_RADIO_TECHNOLOGY_LTE:14 or RIL_RADIO_TECHNOLOGY_UNKNOWN:0
     * this is the value that should be used instead. A configuration value of
     * RIL_RADIO_TECHNOLOGY_UNKNOWN:0 means there is no replacement value and that the default
     * assumption for phone type (GSM) should be used.
     */
    public static final String KEY_VOLTE_REPLACEMENT_RAT_INT = "volte_replacement_rat_int";

    /**
     * The default sim call manager to use when the default dialer doesn't implement one. A sim call
     * manager can control and route outgoing and incoming phone calls, even if they're placed
     * using another connection service (PSTN, for example).
     */
    public static final String KEY_DEFAULT_SIM_CALL_MANAGER_STRING = "default_sim_call_manager_string";

    /**
     * The default flag specifying whether ETWS/CMAS test setting is forcibly disabled in
     * Settings->More->Emergency broadcasts menu even though developer options is turned on.
     */
    public static final String KEY_CARRIER_FORCE_DISABLE_ETWS_CMAS_TEST_BOOL =
            "carrier_force_disable_etws_cmas_test_bool";

    /**
     * The default flag specifying whether "Turn on Notifications" option will be always shown in
     * Settings->More->Emergency broadcasts menu regardless developer options is turned on or not.
     */
    public static final String KEY_ALWAYS_SHOW_EMERGENCY_ALERT_ONOFF_BOOL =
            "always_show_emergency_alert_onoff_bool";

    /**
     * The flag to disable cell broadcast severe alert when extreme alert is disabled.
     * @hide
     */
    public static final String KEY_DISABLE_SEVERE_WHEN_EXTREME_DISABLED_BOOL =
            "disable_severe_when_extreme_disabled_bool";

    /**
     * The message expiration time in milliseconds for duplicate detection purposes.
     * @hide
     */
    public static final String KEY_MESSAGE_EXPIRATION_TIME_LONG =
            "message_expiration_time_long";

    /**
     * The data call retry configuration for different types of APN.
     * @hide
     */
    public static final String KEY_CARRIER_DATA_CALL_RETRY_CONFIG_STRINGS =
            "carrier_data_call_retry_config_strings";

    /**
     * Delay in milliseconds between trying APN from the pool
     * @hide
     */
    public static final String KEY_CARRIER_DATA_CALL_APN_DELAY_DEFAULT_LONG =
            "carrier_data_call_apn_delay_default_long";

    /**
     * Faster delay in milliseconds between trying APN from the pool
     * @hide
     */
    public static final String KEY_CARRIER_DATA_CALL_APN_DELAY_FASTER_LONG =
            "carrier_data_call_apn_delay_faster_long";

    /**
     * Delay in milliseconds for retrying APN after disconnect
     * @hide
     */
    public static final String KEY_CARRIER_DATA_CALL_APN_RETRY_AFTER_DISCONNECT_LONG =
            "carrier_data_call_apn_retry_after_disconnect_long";

    /**
     * Data call setup permanent failure causes by the carrier
     */
    public static final String KEY_CARRIER_DATA_CALL_PERMANENT_FAILURE_STRINGS =
            "carrier_data_call_permanent_failure_strings";

    /**
     * Default APN types that are metered by the carrier
     * @hide
     */
    public static final String KEY_CARRIER_METERED_APN_TYPES_STRINGS =
            "carrier_metered_apn_types_strings";
    /**
     * Default APN types that are roaming-metered by the carrier
     * @hide
     */
    public static final String KEY_CARRIER_METERED_ROAMING_APN_TYPES_STRINGS =
            "carrier_metered_roaming_apn_types_strings";

    /**
     * Default APN types that are metered on IWLAN by the carrier
     * @hide
     */
    public static final String KEY_CARRIER_METERED_IWLAN_APN_TYPES_STRINGS =
            "carrier_metered_iwlan_apn_types_strings";

    /**
     * CDMA carrier ERI (Enhanced Roaming Indicator) file name
     * @hide
     */
    public static final String KEY_CARRIER_ERI_FILE_NAME_STRING =
            "carrier_eri_file_name_string";

    /* The following 3 fields are related to carrier visual voicemail. */

    /**
     * The carrier number mobile outgoing (MO) sms messages are sent to.
     */
    public static final String KEY_VVM_DESTINATION_NUMBER_STRING = "vvm_destination_number_string";

    /**
     * The port through which the mobile outgoing (MO) sms messages are sent through.
     */
    public static final String KEY_VVM_PORT_NUMBER_INT = "vvm_port_number_int";

    /**
     * The type of visual voicemail protocol the carrier adheres to. See {@link TelephonyManager}
     * for possible values. For example {@link TelephonyManager#VVM_TYPE_OMTP}.
     */
    public static final String KEY_VVM_TYPE_STRING = "vvm_type_string";

    /**
     * Whether cellular data is required to access visual voicemail.
     */
    public static final String KEY_VVM_CELLULAR_DATA_REQUIRED_BOOL =
        "vvm_cellular_data_required_bool";

    /**
     * The default OMTP visual voicemail client prefix to use. Defaulted to "//VVM"
     */
    public static final String KEY_VVM_CLIENT_PREFIX_STRING =
            "vvm_client_prefix_string";

    /**
     * Whether to use SSL to connect to the visual voicemail IMAP server. Defaulted to false.
     */
    public static final String KEY_VVM_SSL_ENABLED_BOOL = "vvm_ssl_enabled_bool";

    /**
     * A set of capabilities that should not be used even if it is reported by the visual voicemail
     * IMAP CAPABILITY command.
     */
    public static final String KEY_VVM_DISABLED_CAPABILITIES_STRING_ARRAY =
            "vvm_disabled_capabilities_string_array";

    /**
     * Whether legacy mode should be used when the visual voicemail client is disabled.
     *
     * <p>Legacy mode is a mode that on the carrier side visual voicemail is still activated, but on
     * the client side all network operations are disabled. SMSs are still monitored so a new
     * message SYNC SMS will be translated to show a message waiting indicator, like traditional
     * voicemails.
     *
     * <p>This is for carriers that does not support VVM deactivation so voicemail can continue to
     * function without the data cost.
     */
    public static final String KEY_VVM_LEGACY_MODE_ENABLED_BOOL =
            "vvm_legacy_mode_enabled_bool";

    /**
     * Whether to prefetch audio data on new voicemail arrival, defaulted to true.
     */
    public static final String KEY_VVM_PREFETCH_BOOL = "vvm_prefetch_bool";

    /**
     * The package name of the carrier's visual voicemail app to ensure that dialer visual voicemail
     * and carrier visual voicemail are not active at the same time.
     *
     * @deprecated use {@link #KEY_CARRIER_VVM_PACKAGE_NAME_STRING_ARRAY}.
     */
    @Deprecated
    public static final String KEY_CARRIER_VVM_PACKAGE_NAME_STRING = "carrier_vvm_package_name_string";

    /**
     * A list of the carrier's visual voicemail app package names to ensure that dialer visual
     * voicemail and carrier visual voicemail are not active at the same time.
     */
    public static final String KEY_CARRIER_VVM_PACKAGE_NAME_STRING_ARRAY =
            "carrier_vvm_package_name_string_array";

    /**
     * Flag specifying whether ICCID is showed in SIM Status screen, default to false.
     */
    public static final String KEY_SHOW_ICCID_IN_SIM_STATUS_BOOL = "show_iccid_in_sim_status_bool";

    /**
     * Flag specifying whether the {@link android.telephony.SignalStrength} is shown in the SIM
     * Status screen. The default value is true.
     */
    public static final String KEY_SHOW_SIGNAL_STRENGTH_IN_SIM_STATUS_BOOL =
        "show_signal_strength_in_sim_status_bool";

    /**
     * Flag specifying whether an additional (client initiated) intent needs to be sent on System
     * update
     */
    public static final String KEY_CI_ACTION_ON_SYS_UPDATE_BOOL = "ci_action_on_sys_update_bool";

    /**
     * Intent to be sent for the additional action on System update
     */
    public static final String KEY_CI_ACTION_ON_SYS_UPDATE_INTENT_STRING =
            "ci_action_on_sys_update_intent_string";

    /**
     * Extra to be included in the intent sent for additional action on System update
     */
    public static final String KEY_CI_ACTION_ON_SYS_UPDATE_EXTRA_STRING =
            "ci_action_on_sys_update_extra_string";

    /**
     * Value of extra included in intent sent for additional action on System update
     */
    public static final String KEY_CI_ACTION_ON_SYS_UPDATE_EXTRA_VAL_STRING =
            "ci_action_on_sys_update_extra_val_string";

    /**
     * Specifies the amount of gap to be added in millis between postdial DTMF tones. When a
     * non-zero value is specified, the UE shall wait for the specified amount of time before it
     * sends out successive DTMF tones on the network.
     */
    public static final String KEY_GSM_DTMF_TONE_DELAY_INT = "gsm_dtmf_tone_delay_int";

    /**
     * Specifies the amount of gap to be added in millis between DTMF tones. When a non-zero value
     * is specified, the UE shall wait for the specified amount of time before it sends out
     * successive DTMF tones on the network.
     */
    public static final String KEY_IMS_DTMF_TONE_DELAY_INT = "ims_dtmf_tone_delay_int";

    /**
     * Specifies the amount of gap to be added in millis between postdial DTMF tones. When a
     * non-zero value is specified, the UE shall wait for the specified amount of time before it
     * sends out successive DTMF tones on the network.
     */
    public static final String KEY_CDMA_DTMF_TONE_DELAY_INT = "cdma_dtmf_tone_delay_int";

    /**
     * Some carriers will send call forwarding responses for voicemail in a format that is not 3gpp
     * compliant, which causes issues during parsing. This causes the
     * {@link com.android.internal.telephony.CallForwardInfo#number} to contain non-numerical
     * characters instead of a number.
     *
     * If true, we will detect the non-numerical characters and replace them with "Voicemail".
     * @hide
     */
    public static final String KEY_CALL_FORWARDING_MAP_NON_NUMBER_TO_VOICEMAIL_BOOL =
            "call_forwarding_map_non_number_to_voicemail_bool";

    /**
     * Determines whether conference calls are supported by a carrier.  When {@code true},
     * conference calling is supported, {@code false otherwise}.
     */
    public static final String KEY_SUPPORT_CONFERENCE_CALL_BOOL = "support_conference_call_bool";

    /**
     * Determines whether a maximum size limit for IMS conference calls is enforced on the device.
     * When {@code true}, IMS conference calls will be limited to at most
     * {@link #KEY_IMS_CONFERENCE_SIZE_LIMIT_INT} participants.  When {@code false}, no attempt is made
     * to limit the number of participants in a conference (the carrier will raise an error when an
     * attempt is made to merge too many participants into a conference).
     */
    public static final String KEY_IS_IMS_CONFERENCE_SIZE_ENFORCED_BOOL =
            "is_ims_conference_size_enforced_bool";

    /**
     * Determines the maximum number of participants the carrier supports for a conference call.
     * This number is exclusive of the current device.  A conference between 3 devices, for example,
     * would have a size limit of 2 participants.
     * Enforced when {@link #KEY_IS_IMS_CONFERENCE_SIZE_ENFORCED_BOOL} is {@code true}.
     */
    public static final String KEY_IMS_CONFERENCE_SIZE_LIMIT_INT = "ims_conference_size_limit_int";

    /**
     * Determines whether manage IMS conference calls is supported by a carrier.  When {@code true},
     * manage IMS conference call is supported, {@code false otherwise}.
     * @hide
     */
    public static final String KEY_SUPPORT_MANAGE_IMS_CONFERENCE_CALL_BOOL =
            "support_manage_ims_conference_call_bool";

    /**
     * Determines whether High Definition audio property is displayed in the dialer UI.
     * If {@code false}, remove the HD audio property from the connection so that HD audio related
     * UI is not displayed. If {@code true}, keep HD audio property as it is configured.
     */
    public static final String KEY_DISPLAY_HD_AUDIO_PROPERTY_BOOL =
            "display_hd_audio_property_bool";

    /**
     * Determines whether IMS conference calls are supported by a carrier.  When {@code true},
     * IMS conference calling is supported, {@code false} otherwise.
     * @hide
     */
    public static final String KEY_SUPPORT_IMS_CONFERENCE_CALL_BOOL =
            "support_ims_conference_call_bool";

    /**
     * Determines whether video conference calls are supported by a carrier.  When {@code true},
     * video calls can be merged into conference calls, {@code false} otherwiwse.
     * <p>
     * Note: even if video conference calls are not supported, audio calls may be merged into a
     * conference if {@link #KEY_SUPPORT_CONFERENCE_CALL_BOOL} is {@code true}.
     * @hide
     */
    public static final String KEY_SUPPORT_VIDEO_CONFERENCE_CALL_BOOL =
            "support_video_conference_call_bool";

    /**
     * Determine whether user can toggle Enhanced 4G LTE Mode in Settings.
     */
    public static final String KEY_EDITABLE_ENHANCED_4G_LTE_BOOL = "editable_enhanced_4g_lte_bool";

    /**
     * Determines whether the Enhanced 4G LTE toggle will be shown in the settings. When this
     * option is {@code true}, the toggle will be hidden regardless of whether the device and
     * carrier supports 4G LTE or not.
     */
    public static final String KEY_HIDE_ENHANCED_4G_LTE_BOOL = "hide_enhanced_4g_lte_bool";

    /**
     * Sets the default state for the "Enhanced 4G LTE" or "Advanced Calling" mode toggle set by the
     * user. When this is {@code true}, this mode by default is on, otherwise if {@code false},
     * this mode by default is off.
     */
    public static final String KEY_ENHANCED_4G_LTE_ON_BY_DEFAULT_BOOL =
            "enhanced_4g_lte_on_by_default_bool";

    /**
     * Determine whether IMS apn can be shown.
     */
    public static final String KEY_HIDE_IMS_APN_BOOL = "hide_ims_apn_bool";

    /**
     * Determine whether preferred network type can be shown.
     */
    public static final String KEY_HIDE_PREFERRED_NETWORK_TYPE_BOOL = "hide_preferred_network_type_bool";

    /**
     * String array for package names that need to be enabled for this carrier.
     * If user has explicitly disabled some packages in the list, won't re-enable.
     * Other carrier specific apps which are not in this list may be disabled for current carrier,
     * and only be re-enabled when this config for another carrier includes it.
     *
     * @hide
     */
    public static final String KEY_ENABLE_APPS_STRING_ARRAY = "enable_apps_string_array";

    /**
     * Determine whether user can switch Wi-Fi preferred or Cellular preferred in calling preference.
     * Some operators support Wi-Fi Calling only, not VoLTE.
     * They don't need "Cellular preferred" option.
     * In this case, set uneditalbe attribute for preferred preference.
     * @hide
     */
    public static final String KEY_EDITABLE_WFC_MODE_BOOL = "editable_wfc_mode_bool";

     /**
      * Flag to indicate if Wi-Fi needs to be disabled in ECBM
      * @hide
      **/
     public static final String
              KEY_CONFIG_WIFI_DISABLE_IN_ECBM = "config_wifi_disable_in_ecbm";

    /**
     * List operator-specific error codes and indices of corresponding error strings in
     * wfcOperatorErrorAlertMessages and wfcOperatorErrorNotificationMessages.
     *
     * Example: "REG09|0" specifies error code "REG09" and index "0". This index will be
     * used to find alert and notification messages in wfcOperatorErrorAlertMessages and
     * wfcOperatorErrorNotificationMessages.
     *
     * @hide
     */
    public static final String KEY_WFC_OPERATOR_ERROR_CODES_STRING_ARRAY =
            "wfc_operator_error_codes_string_array";

    /**
     * Indexes of SPN format strings in wfcSpnFormats.
     *
     * <p>Available options are:
     * <ul>
     * <li>  0: %s</li>
     * <li>  1: %s Wi-Fi Calling</li>
     * <li>  2: WLAN Call</li>
     * <li>  3: %s WLAN Call</li>
     * <li>  4: %s Wi-Fi</li>
     * <li>  5: WiFi Calling | %s</li>
     * <li>  6: %s VoWifi</li>
     * <li>  7: Wi-Fi Calling</li>
     * <li>  8: Wi-Fi</li>
     * <li>  9: WiFi Calling</li>
     * <li> 10: VoWifi</li>
     * @hide
     */
    public static final String KEY_WFC_SPN_FORMAT_IDX_INT = "wfc_spn_format_idx_int";

    /**
     * Indexes of data SPN format strings in wfcSpnFormats.
     *
     * @see KEY_WFC_SPN_FORMAT_IDX_INT for available options.
     * @hide
     */
    public static final String KEY_WFC_DATA_SPN_FORMAT_IDX_INT = "wfc_data_spn_format_idx_int";

    /**
     * Indexes of SPN format strings in wfcSpnFormats used during flight mode.
     *
     * Set to -1 to use the value from KEY_WFC_SPN_FORMAT_IDX_INT also in this case.
     * @see KEY_WFC_SPN_FORMAT_IDX_INT for other available options.
     * @hide
     */
    public static final String KEY_WFC_FLIGHT_MODE_SPN_FORMAT_IDX_INT =
            "wfc_flight_mode_spn_format_idx_int";

    /**
     * Use root locale when reading wfcSpnFormats.
     *
     * If true, then the root locale will always be used when reading wfcSpnFormats. This means the
     * non localized version of wfcSpnFormats will be used.
     * @hide
     */
    public static final String KEY_WFC_SPN_USE_ROOT_LOCALE = "wfc_spn_use_root_locale";

    /**
     * The Component Name of the activity that can setup the emergency addrees for WiFi Calling
     * as per carrier requirement.
     * @hide
     */
     public static final String KEY_WFC_EMERGENCY_ADDRESS_CARRIER_APP_STRING =
            "wfc_emergency_address_carrier_app_string";

    /**
     * Unconditionally override the carrier name string using #KEY_CARRIER_NAME_STRING.
     *
     * If true, then the carrier name string will be #KEY_CARRIER_NAME_STRING, unconditionally.
     *
     * <p>If false, then the override will be performed conditionally and the
     * #KEY_CARRIER_NAME_STRING will have the lowest-precedence; it will only be used in the event
     * that the name string would otherwise be empty, allowing it to serve as a last-resort. If
     * used, this value functions in place of the SPN on any/all ICC records for the corresponding
     * subscription.
     */
    public static final String KEY_CARRIER_NAME_OVERRIDE_BOOL = "carrier_name_override_bool";

    /**
     * String to identify carrier name in CarrierConfig app. This string overrides SPN if
     * #KEY_CARRIER_NAME_OVERRIDE_BOOL is true; otherwise, it will be used if its value is provided
     * and SPN is unavailable
     */
    public static final String KEY_CARRIER_NAME_STRING = "carrier_name_string";

    /**
<<<<<<< HEAD
     * Override the SPN Display Condition 2 integer bits (lsb). B2, B1 is the last two bits of the
     * spn display condition coding.
     *
     * The default value -1 mean this field is not set.
     *
     * B1 = 0: display of registered PLMN name not required when registered PLMN is either HPLMN
     * or a PLMN in the service provider PLMN list (see EF_SPDI).
     * B1 = 1: display of registered PLMN name required when registered PLMN is either HPLMN or a
     * PLMN in the service provider PLMN list(see EF_SPDI).
     * B2 = 0: display of the service provider name is required when registered PLMN is neither
     * HPLMN nor a PLMN in the service provider PLMN list(see EF_SPDI).
     * B2 = 1: display of the service provider name is not required when registered PLMN is neither
     * HPLMN nor a PLMN in the service provider PLMN list(see EF_SPDI).
     *
     * Reference: 3GPP TS 31.102 v15.2.0 Section 4.2.12 EF_SPN.
     * @hide
     */
    public static final String KEY_SPN_DISPLAY_CONDITION_OVERRIDE_INT =
            "spn_display_condition_override_int";

    /**
     * Override the SPDI - an array of PLMN(MCC + MNC) strings.
     *
     * Reference: 3GPP TS 31.102 v15.2.0 Section 4.2.66 EF_SPDI.
     * @hide
     */
    public static final String KEY_SPDI_OVERRIDE_STRING_ARRAY = "spdi_override_string_array";

    /**
     * Override the EHPLMNs - an array of PLMN(MCC + MNC) strings.
     *
     * To allow provision for multiple HPLMN codes, PLMN codes that are present within this list
     * shall replace the HPLMN code derived from the IMSI for PLMN selection purposes.
     *
     * Reference: 3GPP TS 31.102 v15.2.0 Section 4.2.84 EF_EHPLMN
     * Reference: 3GPP TS 23.122 v15.6.0 Section 1.2 Equivalent HPLMN list
     * @hide
     */
    public static final String KEY_EHPLMN_OVERRIDE_STRING_ARRAY = "ehplmn_override_string_array";

    /**
     * Override the PNN - a string array of comma-separated alpha long and short names:
     * "alpha_long1,alpha_short1".
     *
     * Reference: 3GPP TS 31.102 v15.2.0 Section 4.2.58 EF_PNN.
     * @hide
     */
    public static final String KEY_PNN_OVERRIDE_STRING_ARRAY = "pnn_override_string_array";

    /**
     * A string array of OPL records, each with comma-delimited data fields as follows:
     * "plmn1,lactac_start,lactac_end,index".
     *
     * Reference: 3GPP TS 31.102 v15.2.0 Section 4.2.59 EF_OPL.
     * @hide
     */
    public static final String KEY_OPL_OVERRIDE_STRING_ARRAY = "opl_override_opl_string_array";

    /**
     * Allow ERI rules to select a carrier name display string when using 3gpp2 access technologies.
     * If this bit is not set, the carrier name display string will be selected from the carrier
     * display name resolver which doesn't apply the ERI rules.
     *
     * @hide
     */
    public static final String KEY_ALLOW_ERI_BOOL = "allow_cdma_eri_bool";

    /**
     * If true, use the carrier display name(SPN and PLMN) from the carrier display name resolver.
     *
     * @hide
     */
    public static final String KEY_ENABLE_CARRIER_DISPLAY_NAME_RESOLVER_BOOL =
            "enable_carrier_display_name_resolver_bool";

    /**
=======
>>>>>>> 7c2cd6a1
     * String to override sim country iso.
     * Sim country iso is based on sim MCC which is coarse and doesn't work with dual IMSI SIM where
     * a SIM can have multiple MCC from different countries.
     * Instead, each sim carrier should have a single country code, apply per carrier based iso
     * code as an override. The overridden value can be read from
     * {@link TelephonyManager#getSimCountryIso()} and {@link SubscriptionInfo#getCountryIso()}
     *
     * @hide
     */
    public static final String KEY_SIM_COUNTRY_ISO_OVERRIDE_STRING =
            "sim_country_iso_override_string";

<<<<<<< HEAD
   /**
    * The Component Name of a carrier-provided CallScreeningService implementation. Telecom will
    * bind to {@link android.telecom.CallScreeningService} for ALL incoming calls and provide
    * the carrier
    * CallScreeningService with the opportunity to allow or block calls.
    * <p>
    * The String includes the package name/the class name.
    * Example:
    * <item>com.android.carrier/com.android.carrier.callscreeningserviceimpl</item>
    * <p>
    * Using {@link ComponentName#flattenToString()} to convert a ComponentName object to String.
    * Using {@link ComponentName#unflattenFromString(String)} to convert a String object to a
    * ComponentName.
    */
    public static final String KEY_CARRIER_CALL_SCREENING_APP_STRING = "call_screening_app";

=======
>>>>>>> 7c2cd6a1
    /**
     * Override the registered PLMN name using #KEY_CDMA_HOME_REGISTERED_PLMN_NAME_STRING.
     *
     * If true, then the registered PLMN name (only for CDMA/CDMA-LTE and only when not roaming)
     * will be #KEY_CDMA_HOME_REGISTERED_PLMN_NAME_STRING. If false, or if phone type is not
     * CDMA/CDMA-LTE or if roaming, then #KEY_CDMA_HOME_REGISTERED_PLMN_NAME_STRING will be ignored.
     * @hide
     */
    public static final String KEY_CDMA_HOME_REGISTERED_PLMN_NAME_OVERRIDE_BOOL =
            "cdma_home_registered_plmn_name_override_bool";

    /**
     * String to identify registered PLMN name in CarrierConfig app. This string overrides
     * registered PLMN name if #KEY_CDMA_HOME_REGISTERED_PLMN_NAME_OVERRIDE_BOOL is true, phone type
     * is CDMA/CDMA-LTE and device is not in roaming state; otherwise, it will be ignored.
     * @hide
     */
    public static final String KEY_CDMA_HOME_REGISTERED_PLMN_NAME_STRING =
            "cdma_home_registered_plmn_name_string";

    /**
     * If this is true, the SIM card (through Customer Service Profile EF file) will be able to
     * prevent manual operator selection. If false, this SIM setting will be ignored and manual
     * operator selection will always be available. See CPHS4_2.WW6, CPHS B.4.7.1 for more
     * information
     */
    public static final String KEY_CSP_ENABLED_BOOL = "csp_enabled_bool";

    /**
     * Allow user to add APNs
     */
    public static final String KEY_ALLOW_ADDING_APNS_BOOL = "allow_adding_apns_bool";

    /**
     * APN types that user is not allowed to modify
     * @hide
     */
    public static final String KEY_READ_ONLY_APN_TYPES_STRING_ARRAY =
            "read_only_apn_types_string_array";

    /**
     * APN fields that user is not allowed to modify
     * @hide
     */
    public static final String KEY_READ_ONLY_APN_FIELDS_STRING_ARRAY =
            "read_only_apn_fields_string_array";

    /**
     * Boolean indicating if intent for emergency call state changes should be broadcast
     * @hide
     */
    public static final String KEY_BROADCAST_EMERGENCY_CALL_STATE_CHANGES_BOOL =
            "broadcast_emergency_call_state_changes_bool";

    /**
      * Indicates whether STK LAUNCH_BROWSER command is disabled.
      * If {@code true}, then the browser will not be launched
      * on UI for the LAUNCH_BROWSER STK command.
      * @hide
      */
    public static final String KEY_STK_DISABLE_LAUNCH_BROWSER_BOOL =
            "stk_disable_launch_browser_bool";

    /**
     * Boolean indicating if show data RAT icon on status bar even when data is disabled
     * @hide
     */
    public static final String KEY_ALWAYS_SHOW_DATA_RAT_ICON_BOOL =
            "always_show_data_rat_icon_bool";

    /**
     * Boolean indicating if default data account should show LTE or 4G icon
     * @hide
     */
    public static final String KEY_SHOW_4G_FOR_LTE_DATA_ICON_BOOL =
            "show_4g_for_lte_data_icon_bool";

    /**
     * Boolean indicating if lte+ icon should be shown if available
     * @hide
     */
    public static final String KEY_HIDE_LTE_PLUS_DATA_ICON_BOOL =
            "hide_lte_plus_data_icon_bool";

    /**
     * The string is used to filter redundant string from PLMN Network Name that's supplied by
     * specific carrier.
     *
     * @hide
     */
    public static final String KEY_OPERATOR_NAME_FILTER_PATTERN_STRING =
            "operator_name_filter_pattern_string";

    /**
     * The string is used to compare with operator name. If it matches the pattern then show
     * specific data icon.
     *
     * @hide
     */
    public static final String KEY_SHOW_CARRIER_DATA_ICON_PATTERN_STRING =
            "show_carrier_data_icon_pattern_string";

    /**
     * Boolean to decide whether to show precise call failed cause to user
     * @hide
     */
    public static final String KEY_SHOW_PRECISE_FAILED_CAUSE_BOOL =
            "show_precise_failed_cause_bool";

    /**
     * Boolean to decide whether lte is enabled.
     * @hide
     */
    public static final String KEY_LTE_ENABLED_BOOL = "lte_enabled_bool";

    /**
     * Boolean to decide whether TD-SCDMA is supported.
     * @hide
     */
    public static final String KEY_SUPPORT_TDSCDMA_BOOL = "support_tdscdma_bool";

    /**
     * A list of mcc/mnc that support TD-SCDMA for device when connect to the roaming network.
     * @hide
     */
    public static final String KEY_SUPPORT_TDSCDMA_ROAMING_NETWORKS_STRING_ARRAY =
            "support_tdscdma_roaming_networks_string_array";

    /**
     * Boolean to decide whether world mode is enabled.
     * @hide
     */
    public static final String KEY_WORLD_MODE_ENABLED_BOOL = "world_mode_enabled_bool";

    /**
     * Flatten {@link android.content.ComponentName} of the carrier's settings activity.
     * @hide
     */
    public static final String KEY_CARRIER_SETTINGS_ACTIVITY_COMPONENT_NAME_STRING =
            "carrier_settings_activity_component_name_string";

    // These variables are used by the MMS service and exposed through another API,
    // SmsManager. The variable names and string values are copied from there.
    public static final String KEY_MMS_ALIAS_ENABLED_BOOL = "aliasEnabled";
    public static final String KEY_MMS_ALLOW_ATTACH_AUDIO_BOOL = "allowAttachAudio";
    public static final String KEY_MMS_APPEND_TRANSACTION_ID_BOOL = "enabledTransID";
    public static final String KEY_MMS_GROUP_MMS_ENABLED_BOOL = "enableGroupMms";
    public static final String KEY_MMS_MMS_DELIVERY_REPORT_ENABLED_BOOL = "enableMMSDeliveryReports";
    public static final String KEY_MMS_MMS_ENABLED_BOOL = "enabledMMS";
    public static final String KEY_MMS_MMS_READ_REPORT_ENABLED_BOOL = "enableMMSReadReports";
    public static final String KEY_MMS_MULTIPART_SMS_ENABLED_BOOL = "enableMultipartSMS";
    public static final String KEY_MMS_NOTIFY_WAP_MMSC_ENABLED_BOOL = "enabledNotifyWapMMSC";
    public static final String KEY_MMS_SEND_MULTIPART_SMS_AS_SEPARATE_MESSAGES_BOOL = "sendMultipartSmsAsSeparateMessages";
    public static final String KEY_MMS_SHOW_CELL_BROADCAST_APP_LINKS_BOOL = "config_cellBroadcastAppLinks";
    public static final String KEY_MMS_SMS_DELIVERY_REPORT_ENABLED_BOOL = "enableSMSDeliveryReports";
    public static final String KEY_MMS_SUPPORT_HTTP_CHARSET_HEADER_BOOL = "supportHttpCharsetHeader";
    public static final String KEY_MMS_SUPPORT_MMS_CONTENT_DISPOSITION_BOOL = "supportMmsContentDisposition";
    public static final String KEY_MMS_ALIAS_MAX_CHARS_INT = "aliasMaxChars";
    public static final String KEY_MMS_ALIAS_MIN_CHARS_INT = "aliasMinChars";
    public static final String KEY_MMS_HTTP_SOCKET_TIMEOUT_INT = "httpSocketTimeout";
    public static final String KEY_MMS_MAX_IMAGE_HEIGHT_INT = "maxImageHeight";
    public static final String KEY_MMS_MAX_IMAGE_WIDTH_INT = "maxImageWidth";
    public static final String KEY_MMS_MAX_MESSAGE_SIZE_INT = "maxMessageSize";
    public static final String KEY_MMS_MESSAGE_TEXT_MAX_SIZE_INT = "maxMessageTextSize";
    public static final String KEY_MMS_RECIPIENT_LIMIT_INT = "recipientLimit";
    public static final String KEY_MMS_SMS_TO_MMS_TEXT_LENGTH_THRESHOLD_INT = "smsToMmsTextLengthThreshold";
    public static final String KEY_MMS_SMS_TO_MMS_TEXT_THRESHOLD_INT = "smsToMmsTextThreshold";
    public static final String KEY_MMS_SUBJECT_MAX_LENGTH_INT = "maxSubjectLength";
    public static final String KEY_MMS_EMAIL_GATEWAY_NUMBER_STRING = "emailGatewayNumber";
    public static final String KEY_MMS_HTTP_PARAMS_STRING = "httpParams";
    public static final String KEY_MMS_NAI_SUFFIX_STRING = "naiSuffix";
    public static final String KEY_MMS_UA_PROF_TAG_NAME_STRING = "uaProfTagName";
    public static final String KEY_MMS_UA_PROF_URL_STRING = "uaProfUrl";
    public static final String KEY_MMS_USER_AGENT_STRING = "userAgent";
    /** @hide */
    public static final String KEY_MMS_CLOSE_CONNECTION_BOOL = "mmsCloseConnection";

    /**
     * The flatten {@link android.content.ComponentName componentName} of the activity that can
     * setup the device and activate with the network per carrier requirements.
     *
     * e.g, com.google.android.carrierPackageName/.CarrierActivityName
     * @hide
     */
    @SystemApi
    public static final String KEY_CARRIER_SETUP_APP_STRING = "carrier_setup_app_string";

    /**
     * Defines carrier-specific actions which act upon
     * com.android.internal.telephony.CARRIER_SIGNAL_REDIRECTED, used for customization of the
     * default carrier app
     * Format: "CARRIER_ACTION_IDX, ..."
     * Where {@code CARRIER_ACTION_IDX} is an integer defined in
     * {@link com.android.carrierdefaultapp.CarrierActionUtils CarrierActionUtils}
     * Example:
     * {@link com.android.carrierdefaultapp.CarrierActionUtils#CARRIER_ACTION_DISABLE_METERED_APNS
     * disable_metered_apns}
     * @hide
     */
    @UnsupportedAppUsage
    public static final String KEY_CARRIER_DEFAULT_ACTIONS_ON_REDIRECTION_STRING_ARRAY =
            "carrier_default_actions_on_redirection_string_array";

    /**
     * Defines carrier-specific actions which act upon
     * com.android.internal.telephony.CARRIER_SIGNAL_REQUEST_NETWORK_FAILED
     * and configured signal args:
     * {@link com.android.internal.telephony.TelephonyIntents#EXTRA_APN_TYPE_KEY apnType},
     * {@link com.android.internal.telephony.TelephonyIntents#EXTRA_ERROR_CODE_KEY errorCode}
     * used for customization of the default carrier app
     * Format:
     * {
     *     "APN_1, ERROR_CODE_1 : CARRIER_ACTION_IDX_1, CARRIER_ACTION_IDX_2...",
     *     "APN_1, ERROR_CODE_2 : CARRIER_ACTION_IDX_1 "
     * }
     * Where {@code APN_1} is a string defined in
     * {@link com.android.internal.telephony.PhoneConstants PhoneConstants}
     * Example: "default"
     *
     * {@code ERROR_CODE_1} is an integer defined in
     * {@link DataFailCause DcFailure}
     * Example:
     * {@link DataFailCause#MISSING_UNKNOWN_APN}
     *
     * {@code CARRIER_ACTION_IDX_1} is an integer defined in
     * {@link com.android.carrierdefaultapp.CarrierActionUtils CarrierActionUtils}
     * Example:
     * {@link com.android.carrierdefaultapp.CarrierActionUtils#CARRIER_ACTION_DISABLE_METERED_APNS}
     * @hide
     */
    public static final String KEY_CARRIER_DEFAULT_ACTIONS_ON_DCFAILURE_STRING_ARRAY =
            "carrier_default_actions_on_dcfailure_string_array";

    /**
     * Defines carrier-specific actions which act upon
     * com.android.internal.telephony.CARRIER_SIGNAL_RESET, used for customization of the
     * default carrier app
     * Format: "CARRIER_ACTION_IDX, ..."
     * Where {@code CARRIER_ACTION_IDX} is an integer defined in
     * {@link com.android.carrierdefaultapp.CarrierActionUtils CarrierActionUtils}
     * Example:
     * {@link com.android.carrierdefaultapp.CarrierActionUtils
     * #CARRIER_ACTION_CANCEL_ALL_NOTIFICATIONS clear all notifications on reset}
     * @hide
     */
    public static final String KEY_CARRIER_DEFAULT_ACTIONS_ON_RESET =
            "carrier_default_actions_on_reset_string_array";

    /**
     * Defines carrier-specific actions which act upon
     * com.android.internal.telephony.CARRIER_SIGNAL_DEFAULT_NETWORK_AVAILABLE,
     * used for customization of the default carrier app
     * Format:
     * {
     *     "true : CARRIER_ACTION_IDX_1",
     *     "false: CARRIER_ACTION_IDX_2"
     * }
     * Where {@code true} is a boolean indicates default network available/unavailable
     * Where {@code CARRIER_ACTION_IDX} is an integer defined in
     * {@link com.android.carrierdefaultapp.CarrierActionUtils CarrierActionUtils}
     * Example:
     * {@link com.android.carrierdefaultapp.CarrierActionUtils
     * #CARRIER_ACTION_ENABLE_DEFAULT_URL_HANDLER enable the app as the default URL handler}
     * @hide
     */
    public static final String KEY_CARRIER_DEFAULT_ACTIONS_ON_DEFAULT_NETWORK_AVAILABLE =
            "carrier_default_actions_on_default_network_available_string_array";
    /**
     * Defines a list of acceptable redirection url for default carrier app
     * @hides
     */
    public static final String KEY_CARRIER_DEFAULT_REDIRECTION_URL_STRING_ARRAY =
            "carrier_default_redirection_url_string_array";

    /**
     * Each config includes the componentName of the carrier app, followed by a list of interesting
     * signals(declared in the manifest) which could wake up the app.
     * @see com.android.internal.telephony.TelephonyIntents
     * Example:
     * <item>com.google.android.carrierAPK/.CarrierSignalReceiverA:
     * com.android.internal.telephony.CARRIER_SIGNAL_REDIRECTED,
     * com.android.internal.telephony.CARRIER_SIGNAL_PCO_VALUE
     * </item>
     * <item>com.google.android.carrierAPK/.CarrierSignalReceiverB:
     * com.android.internal.telephony.CARRIER_SIGNAL_PCO_VALUE
     * </item>
     * @hide
     */
    public static final String KEY_CARRIER_APP_WAKE_SIGNAL_CONFIG_STRING_ARRAY =
            "carrier_app_wake_signal_config";

    /**
     * Each config includes the componentName of the carrier app, followed by a list of interesting
     * signals for the app during run-time. The list of signals(intents) are targeting on run-time
     * broadcast receivers only, aiming to avoid unnecessary wake-ups and should not be declared in
     * the app's manifest.
     * @see com.android.internal.telephony.TelephonyIntents
     * Example:
     * <item>com.google.android.carrierAPK/.CarrierSignalReceiverA:
     * com.android.internal.telephony.CARRIER_SIGNAL_REQUEST_NETWORK_FAILED,
     * com.android.internal.telephony.CARRIER_SIGNAL_PCO_VALUE
     * </item>
     * <item>com.google.android.carrierAPK/.CarrierSignalReceiverB:
     * com.android.internal.telephony.CARRIER_SIGNAL_REQUEST_NETWORK_FAILED
     * </item>
     * @hide
     */
    public static final String KEY_CARRIER_APP_NO_WAKE_SIGNAL_CONFIG_STRING_ARRAY =
            "carrier_app_no_wake_signal_config";

    /**
     * Default value for {@link Settings.Global#DATA_ROAMING}
     * @hide
     */
    public static final String KEY_CARRIER_DEFAULT_DATA_ROAMING_ENABLED_BOOL =
            "carrier_default_data_roaming_enabled_bool";

    /**
     * Determines whether the carrier supports making non-emergency phone calls while the phone is
     * in emergency callback mode.  Default value is {@code true}, meaning that non-emergency calls
     * are allowed in emergency callback mode.
     */
    public static final String KEY_ALLOW_NON_EMERGENCY_CALLS_IN_ECM_BOOL =
            "allow_non_emergency_calls_in_ecm_bool";

    /**
     * Time that the telephony framework stays in "emergency SMS mode" after an emergency SMS is
     * sent to the network. This is used by carriers to configure the time
     * {@link TelephonyManager#isInEmergencySmsMode()} will be true after an emergency SMS is sent.
     * This is used by GNSS to override user location permissions so that the carrier network can
     * get the user's location for emergency services.
     *
     * The default is 0, which means that this feature is disabled. The maximum value for this timer
     * is 300000 mS (5 minutes).
     *
     * @hide
     */
    public static final String KEY_EMERGENCY_SMS_MODE_TIMER_MS_INT =
            "emergency_sms_mode_timer_ms_int";

    /**
     * Flag indicating whether to allow carrier video calls to emergency numbers.
     * When {@code true}, video calls to emergency numbers will be allowed.  When {@code false},
     * video calls to emergency numbers will be initiated as audio-only calls instead.
     */
    public static final String KEY_ALLOW_EMERGENCY_VIDEO_CALLS_BOOL =
            "allow_emergency_video_calls_bool";

    /**
     * Flag indicating whether the carrier supports RCS presence indication for video calls.  When
     * {@code true}, the carrier supports RCS presence indication for video calls.  When presence
     * is supported, the device should use the
     * {@link android.provider.ContactsContract.Data#CARRIER_PRESENCE} bit mask and set the
     * {@link android.provider.ContactsContract.Data#CARRIER_PRESENCE_VT_CAPABLE} bit to indicate
     * whether each contact supports video calling.  The UI is made aware that presence is enabled
     * via {@link android.telecom.PhoneAccount#CAPABILITY_VIDEO_CALLING_RELIES_ON_PRESENCE}
     * and can choose to hide or show the video calling icon based on whether a contact supports
     * video.
     */
    public static final String KEY_USE_RCS_PRESENCE_BOOL = "use_rcs_presence_bool";

    /**
     * The duration in seconds that platform call and message blocking is disabled after the user
     * contacts emergency services. Platform considers values for below cases:
     *  1) 0 <= VALUE <= 604800(one week): the value will be used as the duration directly.
     *  2) VALUE > 604800(one week): will use the default value as duration instead.
     *  3) VALUE < 0: block will be disabled forever until user re-eanble block manually,
     *     the suggested value to disable forever is -1.
     * See {@code android.provider.BlockedNumberContract#notifyEmergencyContact(Context)}
     * See {@code android.provider.BlockedNumberContract#isBlocked(Context, String)}.
     */
    public static final String KEY_DURATION_BLOCKING_DISABLED_AFTER_EMERGENCY_INT =
            "duration_blocking_disabled_after_emergency_int";

    /**
     * Determines whether to enable enhanced call blocking feature on the device.
     * @see SystemContract#ENHANCED_SETTING_KEY_BLOCK_UNREGISTERED
     * @see SystemContract#ENHANCED_SETTING_KEY_BLOCK_PRIVATE
     * @see SystemContract#ENHANCED_SETTING_KEY_BLOCK_PAYPHONE
     * @see SystemContract#ENHANCED_SETTING_KEY_BLOCK_UNKNOWN
     *
     * <p>
     * 1. For Single SIM(SS) device, it can be customized in both carrier_config_mccmnc.xml
     *    and vendor.xml.
     * <p>
     * 2. For Dual SIM(DS) device, it should be customized in vendor.xml, since call blocking
     *    function is used regardless of SIM.
     * <p>
     * If {@code true} enable enhanced call blocking feature on the device, {@code false} otherwise.
     * @hide
     */
    public static final String KEY_SUPPORT_ENHANCED_CALL_BLOCKING_BOOL =
            "support_enhanced_call_blocking_bool";

    /**
     * For carriers which require an empty flash to be sent before sending the normal 3-way calling
     * flash, the duration in milliseconds of the empty flash to send.  When {@code 0}, no empty
     * flash is sent.
     */
    public static final String KEY_CDMA_3WAYCALL_FLASH_DELAY_INT = "cdma_3waycall_flash_delay_int";

    /**
     * The CDMA roaming mode (aka CDMA system select).
     *
     * <p>The value should be one of the CDMA_ROAMING_MODE_ constants in {@link TelephonyManager}.
     * Values other than {@link TelephonyManager#CDMA_ROAMING_MODE_RADIO_DEFAULT} (which is the
     * default) will take precedence over user selection.
     *
     * @see TelephonyManager#CDMA_ROAMING_MODE_RADIO_DEFAULT
     * @see TelephonyManager#CDMA_ROAMING_MODE_HOME
     * @see TelephonyManager#CDMA_ROAMING_MODE_AFFILIATED
     * @see TelephonyManager#CDMA_ROAMING_MODE_ANY
     */
    public static final String KEY_CDMA_ROAMING_MODE_INT = "cdma_roaming_mode_int";


    /**
     * Boolean indicating if support is provided for directly dialing FDN number from FDN list.
     * If false, this feature is not supported.
     * @hide
     */
    public static final String KEY_SUPPORT_DIRECT_FDN_DIALING_BOOL =
            "support_direct_fdn_dialing_bool";

    /**
     * Report IMEI as device id even if it's a CDMA/LTE phone.
     *
     * @hide
     */
    public static final String KEY_FORCE_IMEI_BOOL = "force_imei_bool";

    /**
     * The families of Radio Access Technologies that will get clustered and ratcheted,
     * ie, we will report transitions up within the family, but not down until we change
     * cells.  This prevents flapping between base technologies and higher techs that are
     * granted on demand within the cell.
     * @hide
     */
    public static final String KEY_RATCHET_RAT_FAMILIES =
            "ratchet_rat_families";

    /**
     * Flag indicating whether some telephony logic will treat a call which was formerly a video
     * call as if it is still a video call.  When {@code true}:
     * <p>
     * Logic which will automatically drop a video call which takes place over WIFI when a
     * voice call is answered (see {@link #KEY_DROP_VIDEO_CALL_WHEN_ANSWERING_AUDIO_CALL_BOOL}.
     * <p>
     * Logic which determines whether the user can use TTY calling.
     */
    public static final String KEY_TREAT_DOWNGRADED_VIDEO_CALLS_AS_VIDEO_CALLS_BOOL =
            "treat_downgraded_video_calls_as_video_calls_bool";

    /**
     * When {@code true}, if the user is in an ongoing video call over WIFI and answers an incoming
     * audio call, the video call will be disconnected before the audio call is answered.  This is
     * in contrast to the usual expected behavior where a foreground video call would be put into
     * the background and held when an incoming audio call is answered.
     */
    public static final String KEY_DROP_VIDEO_CALL_WHEN_ANSWERING_AUDIO_CALL_BOOL =
            "drop_video_call_when_answering_audio_call_bool";

    /**
     * Flag indicating whether the carrier supports merging wifi calls when VoWIFI is disabled.
     * This can happen in the case of a carrier which allows offloading video calls to WIFI
     * separately of whether voice over wifi is enabled.  In such a scenario when two video calls
     * are downgraded to voice, they remain over wifi.  However, if VoWIFI is disabled, these calls
     * cannot be merged.
     */
    public static final String KEY_ALLOW_MERGE_WIFI_CALLS_WHEN_VOWIFI_OFF_BOOL =
            "allow_merge_wifi_calls_when_vowifi_off_bool";

    /**
     * Flag indicating whether the carrier supports the Hold command while in an IMS call.
     * <p>
     * The device configuration value {@code config_device_respects_hold_carrier_config} ultimately
     * controls whether this carrier configuration option is used.  Where
     * {@code config_device_respects_hold_carrier_config} is false, the value of the
     * {@link #KEY_ALLOW_HOLD_IN_IMS_CALL_BOOL} carrier configuration option is ignored.
     * @hide
     */
    public static final String KEY_ALLOW_HOLD_IN_IMS_CALL_BOOL = "allow_hold_in_ims_call";

    /**
     * Flag indicating whether the carrier supports call deflection for an incoming IMS call.
     * @hide
     */
    public static final String KEY_CARRIER_ALLOW_DEFLECT_IMS_CALL_BOOL =
            "carrier_allow_deflect_ims_call_bool";

    /**
     * Flag indicating whether the carrier always wants to play an "on-hold" tone when a call has
     * been remotely held.
     * <p>
     * When {@code true}, if the IMS stack indicates that the call session has been held, a signal
     * will be sent from Telephony to play an audible "on-hold" tone played to the user.
     * When {@code false}, a hold tone will only be played if the audio session becomes inactive.
     * @hide
     */
    public static final String KEY_ALWAYS_PLAY_REMOTE_HOLD_TONE_BOOL =
            "always_play_remote_hold_tone_bool";

    /**
     * When true, the Telephony stack will automatically turn off airplane mode and retry a wifi
     * emergency call over the cell network if the initial attempt at dialing was met with a SIP 308
     * error.
     * @hide
     */
    public static final String KEY_AUTO_RETRY_FAILED_WIFI_EMERGENCY_CALL =
            "auto_retry_failed_wifi_emergency_call";

    /**
     * When true, indicates that adding a call is disabled when there is an ongoing video call
     * or when there is an ongoing call on wifi which was downgraded from video and VoWifi is
     * turned off.
     */
    public static final String KEY_ALLOW_ADD_CALL_DURING_VIDEO_CALL_BOOL =
            "allow_add_call_during_video_call";

    /**
     * When true, indicates that the HD audio icon in the in-call screen should not be shown for
     * VoWifi calls.
     * @hide
     */
    public static final String KEY_WIFI_CALLS_CAN_BE_HD_AUDIO = "wifi_calls_can_be_hd_audio";

    /**
     * When true, indicates that the HD audio icon in the in-call screen should not be shown for
     * video calls.
     * @hide
     */
    public static final String KEY_VIDEO_CALLS_CAN_BE_HD_AUDIO = "video_calls_can_be_hd_audio";

    /**
     * When true, indicates that the HD audio icon in the in-call screen should be shown for
     * GSM/CDMA calls.
     * @hide
     */
    public static final String KEY_GSM_CDMA_CALLS_CAN_BE_HD_AUDIO =
            "gsm_cdma_calls_can_be_hd_audio";

    /**
     * Whether system apps are allowed to use fallback if carrier video call is not available.
     * Defaults to {@code true}.
     *
     * @hide
     */
    public static final String KEY_ALLOW_VIDEO_CALLING_FALLBACK_BOOL =
            "allow_video_calling_fallback_bool";

    /**
     * Defines operator-specific {@link ImsReasonInfo} mappings.
     *
     * Format: "ORIGINAL_CODE|MESSAGE|NEW_CODE"
     * Where {@code ORIGINAL_CODE} corresponds to a {@link ImsReasonInfo#getCode()} code,
     * {@code MESSAGE} corresponds to an expected {@link ImsReasonInfo#getExtraMessage()} string,
     * and {@code NEW_CODE} is the new {@code ImsReasonInfo#CODE_*} which this combination of
     * original code and message shall be remapped to.
     *
     * Note: If {@code *} is specified for the original code, any ImsReasonInfo with the matching
     * {@code MESSAGE} will be remapped to {@code NEW_CODE}.
     *
     * Example: "501|call completion elsewhere|1014"
     * When the {@link ImsReasonInfo#getCode()} is {@link ImsReasonInfo#CODE_USER_TERMINATED} and
     * the {@link ImsReasonInfo#getExtraMessage()} is {@code "call completion elsewhere"},
     * {@link ImsReasonInfo#CODE_ANSWERED_ELSEWHERE} shall be used as the {@link ImsReasonInfo}
     * code instead.
     * @hide
     */
    public static final String KEY_IMS_REASONINFO_MAPPING_STRING_ARRAY =
            "ims_reasoninfo_mapping_string_array";

    /**
     * When {@code false}, use default title for Enhanced 4G LTE Mode settings.
     * When {@code true}, use the variant.
     * @hide
     * @deprecated use {@link #KEY_ENHANCED_4G_LTE_TITLE_VARIANT_INT}.
     */
    @Deprecated
    public static final String KEY_ENHANCED_4G_LTE_TITLE_VARIANT_BOOL =
            "enhanced_4g_lte_title_variant_bool";

    /**
     * The index indicates the carrier specified title string of Enahnce 4G LTE Mode settings.
     * Default value is 0, which indicates the default title string.
     * @hide
     */
    public static final String KEY_ENHANCED_4G_LTE_TITLE_VARIANT_INT =
            "enhanced_4g_lte_title_variant_int";

    /**
     * Indicates whether the carrier wants to notify the user when handover of an LTE video call to
     * WIFI fails.
     * <p>
     * When {@code true}, if a video call starts on LTE and the modem reports a failure to handover
     * the call to WIFI or if no handover success is reported within 60 seconds of call initiation,
     * the {@link android.telephony.TelephonyManager#EVENT_HANDOVER_TO_WIFI_FAILED} event is raised
     * on the connection.
     * @hide
     */
    public static final String KEY_NOTIFY_VT_HANDOVER_TO_WIFI_FAILURE_BOOL =
            "notify_vt_handover_to_wifi_failure_bool";

    /**
     * A upper case list of CNAP names that are unhelpful to the user for distinguising calls and
     * should be filtered out of the CNAP information. This includes CNAP names such as "WIRELESS
     * CALLER" or "UNKNOWN NAME". By default, if there are no filtered names for this carrier, null
     * is returned.
     * @hide
     */
    public static final String KEY_FILTERED_CNAP_NAMES_STRING_ARRAY = "filtered_cnap_names_string_array";

    /**
     * The RCS configuration server URL. This URL is used to initiate RCS provisioning.
     */
    public static final String KEY_RCS_CONFIG_SERVER_URL_STRING = "rcs_config_server_url_string";

    /**
     * Determine whether user can change Wi-Fi Calling preference in roaming.
     * {@code false} - roaming preference cannot be changed by user independently. If
     *                 {@link #KEY_USE_WFC_HOME_NETWORK_MODE_IN_ROAMING_NETWORK_BOOL} is false,
     *                 {@link #KEY_CARRIER_DEFAULT_WFC_IMS_ROAMING_MODE_INT} is used as the default
     *                 value. If {@link #KEY_USE_WFC_HOME_NETWORK_MODE_IN_ROAMING_NETWORK_BOOL} is
     *                 true, roaming preference is the same as home preference and
     *                 {@link #KEY_CARRIER_DEFAULT_WFC_IMS_MODE_INT} is used as the default value.
     * {@code true}  - roaming preference can be changed by user independently if
     *                 {@link #KEY_USE_WFC_HOME_NETWORK_MODE_IN_ROAMING_NETWORK_BOOL} is false. If
     *                 {@link #KEY_USE_WFC_HOME_NETWORK_MODE_IN_ROAMING_NETWORK_BOOL} is true, this
     *                 configuration is ignored and roaming preference cannot be changed.
     * @hide
     */
    public static final String KEY_EDITABLE_WFC_ROAMING_MODE_BOOL =
            "editable_wfc_roaming_mode_bool";

    /**
     * Flag specifying wether to show blocking pay phone option in blocked numbers screen. Only show
     * the option if payphone call presentation represents in the carrier's region.
     * @hide
     */
    public static final java.lang.String KEY_SHOW_BLOCKING_PAY_PHONE_OPTION_BOOL =
            "show_blocking_pay_phone_option_bool";

    /**
     * Flag specifying whether the carrier will use the WFC home network mode in roaming network.
     * {@code false} - roaming preference can be selected separately from the home preference.
     * {@code true}  - roaming preference is the same as home preference and
     *                 {@link #KEY_CARRIER_DEFAULT_WFC_IMS_MODE_INT} is used as the default value.
     * @hide
     */
    public static final String KEY_USE_WFC_HOME_NETWORK_MODE_IN_ROAMING_NETWORK_BOOL =
            "use_wfc_home_network_mode_in_roaming_network_bool";

    /**
     * Determine whether current lpp_mode used for E-911 needs to be kept persistently.
     * {@code false} - not keeping the lpp_mode means using default configuration of gps.conf
     *                 when sim is not presented.
     * {@code true}  - current lpp_profile of carrier will be kepted persistently
     *                 even after sim is removed.
     *
     * @hide
     */
    public static final String KEY_PERSIST_LPP_MODE_BOOL = "persist_lpp_mode_bool";

    /**
     * Carrier specified WiFi networks.
     * @hide
     */
    public static final String KEY_CARRIER_WIFI_STRING_ARRAY = "carrier_wifi_string_array";

    /**
     * Time delay (in ms) after which we show the notification to switch the preferred
     * network.
     * @hide
     */
    public static final String KEY_PREF_NETWORK_NOTIFICATION_DELAY_INT =
            "network_notification_delay_int";

    /**
     * Time delay (in ms) after which we show the notification for emergency calls,
     * while the device is registered over WFC. Default value is -1, which indicates
     * that this notification is not pertinent for a particular carrier. We've added a delay
     * to prevent false positives.
     * @hide
     */
    public static final String KEY_EMERGENCY_NOTIFICATION_DELAY_INT =
            "emergency_notification_delay_int";

    /**
     * When {@code true}, the carrier allows the user of the
     * {@link TelephonyManager#sendUssdRequest(String, TelephonyManager.UssdResponseCallback,
     * Handler)} API to perform USSD requests.  {@code True} by default.
     * @hide
     */
    public static final String KEY_ALLOW_USSD_REQUESTS_VIA_TELEPHONY_MANAGER_BOOL =
            "allow_ussd_requests_via_telephony_manager_bool";

    /**
     * Indicates whether the carrier supports 3gpp call forwarding MMI codes while roaming. If
     * false, the user will be notified that call forwarding is not available when the MMI code
     * fails.
     */
    public static final String KEY_SUPPORT_3GPP_CALL_FORWARDING_WHILE_ROAMING_BOOL =
        "support_3gpp_call_forwarding_while_roaming_bool";

    /**
     * Boolean indicating whether to display voicemail number as default call forwarding number in
     * call forwarding settings.
     * If true, display vm number when cf number is null.
     * If false, display the cf number from network.
     * By default this value is false.
     * @hide
     */
    public static final String KEY_DISPLAY_VOICEMAIL_NUMBER_AS_DEFAULT_CALL_FORWARDING_NUMBER_BOOL =
            "display_voicemail_number_as_default_call_forwarding_number";

    /**
     * When {@code true}, the user will be notified when they attempt to place an international call
     * when the call is placed using wifi calling.
     * @hide
     */
    public static final String KEY_NOTIFY_INTERNATIONAL_CALL_ON_WFC_BOOL =
            "notify_international_call_on_wfc_bool";

    /**
     * Flag to hide Preset APN details. If true, user cannot enter ApnEditor view of Preset APN,
     * and cannot view details of the APN. If false, user can enter ApnEditor view of Preset APN.
     * Default value is false.
     */
    public static final String KEY_HIDE_PRESET_APN_DETAILS_BOOL = "hide_preset_apn_details_bool";

    /**
     * Flag specifying whether to show an alert dialog for video call charges.
     * By default this value is {@code false}.
     * @hide
     */
    public static final String KEY_SHOW_VIDEO_CALL_CHARGES_ALERT_DIALOG_BOOL =
            "show_video_call_charges_alert_dialog_bool";

    /**
     * An array containing custom call forwarding number prefixes that will be blocked while the
     * device is reporting that it is roaming. By default, there are no custom call
     * forwarding prefixes and none of these numbers will be filtered. If one or more entries are
     * present, the system will not complete the call and display an error message.
     *
     * To display a message to the user when call forwarding fails for 3gpp MMI codes while roaming,
     * use the {@link #KEY_SUPPORT_3GPP_CALL_FORWARDING_WHILE_ROAMING_BOOL} option instead.
     */
    public static final String KEY_CALL_FORWARDING_BLOCKS_WHILE_ROAMING_STRING_ARRAY =
            "call_forwarding_blocks_while_roaming_string_array";

    /**
     * The day of the month (1-31) on which the data cycle rolls over.
     * <p>
     * If the current month does not have this day, the cycle will roll over at
     * the start of the next month.
     * <p>
     * This setting may be still overridden by explicit user choice. By default,
     * the platform value will be used.
     */
    public static final String KEY_MONTHLY_DATA_CYCLE_DAY_INT =
            "monthly_data_cycle_day_int";

    /**
     * When {@link #KEY_MONTHLY_DATA_CYCLE_DAY_INT}, {@link #KEY_DATA_LIMIT_THRESHOLD_BYTES_LONG},
     * or {@link #KEY_DATA_WARNING_THRESHOLD_BYTES_LONG} are set to this value, the platform default
     * value will be used for that key.
     *
     * @hide
     */
    @Deprecated
    public static final int DATA_CYCLE_USE_PLATFORM_DEFAULT = -1;

    /**
     * Flag indicating that a data cycle threshold should be disabled.
     * <p>
     * If {@link #KEY_DATA_WARNING_THRESHOLD_BYTES_LONG} is set to this value, the platform's
     * default data warning, if one exists, will be disabled. A user selected data warning will not
     * be overridden.
     * <p>
     * If {@link #KEY_DATA_LIMIT_THRESHOLD_BYTES_LONG} is set to this value, the platform's
     * default data limit, if one exists, will be disabled. A user selected data limit will not be
     * overridden.
     */
    public static final int DATA_CYCLE_THRESHOLD_DISABLED = -2;

    /**
     * Controls the data usage warning.
     * <p>
     * If the user uses more than this amount of data in their billing cycle, as defined by
     * {@link #KEY_MONTHLY_DATA_CYCLE_DAY_INT}, the user will be alerted about the usage.
     * If the value is set to {@link #DATA_CYCLE_THRESHOLD_DISABLED}, the data usage warning will
     * be disabled.
     * <p>
     * This setting may be overridden by explicit user choice. By default, the platform value
     * will be used.
     */
    public static final String KEY_DATA_WARNING_THRESHOLD_BYTES_LONG =
            "data_warning_threshold_bytes_long";

    /**
     * Controls if the device should automatically notify the user as they reach
     * their cellular data warning. When set to {@code false} the carrier is
     * expected to have implemented their own notification mechanism.
     * @hide
     */
    public static final String KEY_DATA_WARNING_NOTIFICATION_BOOL =
            "data_warning_notification_bool";

    /**
     * Controls the cellular data limit.
     * <p>
     * If the user uses more than this amount of data in their billing cycle, as defined by
     * {@link #KEY_MONTHLY_DATA_CYCLE_DAY_INT}, cellular data will be turned off by the user's
     * phone. If the value is set to {@link #DATA_CYCLE_THRESHOLD_DISABLED}, the data limit will be
     * disabled.
     * <p>
     * This setting may be overridden by explicit user choice. By default, the platform value
     * will be used.
     */
    public static final String KEY_DATA_LIMIT_THRESHOLD_BYTES_LONG =
            "data_limit_threshold_bytes_long";

    /**
     * Controls if the device should automatically notify the user as they reach
     * their cellular data limit. When set to {@code false} the carrier is
     * expected to have implemented their own notification mechanism.
     * @hide
     */
    public static final String KEY_DATA_LIMIT_NOTIFICATION_BOOL =
            "data_limit_notification_bool";

    /**
     * Controls if the device should automatically notify the user when rapid
     * cellular data usage is observed. When set to {@code false} the carrier is
     * expected to have implemented their own notification mechanism.
     * @hide
     */
    public static final String KEY_DATA_RAPID_NOTIFICATION_BOOL =
            "data_rapid_notification_bool";

    /**
     * Offset to be reduced from rsrp threshold while calculating signal strength level.
     * @hide
     */
    public static final String KEY_LTE_EARFCNS_RSRP_BOOST_INT = "lte_earfcns_rsrp_boost_int";

    /**
     * List of EARFCN (E-UTRA Absolute Radio Frequency Channel Number,
     * Reference: 3GPP TS 36.104 5.4.3) inclusive ranges on which lte_rsrp_boost_int
     * will be applied. Format of the String array is expected to be {"erafcn1_start-earfcn1_end",
     * "earfcn2_start-earfcn2_end" ... }
     * @hide
     */
    public static final String KEY_BOOSTED_LTE_EARFCNS_STRING_ARRAY =
            "boosted_lte_earfcns_string_array";

    /**
     * Determine whether to use only RSRP for the number of LTE signal bars.
     * @hide
     */
    // FIXME: this key and related keys must not be exposed without a consistent philosophy for
    // all RATs.
    public static final String KEY_USE_ONLY_RSRP_FOR_LTE_SIGNAL_BAR_BOOL =
            "use_only_rsrp_for_lte_signal_bar_bool";

    /**
     * Key identifying if voice call barring notification is required to be shown to the user.
     * @hide
     */
    @UnsupportedAppUsage
    public static final String KEY_DISABLE_VOICE_BARRING_NOTIFICATION_BOOL =
            "disable_voice_barring_notification_bool";

    /**
     * List of operators considered non-roaming which won't show roaming icon.
     * <p>
     * Can use mcc or mcc+mnc as item. For example, 302 or 21407.
     * If operators, 21404 and 21407, make roaming agreements, users of 21404 should not see
     * the roaming icon as using 21407 network.
     * @hide
     */
    public static final String KEY_NON_ROAMING_OPERATOR_STRING_ARRAY =
            "non_roaming_operator_string_array";

    /**
     * List of operators considered roaming with the roaming icon.
     * <p>
     * Can use mcc or mcc+mnc as item. For example, 302 or 21407.
     * If operators, 21404 and 21407, make roaming agreements, users of 21404 should see
     * the roaming icon as using 21407 network.
     * <p>
     * A match on this supersedes a match on {@link #KEY_NON_ROAMING_OPERATOR_STRING_ARRAY}.
     * @hide
     */
    public static final String KEY_ROAMING_OPERATOR_STRING_ARRAY =
            "roaming_operator_string_array";

    /**
     * URL from which the proto containing the public key of the Carrier used for
     * IMSI encryption will be downloaded.
     * @hide
     */
    public static final String IMSI_KEY_DOWNLOAD_URL_STRING = "imsi_key_download_url_string";

    /**
     * Identifies if the key is available for WLAN or EPDG or both. The value is a bitmask.
     * 0 indicates that neither EPDG or WLAN is enabled.
     * 1 indicates that key type {@link TelephonyManager#KEY_TYPE_EPDG} is enabled.
     * 2 indicates that key type {@link TelephonyManager#KEY_TYPE_WLAN} is enabled.
     * 3 indicates that both are enabled.
     * @hide
     */
    public static final String IMSI_KEY_AVAILABILITY_INT = "imsi_key_availability_int";


    /**
     * Key identifying if the CDMA Caller ID presentation and suppression MMI codes
     * should be converted to 3GPP CLIR codes when a multimode (CDMA+UMTS+LTE) device is roaming
     * on a 3GPP network. Specifically *67<number> will be converted to #31#<number> and
     * *82<number> will be converted to *31#<number> before dialing a call when this key is
     * set TRUE and device is roaming on a 3GPP network.
     * @hide
     */
    public static final String KEY_CONVERT_CDMA_CALLER_ID_MMI_CODES_WHILE_ROAMING_ON_3GPP_BOOL =
            "convert_cdma_caller_id_mmi_codes_while_roaming_on_3gpp_bool";

    /**
     * Flag specifying whether IMS registration state menu is shown in Status Info setting,
     * default to false.
     * @hide
     */
    public static final String KEY_SHOW_IMS_REGISTRATION_STATUS_BOOL =
            "show_ims_registration_status_bool";

    /**
     * Flag indicating whether the carrier supports RTT over IMS.
     */
    public static final String KEY_RTT_SUPPORTED_BOOL = "rtt_supported_bool";

    /**
     * Boolean flag indicating whether the carrier supports TTY.
     * <p>
     * Note that {@link #KEY_CARRIER_VOLTE_TTY_SUPPORTED_BOOL} controls availability of TTY over
     * VoLTE; if {@link #KEY_TTY_SUPPORTED_BOOL} is disabled, then
     * {@link #KEY_CARRIER_VOLTE_TTY_SUPPORTED_BOOL} is also implicitly disabled.
     * <p>
     * {@link TelecomManager#isTtySupported()} should be used to determine if a device supports TTY,
     * and this carrier config key should be used to see if the current carrier supports it.
     */
    public static final String KEY_TTY_SUPPORTED_BOOL = "tty_supported_bool";

    /**
     * Indicates if the carrier supports auto-upgrading a call to RTT when receiving a call from a
     * RTT-supported device.
     * @hide
     */
    public static final String KEY_RTT_AUTO_UPGRADE_BOOL = "rtt_auto_upgrade_bool";

    /**
     * Indicates if the carrier supports RTT during a video call.
     * @hide
     */
    public static final String KEY_RTT_SUPPORTED_FOR_VT_BOOL = "rtt_supported_for_vt_bool";

    /**
     * Indicates if the carrier supports upgrading a voice call to an RTT call during the call.
     * @hide
     */
    public static final String KEY_RTT_UPGRADE_SUPPORTED_BOOL = "rtt_upgrade_supported_bool";

    /**
     * Indicates if the carrier supports downgrading a RTT call to a voice call during the call.
     * @hide
     */
    public static final String KEY_RTT_DOWNGRADE_SUPPORTED_BOOL = "rtt_downgrade_supported_bool";

    /**
     * The flag to disable the popup dialog which warns the user of data charges.
     * @hide
     */
    public static final String KEY_DISABLE_CHARGE_INDICATION_BOOL =
            "disable_charge_indication_bool";

    /**
     * Boolean indicating whether to skip the call forwarding (CF) fail-to-disable dialog.
     * The logic used to determine whether we succeeded in disabling is carrier specific,
     * so the dialog may not always be accurate.
     * {@code false} - show CF fail-to-disable dialog.
     * {@code true}  - skip showing CF fail-to-disable dialog.
     *
     * @hide
     */
    public static final String KEY_SKIP_CF_FAIL_TO_DISABLE_DIALOG_BOOL =
            "skip_cf_fail_to_disable_dialog_bool";

    /**
     * Flag specifying whether operator supports including no reply condition timer option on
     * CFNRy (3GPP TS 24.082 3: Call Forwarding on No Reply) in the call forwarding settings UI.
     * {@code true}  - include no reply condition timer option on CFNRy
     * {@code false} - don't include no reply condition timer option on CFNRy
     *
     * @hide
     */
    public static final String KEY_SUPPORT_NO_REPLY_TIMER_FOR_CFNRY_BOOL =
            "support_no_reply_timer_for_cfnry_bool";

    /**
     * List of the FAC (feature access codes) to dial as a normal call.
     * @hide
     */
    public static final String KEY_FEATURE_ACCESS_CODES_STRING_ARRAY =
            "feature_access_codes_string_array";

    /**
     * Determines if the carrier wants to identify high definition calls in the call log.
     * @hide
     */
    public static final String KEY_IDENTIFY_HIGH_DEFINITION_CALLS_IN_CALL_LOG_BOOL =
            "identify_high_definition_calls_in_call_log_bool";

    /**
     * Flag specifying whether to use the {@link ServiceState} roaming status, which can be
     * affected by other carrier configs (e.g.
     * {@link #KEY_GSM_NONROAMING_NETWORKS_STRING_ARRAY}), when setting the SPN display.
     * <p>
     * If {@code true}, the SPN display uses {@link ServiceState#getRoaming}.
     * If {@code false} the SPN display checks if the current MCC/MNC is different from the
     * SIM card's MCC/MNC.
     *
     * @see KEY_GSM_ROAMING_NETWORKS_STRING_ARRAY
     * @see KEY_GSM_NONROAMING_NETWORKS_STRING_ARRAY
     * @see KEY_NON_ROAMING_OPERATOR_STRING_ARRAY
     * @see KEY_ROAMING_OPERATOR_STRING_ARRAY
     * @see KEY_FORCE_HOME_NETWORK_BOOL
     *
     * @hide
     */
    public static final String KEY_SPN_DISPLAY_RULE_USE_ROAMING_FROM_SERVICE_STATE_BOOL =
            "spn_display_rule_use_roaming_from_service_state_bool";

    /**
     * Determines whether any carrier has been identified and its specific config has been applied,
     * default to false.
     * @hide
     */
    public static final String KEY_CARRIER_CONFIG_APPLIED_BOOL = "carrier_config_applied_bool";

    /**
     * Determines whether we should show a warning asking the user to check with their carrier
     * on pricing when the user enabled data roaming.
     * default to false.
     * @hide
     */
    public static final String KEY_CHECK_PRICING_WITH_CARRIER_FOR_DATA_ROAMING_BOOL =
            "check_pricing_with_carrier_data_roaming_bool";

    /**
     * A list of 4 LTE RSRP thresholds above which a signal level is considered POOR,
     * MODERATE, GOOD, or EXCELLENT, to be used in SignalStrength reporting.
     *
     * Note that the min and max thresholds are fixed at -140 and -44, as explained in
     * TS 136.133 9.1.4 - RSRP Measurement Report Mapping.
     * <p>
     * See SignalStrength#MAX_LTE_RSRP and SignalStrength#MIN_LTE_RSRP. Any signal level outside
     * these boundaries is considered invalid.
     * @hide
     */
    public static final String KEY_LTE_RSRP_THRESHOLDS_INT_ARRAY =
            "lte_rsrp_thresholds_int_array";

    /**
     * Decides when clients try to bind to iwlan network service, which package name will
     * the binding intent go to.
     * @hide
     */
    public static final String KEY_CARRIER_NETWORK_SERVICE_WLAN_PACKAGE_OVERRIDE_STRING =
            "carrier_network_service_wlan_package_override_string";

    /**
     * Decides when clients try to bind to wwan (cellular) network service, which package name will
     * the binding intent go to.
     * @hide
     */
    public static final String KEY_CARRIER_NETWORK_SERVICE_WWAN_PACKAGE_OVERRIDE_STRING =
            "carrier_network_service_wwan_package_override_string";

    /**
     * The package name of qualified networks service that telephony binds to.
     *
     * @hide
     */
    public static final String KEY_CARRIER_QUALIFIED_NETWORKS_SERVICE_PACKAGE_OVERRIDE_STRING =
            "carrier_qualified_networks_service_package_override_string";
    /**
     * A list of 4 LTE RSCP thresholds above which a signal level is considered POOR,
     * MODERATE, GOOD, or EXCELLENT, to be used in SignalStrength reporting.
     *
     * Note that the min and max thresholds are fixed at -120 and -24, as set in 3GPP TS 27.007
     * section 8.69.
     * <p>
     * See SignalStrength#MAX_WCDMA_RSCP and SignalStrength#MIN_WDCMA_RSCP. Any signal level outside
     * these boundaries is considered invalid.
     * @hide
     */
    public static final String KEY_WCDMA_RSCP_THRESHOLDS_INT_ARRAY =
            "wcdma_rscp_thresholds_int_array";

    /**
     * The default measurement to use for signal strength reporting. If this is not specified, the
     * RSSI is used.
     * <p>
     * e.g.) To use RSCP by default, set the value to "rscp". The signal strength level will
     * then be determined by #KEY_WCDMA_RSCP_THRESHOLDS_INT_ARRAY
     * <p>
     * Currently this supports the value "rscp" and "rssi".
     * @hide
     */
    // FIXME: this key and related keys must not be exposed without a consistent philosophy for
    // all RATs.
    public static final String KEY_WCDMA_DEFAULT_SIGNAL_STRENGTH_MEASUREMENT_STRING =
            "wcdma_default_signal_strength_measurement_string";

    /**
     * When a partial sms / mms message stay in raw table for too long without being completed,
     * we expire them and delete them from the raw table. This carrier config defines the
     * expiration time.
     * @hide
     */
    public static final String KEY_UNDELIVERED_SMS_MESSAGE_EXPIRATION_TIME =
            "undelivered_sms_message_expiration_time";

    /**
<<<<<<< HEAD
     * Support for the original string display of CDMA MO call.
     * By default, it is disabled.
     * @hide
     */
    public static final String KEY_CONFIG_SHOW_ORIG_DIAL_STRING_FOR_CDMA_BOOL =
            "config_show_orig_dial_string_for_cdma";

    /**
     * Specifies a carrier-defined {@link CallRedirectionService} which Telecom will bind
     * to for outgoing calls.  An empty string indicates that no carrier-defined
     * {@link CallRedirectionService} is specified.
     * @hide
     */
    public static final String KEY_CALL_REDIRECTION_SERVICE_COMPONENT_NAME_STRING =
            "call_redirection_service_component_name_string";

    /**
     * Flag specifying whether to show notification(call blocking disabled) when Enhanced Call
     * Blocking(KEY_SUPPORT_ENHANCED_CALL_BLOCKING_BOOL) is enabled and making emergency call.
     * When true, notification is shown always.
     * When false, notification is shown only when any setting of "Enhanced Blocked number" is
     * enabled.
     */
    public static final String KEY_SHOW_CALL_BLOCKING_DISABLED_NOTIFICATION_ALWAYS_BOOL =
            "show_call_blocking_disabled_notification_always_bool";

    /**
     * Some carriers only support SS over UT via INTERNET PDN.
     * When mobile data is OFF or data roaming OFF during roaming,
     * UI should block the call forwarding operation and notify the user
     * that the function only works if data is available.
     * @hide
     */
    public static final String KEY_CALL_FORWARDING_OVER_UT_WARNING_BOOL =
            "call_forwarding_over_ut_warning_bool";

    /**
     * Some carriers only support SS over UT via INTERNET PDN.
     * When mobile data is OFF or data roaming OFF during roaming,
     * UI should block the call barring operation and notify the user
     * that the function only works if data is available.
     * @hide
     */
    public static final String KEY_CALL_BARRING_OVER_UT_WARNING_BOOL =
            "call_barring_over_ut_warning_bool";

    /**
     * Some carriers only support SS over UT via INTERNET PDN.
     * When mobile data is OFF or data roaming OFF during roaming,
     * UI should block the caller id operation and notify the user
     * that the function only works if data is available.
     * @hide
     */
    public static final String KEY_CALLER_ID_OVER_UT_WARNING_BOOL =
            "caller_id_over_ut_warning_bool";

    /**
     * Some carriers only support SS over UT via INTERNET PDN.
     * When mobile data is OFF or data roaming OFF during roaming,
     * UI should block the call waiting operation and notify the user
     * that the function only works if data is available.
     * @hide
     */
    public static final String KEY_CALL_WAITING_OVER_UT_WARNING_BOOL =
            "call_waiting_over_ut_warning_bool";

    /**
     * Flag indicating whether to support "Network default" option in Caller ID settings for Calling
     * Line Identification Restriction (CLIR).
     */
    public static final String KEY_SUPPORT_CLIR_NETWORK_DEFAULT_BOOL =
            "support_clir_network_default_bool";

    /**
     * Determines whether the carrier want to support emergency dialer shortcut.
     * @hide
     */
    public static final String KEY_SUPPORT_EMERGENCY_DIALER_SHORTCUT_BOOL =
            "support_emergency_dialer_shortcut_bool";

    /**
     * Support ASCII 7-BIT encoding for long SMS. This carrier config is used to enable
     * this feature.
     * @hide
     */
    public static final String KEY_ASCII_7_BIT_SUPPORT_FOR_LONG_MESSAGE_BOOL =
            "ascii_7_bit_support_for_long_message_bool";

    /**
     * Controls RSRP threshold at which OpportunisticNetworkService will decide whether
     * the opportunistic network is good enough for internet data.
     */
    public static final String KEY_OPPORTUNISTIC_NETWORK_ENTRY_THRESHOLD_RSRP_INT =
            "opportunistic_network_entry_threshold_rsrp_int";

    /**
     * Controls RSSNR threshold at which OpportunisticNetworkService will decide whether
     * the opportunistic network is good enough for internet data.
     */
    public static final String KEY_OPPORTUNISTIC_NETWORK_ENTRY_THRESHOLD_RSSNR_INT =
            "opportunistic_network_entry_threshold_rssnr_int";

    /**
     * Controls RSRP threshold below which OpportunisticNetworkService will decide whether
     * the opportunistic network available is not good enough for internet data.
     */
    public static final String KEY_OPPORTUNISTIC_NETWORK_EXIT_THRESHOLD_RSRP_INT =
            "opportunistic_network_exit_threshold_rsrp_int";

    /**
     * Controls RSSNR threshold below which OpportunisticNetworkService will decide whether
     * the opportunistic network available is not good enough for internet data.
     */
    public static final String KEY_OPPORTUNISTIC_NETWORK_EXIT_THRESHOLD_RSSNR_INT =
            "opportunistic_network_exit_threshold_rssnr_int";

    /**
     * Controls bandwidth threshold in Kbps at which OpportunisticNetworkService will decide whether
     * the opportunistic network is good enough for internet data.
     */
    public static final String KEY_OPPORTUNISTIC_NETWORK_ENTRY_THRESHOLD_BANDWIDTH_INT =
            "opportunistic_network_entry_threshold_bandwidth_int";

    /**
     * Controls hysteresis time in milli seconds for which OpportunisticNetworkService
     * will wait before attaching to a network.
     */
    public static final String KEY_OPPORTUNISTIC_NETWORK_ENTRY_OR_EXIT_HYSTERESIS_TIME_LONG =
            "opportunistic_network_entry_or_exit_hysteresis_time_long";

    /**
     * Controls hysteresis time in milli seconds for which OpportunisticNetworkService
     * will wait before switching data to a network.
     */
    public static final String KEY_OPPORTUNISTIC_NETWORK_DATA_SWITCH_HYSTERESIS_TIME_LONG =
            "opportunistic_network_data_switch_hysteresis_time_long";

    /**
     * Indicates zero or more emergency number prefix(es), because some carrier requires
     * if users dial an emergency number address with a specific prefix, the combination of the
     * prefix and the address is also a valid emergency number to dial. For example, an emergency
     * number prefix is 318, and the emergency number is 911. Both 318911 and 911 can be dialed by
     * users for emergency call. An empty array of string indicates that current carrier does not
     * have this requirement.
     */
    public static final String KEY_EMERGENCY_NUMBER_PREFIX_STRING_ARRAY =
            "emergency_number_prefix_string_array";

    /**
     * Indicates when a carrier has a primary subscription and an opportunistic subscription active,
     * and when Internet data is switched to opportunistic network, whether to still show
     * signal bar of primary network. By default it will be false, meaning whenever data
     * is going over opportunistic network, signal bar will reflect signal strength and rat
     * icon of that network.
     *
     * @hide
     */
    public static final String KEY_ALWAYS_SHOW_PRIMARY_SIGNAL_BAR_IN_OPPORTUNISTIC_NETWORK_BOOLEAN =
            "always_show_primary_signal_bar_in_opportunistic_network_boolean";

    /**
     * Determines whether the carrier wants to cancel the cs reject notification automatically
     * when the voice registration state changes.
     * If true, the notification will be automatically removed
     *          when the voice registration state changes.
     * If false, the notification will persist until the user dismisses it,
     *           the SIM is removed, or the device is rebooted.
     * @hide
     */
    public static final String KEY_AUTO_CANCEL_CS_REJECT_NOTIFICATION =
            "carrier_auto_cancel_cs_notification";

   /**
    * An int array containing CDMA enhanced roaming indicator values for Home (non-roaming) network.
    * The default values come from 3GPP2 C.R1001 table 8.1-1.
    * Enhanced Roaming Indicator Number Assignments
    *
    * @hide
    */
    public static final String KEY_CDMA_ENHANCED_ROAMING_INDICATOR_FOR_HOME_NETWORK_INT_ARRAY =
            "cdma_enhanced_roaming_indicator_for_home_network_int_array";

    /**
     * Determines whether wifi calling location privacy policy is shown.
     *
     * @hide
     */
    public static final String KEY_SHOW_WFC_LOCATION_PRIVACY_POLICY_BOOL =
            "show_wfc_location_privacy_policy_bool";

    /**
     * This configuration allow the system UI to display different 5G icon for different 5G status.
     *
     * There are four 5G status:
     * 1. connected_mmwave: device currently connected to 5G cell as the secondary cell and using
     *    millimeter wave.
     * 2. connected: device currently connected to 5G cell as the secondary cell but not using
     *    millimeter wave.
     * 3. not_restricted: device camped on a network that has 5G capability(not necessary to connect
     *    a 5G cell as a secondary cell) and the use of 5G is not restricted.
     * 4. restricted: device camped on a network that has 5G capability(not necessary to connect a
     *    5G cell as a secondary cell) but the use of 5G is restricted.
     *
     * The configured string contains multiple key-value pairs separated by comma. For each pair,
     * the key and value is separated by a colon. The key is corresponded to a 5G status above and
     * the value is the icon name. Use "None" as the icon name if no icon should be shown in a
     * specific 5G status.
     *
     * Here is an example of the configuration:
     * "connected_mmwave:5GPlus,connected:5G,not_restricted:None,restricted:None"
     *
     * @hide
     */
    public static final String KEY_5G_ICON_CONFIGURATION_STRING =
            "5g_icon_configuration_string";

    /**
     * Passing this value as {@link KEY_SUBSCRIPTION_GROUP_UUID_STRING} will remove the
     * subscription from a group instead of adding it to a group.
     *
     * TODO: Expose in a future release.
     *
     * @hide
     */
    public static final String REMOVE_GROUP_UUID_STRING = "00000000-0000-0000-0000-000000000000";

    /**
     * The UUID of a Group of related subscriptions in which to place the current subscription.
     *
     * A grouped subscription will behave for billing purposes and other UI purposes as though it
     * is a transparent extension of other subscriptions in the group.
     *
     * <p>If set to {@link #REMOVE_GROUP_UUID_STRING}, then the subscription will be removed from
     * its current group.
     *
     * TODO: unhide this key.
     *
     * @hide
     */
    public static final String KEY_SUBSCRIPTION_GROUP_UUID_STRING =
            "subscription_group_uuid_string";

    /**
    * A boolean property indicating whether this subscription should be managed as an opportunistic
    * subscription.
    *
    * If true, then this subscription will be selected based on available coverage and will not be
    * available for a user in settings menus for selecting macro network providers. If unset,
    * defaults to “false”.
    *
    * TODO: unhide this key.
    *
    * @hide
    */
    public static final String KEY_IS_OPPORTUNISTIC_SUBSCRIPTION_BOOL =
            "is_opportunistic_subscription_bool";

    /**
     * A list of 4 GSM RSSI thresholds above which a signal level is considered POOR,
     * MODERATE, GOOD, or EXCELLENT, to be used in SignalStrength reporting.
     *
     * Note that the min and max thresholds are fixed at -113 and -51, as set in 3GPP TS 27.007
     * section 8.5.
     * <p>
     * See CellSignalStrengthGsm#GSM_RSSI_MAX and CellSignalStrengthGsm#GSM_RSSI_MIN. Any signal
     * level outside these boundaries is considered invalid.
     * @hide
     */
    public static final String KEY_GSM_RSSI_THRESHOLDS_INT_ARRAY =
            "gsm_rssi_thresholds_int_array";
=======
     * Indicates use 3GPP application to replace 3GPP2 application even if it's a CDMA/CDMA-LTE
     * phone, becasue some carriers's CSIM application is present but not supported.
     * @hide
     */
    public static final String KEY_USE_USIM_BOOL = "use_usim_bool";
>>>>>>> 7c2cd6a1

    /** The default value for every variable. */
    private final static PersistableBundle sDefaults;

    static {
        sDefaults = new PersistableBundle();
        sDefaults.putString(KEY_CARRIER_CONFIG_VERSION_STRING, "");
        sDefaults.putBoolean(KEY_ALLOW_HOLD_IN_IMS_CALL_BOOL, true);
        sDefaults.putBoolean(KEY_CARRIER_ALLOW_DEFLECT_IMS_CALL_BOOL, false);
        sDefaults.putBoolean(KEY_ALWAYS_PLAY_REMOTE_HOLD_TONE_BOOL, false);
        sDefaults.putBoolean(KEY_AUTO_RETRY_FAILED_WIFI_EMERGENCY_CALL, false);
        sDefaults.putBoolean(KEY_ADDITIONAL_CALL_SETTING_BOOL, true);
        sDefaults.putBoolean(KEY_ALLOW_EMERGENCY_NUMBERS_IN_CALL_LOG_BOOL, false);
        sDefaults.putStringArray(KEY_UNLOGGABLE_NUMBERS_STRING_ARRAY, null);
        sDefaults.putBoolean(KEY_ALLOW_LOCAL_DTMF_TONES_BOOL, true);
        sDefaults.putBoolean(KEY_PLAY_CALL_RECORDING_TONE_BOOL, false);
        sDefaults.putBoolean(KEY_APN_EXPAND_BOOL, true);
        sDefaults.putBoolean(KEY_AUTO_RETRY_ENABLED_BOOL, false);
        sDefaults.putBoolean(KEY_CARRIER_SETTINGS_ENABLE_BOOL, false);
        sDefaults.putBoolean(KEY_CARRIER_VOLTE_AVAILABLE_BOOL, false);
        sDefaults.putBoolean(KEY_CARRIER_VT_AVAILABLE_BOOL, false);
        sDefaults.putBoolean(KEY_NOTIFY_HANDOVER_VIDEO_FROM_WIFI_TO_LTE_BOOL, false);
        sDefaults.putBoolean(KEY_NOTIFY_HANDOVER_VIDEO_FROM_LTE_TO_WIFI_BOOL, false);
        sDefaults.putBoolean(KEY_SUPPORT_DOWNGRADE_VT_TO_AUDIO_BOOL, true);
        sDefaults.putString(KEY_DEFAULT_VM_NUMBER_STRING, "");
        sDefaults.putString(KEY_DEFAULT_VM_NUMBER_ROAMING_STRING, "");
        sDefaults.putBoolean(KEY_CONFIG_TELEPHONY_USE_OWN_NUMBER_FOR_VOICEMAIL_BOOL, false);
        sDefaults.putBoolean(KEY_IGNORE_DATA_ENABLED_CHANGED_FOR_VIDEO_CALLS, true);
        sDefaults.putBoolean(KEY_VILTE_DATA_IS_METERED_BOOL, true);
        sDefaults.putBoolean(KEY_CARRIER_WFC_IMS_AVAILABLE_BOOL, false);
        sDefaults.putBoolean(KEY_CARRIER_WFC_SUPPORTS_WIFI_ONLY_BOOL, false);
        sDefaults.putBoolean(KEY_CARRIER_DEFAULT_WFC_IMS_ENABLED_BOOL, false);
        sDefaults.putBoolean(KEY_CARRIER_DEFAULT_WFC_IMS_ROAMING_ENABLED_BOOL, false);
        sDefaults.putBoolean(KEY_CARRIER_PROMOTE_WFC_ON_CALL_FAIL_BOOL, false);
        sDefaults.putInt(KEY_CARRIER_DEFAULT_WFC_IMS_MODE_INT, 2);
        sDefaults.putInt(KEY_CARRIER_DEFAULT_WFC_IMS_ROAMING_MODE_INT, 2);
        sDefaults.putBoolean(KEY_CARRIER_FORCE_DISABLE_ETWS_CMAS_TEST_BOOL, false);
        sDefaults.putBoolean(KEY_CARRIER_VOLTE_PROVISIONING_REQUIRED_BOOL, false);
        sDefaults.putBoolean(KEY_CARRIER_UT_PROVISIONING_REQUIRED_BOOL, false);
        sDefaults.putBoolean(KEY_CARRIER_SUPPORTS_SS_OVER_UT_BOOL, false);
        sDefaults.putBoolean(KEY_CARRIER_VOLTE_OVERRIDE_WFC_PROVISIONING_BOOL, false);
        sDefaults.putBoolean(KEY_CARRIER_VOLTE_TTY_SUPPORTED_BOOL, true);
        sDefaults.putBoolean(KEY_CARRIER_ALLOW_TURNOFF_IMS_BOOL, true);
        sDefaults.putBoolean(KEY_CARRIER_IMS_GBA_REQUIRED_BOOL, false);
        sDefaults.putBoolean(KEY_CARRIER_INSTANT_LETTERING_AVAILABLE_BOOL, false);
        sDefaults.putBoolean(KEY_CARRIER_USE_IMS_FIRST_FOR_EMERGENCY_BOOL, true);
        sDefaults.putString(KEY_CARRIER_NETWORK_SERVICE_WWAN_PACKAGE_OVERRIDE_STRING, "");
        sDefaults.putString(KEY_CARRIER_NETWORK_SERVICE_WLAN_PACKAGE_OVERRIDE_STRING, "");
        sDefaults.putString(KEY_CARRIER_QUALIFIED_NETWORKS_SERVICE_PACKAGE_OVERRIDE_STRING, "");
        sDefaults.putString(KEY_CARRIER_DATA_SERVICE_WWAN_PACKAGE_OVERRIDE_STRING, "");
        sDefaults.putString(KEY_CARRIER_DATA_SERVICE_WLAN_PACKAGE_OVERRIDE_STRING, "");
        sDefaults.putString(KEY_CARRIER_INSTANT_LETTERING_INVALID_CHARS_STRING, "");
        sDefaults.putString(KEY_CARRIER_INSTANT_LETTERING_ESCAPED_CHARS_STRING, "");
        sDefaults.putString(KEY_CARRIER_INSTANT_LETTERING_ENCODING_STRING, "");
        sDefaults.putInt(KEY_CARRIER_INSTANT_LETTERING_LENGTH_LIMIT_INT, 64);
        sDefaults.putBoolean(KEY_DISABLE_CDMA_ACTIVATION_CODE_BOOL, false);
        sDefaults.putBoolean(KEY_DTMF_TYPE_ENABLED_BOOL, false);
        sDefaults.putBoolean(KEY_ENABLE_DIALER_KEY_VIBRATION_BOOL, true);
        sDefaults.putBoolean(KEY_HAS_IN_CALL_NOISE_SUPPRESSION_BOOL, false);
        sDefaults.putBoolean(KEY_HIDE_CARRIER_NETWORK_SETTINGS_BOOL, false);
        sDefaults.putBoolean(KEY_ONLY_AUTO_SELECT_IN_HOME_NETWORK_BOOL, false);
        sDefaults.putBoolean(KEY_SIMPLIFIED_NETWORK_SETTINGS_BOOL, false);
        sDefaults.putBoolean(KEY_HIDE_SIM_LOCK_SETTINGS_BOOL, false);

        sDefaults.putBoolean(KEY_CARRIER_VOLTE_PROVISIONED_BOOL, false);
        sDefaults.putBoolean(KEY_CALL_BARRING_VISIBILITY_BOOL, false);
        sDefaults.putBoolean(KEY_CALL_BARRING_SUPPORTS_PASSWORD_CHANGE_BOOL, true);
        sDefaults.putBoolean(KEY_CALL_BARRING_SUPPORTS_DEACTIVATE_ALL_BOOL, true);
        sDefaults.putBoolean(KEY_CALL_FORWARDING_VISIBILITY_BOOL, true);
        sDefaults.putBoolean(KEY_ADDITIONAL_SETTINGS_CALLER_ID_VISIBILITY_BOOL, true);
        sDefaults.putBoolean(KEY_ADDITIONAL_SETTINGS_CALL_WAITING_VISIBILITY_BOOL, true);
        sDefaults.putBoolean(KEY_IGNORE_SIM_NETWORK_LOCKED_EVENTS_BOOL, false);
        sDefaults.putBoolean(KEY_MDN_IS_ADDITIONAL_VOICEMAIL_NUMBER_BOOL, false);
        sDefaults.putBoolean(KEY_OPERATOR_SELECTION_EXPAND_BOOL, true);
        sDefaults.putBoolean(KEY_PREFER_2G_BOOL, true);
        sDefaults.putBoolean(KEY_SHOW_APN_SETTING_CDMA_BOOL, false);
        sDefaults.putBoolean(KEY_SHOW_CDMA_CHOICES_BOOL, false);
        sDefaults.putBoolean(KEY_SMS_REQUIRES_DESTINATION_NUMBER_CONVERSION_BOOL, false);
        sDefaults.putBoolean(KEY_SUPPORT_EMERGENCY_SMS_OVER_IMS_BOOL, false);
        sDefaults.putBoolean(KEY_SHOW_ONSCREEN_DIAL_BUTTON_BOOL, true);
        sDefaults.putBoolean(KEY_SIM_NETWORK_UNLOCK_ALLOW_DISMISS_BOOL, true);
        sDefaults.putBoolean(KEY_SUPPORT_PAUSE_IMS_VIDEO_CALLS_BOOL, false);
        sDefaults.putBoolean(KEY_SUPPORT_SWAP_AFTER_MERGE_BOOL, true);
        sDefaults.putBoolean(KEY_USE_HFA_FOR_PROVISIONING_BOOL, false);
        sDefaults.putBoolean(KEY_EDITABLE_VOICEMAIL_NUMBER_SETTING_BOOL, true);
        sDefaults.putBoolean(KEY_EDITABLE_VOICEMAIL_NUMBER_BOOL, false);
        sDefaults.putBoolean(KEY_USE_OTASP_FOR_PROVISIONING_BOOL, false);
        sDefaults.putBoolean(KEY_VOICEMAIL_NOTIFICATION_PERSISTENT_BOOL, false);
        sDefaults.putBoolean(KEY_VOICE_PRIVACY_DISABLE_UI_BOOL, false);
        sDefaults.putBoolean(KEY_WORLD_PHONE_BOOL, false);
        sDefaults.putBoolean(KEY_REQUIRE_ENTITLEMENT_CHECKS_BOOL, true);
        sDefaults.putBoolean(KEY_RESTART_RADIO_ON_PDP_FAIL_REGULAR_DEACTIVATION_BOOL, false);
        sDefaults.putIntArray(KEY_RADIO_RESTART_FAILURE_CAUSES_INT_ARRAY, new int[]{});
        sDefaults.putInt(KEY_VOLTE_REPLACEMENT_RAT_INT, 0);
        sDefaults.putString(KEY_DEFAULT_SIM_CALL_MANAGER_STRING, "");
        sDefaults.putString(KEY_VVM_DESTINATION_NUMBER_STRING, "");
        sDefaults.putInt(KEY_VVM_PORT_NUMBER_INT, 0);
        sDefaults.putString(KEY_VVM_TYPE_STRING, "");
        sDefaults.putBoolean(KEY_VVM_CELLULAR_DATA_REQUIRED_BOOL, false);
        sDefaults.putString(KEY_VVM_CLIENT_PREFIX_STRING,"//VVM");
        sDefaults.putBoolean(KEY_VVM_SSL_ENABLED_BOOL,false);
        sDefaults.putStringArray(KEY_VVM_DISABLED_CAPABILITIES_STRING_ARRAY, null);
        sDefaults.putBoolean(KEY_VVM_LEGACY_MODE_ENABLED_BOOL,false);
        sDefaults.putBoolean(KEY_VVM_PREFETCH_BOOL, true);
        sDefaults.putString(KEY_CARRIER_VVM_PACKAGE_NAME_STRING, "");
        sDefaults.putStringArray(KEY_CARRIER_VVM_PACKAGE_NAME_STRING_ARRAY, null);
        sDefaults.putBoolean(KEY_SHOW_ICCID_IN_SIM_STATUS_BOOL, false);
        sDefaults.putBoolean(KEY_SHOW_SIGNAL_STRENGTH_IN_SIM_STATUS_BOOL, true);
        sDefaults.putBoolean(KEY_CI_ACTION_ON_SYS_UPDATE_BOOL, false);
        sDefaults.putString(KEY_CI_ACTION_ON_SYS_UPDATE_INTENT_STRING, "");
        sDefaults.putString(KEY_CI_ACTION_ON_SYS_UPDATE_EXTRA_STRING, "");
        sDefaults.putString(KEY_CI_ACTION_ON_SYS_UPDATE_EXTRA_VAL_STRING, "");
        sDefaults.putBoolean(KEY_CSP_ENABLED_BOOL, false);
        sDefaults.putBoolean(KEY_ALLOW_ADDING_APNS_BOOL, true);
        sDefaults.putStringArray(KEY_READ_ONLY_APN_TYPES_STRING_ARRAY, new String[] {"dun"});
        sDefaults.putStringArray(KEY_READ_ONLY_APN_FIELDS_STRING_ARRAY, null);
        sDefaults.putBoolean(KEY_BROADCAST_EMERGENCY_CALL_STATE_CHANGES_BOOL, false);
        sDefaults.putBoolean(KEY_ALWAYS_SHOW_EMERGENCY_ALERT_ONOFF_BOOL, false);
        sDefaults.putBoolean(KEY_DISABLE_SEVERE_WHEN_EXTREME_DISABLED_BOOL, true);
        sDefaults.putLong(KEY_MESSAGE_EXPIRATION_TIME_LONG, 86400000L);
        sDefaults.putStringArray(KEY_CARRIER_DATA_CALL_RETRY_CONFIG_STRINGS, new String[]{
                "default:default_randomization=2000,5000,10000,20000,40000,80000:5000,160000:5000,"
                        + "320000:5000,640000:5000,1280000:5000,1800000:5000",
                "mms:default_randomization=2000,5000,10000,20000,40000,80000:5000,160000:5000,"
                        + "320000:5000,640000:5000,1280000:5000,1800000:5000",
                "others:max_retries=3, 5000, 5000, 5000"});
        sDefaults.putLong(KEY_CARRIER_DATA_CALL_APN_DELAY_DEFAULT_LONG, 20000);
        sDefaults.putLong(KEY_CARRIER_DATA_CALL_APN_DELAY_FASTER_LONG, 3000);
        sDefaults.putLong(KEY_CARRIER_DATA_CALL_APN_RETRY_AFTER_DISCONNECT_LONG, 10000);
        sDefaults.putString(KEY_CARRIER_ERI_FILE_NAME_STRING, "eri.xml");
        sDefaults.putInt(KEY_DURATION_BLOCKING_DISABLED_AFTER_EMERGENCY_INT, 7200);
        sDefaults.putStringArray(KEY_CARRIER_METERED_APN_TYPES_STRINGS,
                new String[]{"default", "mms", "dun", "supl"});
        sDefaults.putStringArray(KEY_CARRIER_METERED_ROAMING_APN_TYPES_STRINGS,
                new String[]{"default", "mms", "dun", "supl"});
        // By default all APNs should be unmetered if the device is on IWLAN. However, we add
        // default APN as metered here as a workaround for P because in some cases, a data
        // connection was brought up on cellular, but later on the device camped on IWLAN. That
        // data connection was incorrectly treated as unmetered due to the current RAT IWLAN.
        // Marking it as metered for now can workaround the issue.
        // Todo: This will be fixed in Q when IWLAN full refactoring is completed.
        sDefaults.putStringArray(KEY_CARRIER_METERED_IWLAN_APN_TYPES_STRINGS,
                new String[]{"default"});

        sDefaults.putIntArray(KEY_ONLY_SINGLE_DC_ALLOWED_INT_ARRAY,
                new int[]{
                    4, /* IS95A */
                    5, /* IS95B */
                    6, /* 1xRTT */
                    7, /* EVDO_0 */
                    8, /* EVDO_A */
                    12 /* EVDO_B */
                });
        sDefaults.putStringArray(KEY_GSM_ROAMING_NETWORKS_STRING_ARRAY, null);
        sDefaults.putStringArray(KEY_GSM_NONROAMING_NETWORKS_STRING_ARRAY, null);
        sDefaults.putString(KEY_CONFIG_IMS_PACKAGE_OVERRIDE_STRING, null);
        sDefaults.putStringArray(KEY_CDMA_ROAMING_NETWORKS_STRING_ARRAY, null);
        sDefaults.putStringArray(KEY_CDMA_NONROAMING_NETWORKS_STRING_ARRAY, null);
        sDefaults.putStringArray(KEY_DIAL_STRING_REPLACE_STRING_ARRAY, null);
        sDefaults.putBoolean(KEY_FORCE_HOME_NETWORK_BOOL, false);
        sDefaults.putInt(KEY_GSM_DTMF_TONE_DELAY_INT, 0);
        sDefaults.putInt(KEY_IMS_DTMF_TONE_DELAY_INT, 0);
        sDefaults.putInt(KEY_CDMA_DTMF_TONE_DELAY_INT, 100);
        sDefaults.putBoolean(KEY_CALL_FORWARDING_MAP_NON_NUMBER_TO_VOICEMAIL_BOOL, false);
        sDefaults.putInt(KEY_CDMA_3WAYCALL_FLASH_DELAY_INT , 0);
        sDefaults.putBoolean(KEY_SUPPORT_CONFERENCE_CALL_BOOL, true);
        sDefaults.putBoolean(KEY_SUPPORT_IMS_CONFERENCE_CALL_BOOL, true);
        sDefaults.putBoolean(KEY_SUPPORT_MANAGE_IMS_CONFERENCE_CALL_BOOL, true);
        sDefaults.putBoolean(KEY_SUPPORT_VIDEO_CONFERENCE_CALL_BOOL, false);
        sDefaults.putBoolean(KEY_IS_IMS_CONFERENCE_SIZE_ENFORCED_BOOL, false);
        sDefaults.putInt(KEY_IMS_CONFERENCE_SIZE_LIMIT_INT, 5);
        sDefaults.putBoolean(KEY_DISPLAY_HD_AUDIO_PROPERTY_BOOL, true);
        sDefaults.putBoolean(KEY_EDITABLE_ENHANCED_4G_LTE_BOOL, true);
        sDefaults.putBoolean(KEY_HIDE_ENHANCED_4G_LTE_BOOL, false);
        sDefaults.putBoolean(KEY_ENHANCED_4G_LTE_ON_BY_DEFAULT_BOOL, true);
        sDefaults.putBoolean(KEY_HIDE_IMS_APN_BOOL, false);
        sDefaults.putBoolean(KEY_HIDE_PREFERRED_NETWORK_TYPE_BOOL, false);
        sDefaults.putBoolean(KEY_ALLOW_EMERGENCY_VIDEO_CALLS_BOOL, false);
        sDefaults.putStringArray(KEY_ENABLE_APPS_STRING_ARRAY, null);
        sDefaults.putBoolean(KEY_EDITABLE_WFC_MODE_BOOL, true);
        sDefaults.putStringArray(KEY_WFC_OPERATOR_ERROR_CODES_STRING_ARRAY, null);
        sDefaults.putInt(KEY_WFC_SPN_FORMAT_IDX_INT, 0);
        sDefaults.putInt(KEY_WFC_DATA_SPN_FORMAT_IDX_INT, 0);
        sDefaults.putInt(KEY_WFC_FLIGHT_MODE_SPN_FORMAT_IDX_INT, -1);
        sDefaults.putBoolean(KEY_WFC_SPN_USE_ROOT_LOCALE, false);
        sDefaults.putString(KEY_WFC_EMERGENCY_ADDRESS_CARRIER_APP_STRING, "");
        sDefaults.putBoolean(KEY_CONFIG_WIFI_DISABLE_IN_ECBM, false);
        sDefaults.putBoolean(KEY_CARRIER_NAME_OVERRIDE_BOOL, false);
        sDefaults.putString(KEY_CARRIER_NAME_STRING, "");
<<<<<<< HEAD
        sDefaults.putInt(KEY_SPN_DISPLAY_CONDITION_OVERRIDE_INT, -1);
        sDefaults.putStringArray(KEY_SPDI_OVERRIDE_STRING_ARRAY, null);
        sDefaults.putStringArray(KEY_PNN_OVERRIDE_STRING_ARRAY, null);
        sDefaults.putStringArray(KEY_OPL_OVERRIDE_STRING_ARRAY, null);
        sDefaults.putStringArray(KEY_EHPLMN_OVERRIDE_STRING_ARRAY, null);
        sDefaults.putBoolean(KEY_ALLOW_ERI_BOOL, false);
        sDefaults.putBoolean(KEY_ENABLE_CARRIER_DISPLAY_NAME_RESOLVER_BOOL, false);
        sDefaults.putString(KEY_SIM_COUNTRY_ISO_OVERRIDE_STRING, "");
        sDefaults.putString(KEY_CARRIER_CALL_SCREENING_APP_STRING, "");
=======
        sDefaults.putString(KEY_SIM_COUNTRY_ISO_OVERRIDE_STRING, "");
>>>>>>> 7c2cd6a1
        sDefaults.putBoolean(KEY_CDMA_HOME_REGISTERED_PLMN_NAME_OVERRIDE_BOOL, false);
        sDefaults.putString(KEY_CDMA_HOME_REGISTERED_PLMN_NAME_STRING, "");
        sDefaults.putBoolean(KEY_SUPPORT_DIRECT_FDN_DIALING_BOOL, false);
        sDefaults.putBoolean(KEY_CARRIER_DEFAULT_DATA_ROAMING_ENABLED_BOOL, false);
        sDefaults.putBoolean(KEY_SKIP_CF_FAIL_TO_DISABLE_DIALOG_BOOL, false);
        sDefaults.putBoolean(KEY_SUPPORT_ENHANCED_CALL_BLOCKING_BOOL, true);

        // MMS defaults
        sDefaults.putBoolean(KEY_MMS_ALIAS_ENABLED_BOOL, false);
        sDefaults.putBoolean(KEY_MMS_ALLOW_ATTACH_AUDIO_BOOL, true);
        sDefaults.putBoolean(KEY_MMS_APPEND_TRANSACTION_ID_BOOL, false);
        sDefaults.putBoolean(KEY_MMS_GROUP_MMS_ENABLED_BOOL, true);
        sDefaults.putBoolean(KEY_MMS_MMS_DELIVERY_REPORT_ENABLED_BOOL, false);
        sDefaults.putBoolean(KEY_MMS_MMS_ENABLED_BOOL, true);
        sDefaults.putBoolean(KEY_MMS_MMS_READ_REPORT_ENABLED_BOOL, false);
        sDefaults.putBoolean(KEY_MMS_MULTIPART_SMS_ENABLED_BOOL, true);
        sDefaults.putBoolean(KEY_MMS_NOTIFY_WAP_MMSC_ENABLED_BOOL, false);
        sDefaults.putBoolean(KEY_MMS_SEND_MULTIPART_SMS_AS_SEPARATE_MESSAGES_BOOL, false);
        sDefaults.putBoolean(KEY_MMS_SHOW_CELL_BROADCAST_APP_LINKS_BOOL, true);
        sDefaults.putBoolean(KEY_MMS_SMS_DELIVERY_REPORT_ENABLED_BOOL, true);
        sDefaults.putBoolean(KEY_MMS_SUPPORT_HTTP_CHARSET_HEADER_BOOL, false);
        sDefaults.putBoolean(KEY_MMS_SUPPORT_MMS_CONTENT_DISPOSITION_BOOL, true);
        sDefaults.putBoolean(KEY_MMS_CLOSE_CONNECTION_BOOL, false);
        sDefaults.putInt(KEY_MMS_ALIAS_MAX_CHARS_INT, 48);
        sDefaults.putInt(KEY_MMS_ALIAS_MIN_CHARS_INT, 2);
        sDefaults.putInt(KEY_MMS_HTTP_SOCKET_TIMEOUT_INT, 60 * 1000);
        sDefaults.putInt(KEY_MMS_MAX_IMAGE_HEIGHT_INT, 480);
        sDefaults.putInt(KEY_MMS_MAX_IMAGE_WIDTH_INT, 640);
        sDefaults.putInt(KEY_MMS_MAX_MESSAGE_SIZE_INT, 300 * 1024);
        sDefaults.putInt(KEY_MMS_MESSAGE_TEXT_MAX_SIZE_INT, -1);
        sDefaults.putInt(KEY_MMS_RECIPIENT_LIMIT_INT, Integer.MAX_VALUE);
        sDefaults.putInt(KEY_MMS_SMS_TO_MMS_TEXT_LENGTH_THRESHOLD_INT, -1);
        sDefaults.putInt(KEY_MMS_SMS_TO_MMS_TEXT_THRESHOLD_INT, -1);
        sDefaults.putInt(KEY_MMS_SUBJECT_MAX_LENGTH_INT, 40);
        sDefaults.putString(KEY_MMS_EMAIL_GATEWAY_NUMBER_STRING, "");
        sDefaults.putString(KEY_MMS_HTTP_PARAMS_STRING, "");
        sDefaults.putString(KEY_MMS_NAI_SUFFIX_STRING, "");
        sDefaults.putString(KEY_MMS_UA_PROF_TAG_NAME_STRING, "x-wap-profile");
        sDefaults.putString(KEY_MMS_UA_PROF_URL_STRING, "");
        sDefaults.putString(KEY_MMS_USER_AGENT_STRING, "");
        sDefaults.putBoolean(KEY_ALLOW_NON_EMERGENCY_CALLS_IN_ECM_BOOL, true);
        sDefaults.putInt(KEY_EMERGENCY_SMS_MODE_TIMER_MS_INT, 0);
        sDefaults.putBoolean(KEY_USE_RCS_PRESENCE_BOOL, false);
        sDefaults.putBoolean(KEY_FORCE_IMEI_BOOL, false);
        sDefaults.putInt(
                KEY_CDMA_ROAMING_MODE_INT, TelephonyManager.CDMA_ROAMING_MODE_RADIO_DEFAULT);
        sDefaults.putString(KEY_RCS_CONFIG_SERVER_URL_STRING, "");

        // Carrier Signalling Receivers
        sDefaults.putString(KEY_CARRIER_SETUP_APP_STRING, "");
        sDefaults.putStringArray(KEY_CARRIER_APP_WAKE_SIGNAL_CONFIG_STRING_ARRAY,
                new String[]{
                        "com.android.carrierdefaultapp/.CarrierDefaultBroadcastReceiver:"
                                + "com.android.internal.telephony.CARRIER_SIGNAL_RESET"
                });
        sDefaults.putStringArray(KEY_CARRIER_APP_NO_WAKE_SIGNAL_CONFIG_STRING_ARRAY, null);


        // Default carrier app configurations
        sDefaults.putStringArray(KEY_CARRIER_DEFAULT_ACTIONS_ON_REDIRECTION_STRING_ARRAY,
                new String[]{
                        "9, 4, 1"
                        //9: CARRIER_ACTION_REGISTER_NETWORK_AVAIL
                        //4: CARRIER_ACTION_DISABLE_METERED_APNS
                        //1: CARRIER_ACTION_SHOW_PORTAL_NOTIFICATION
                });
        sDefaults.putStringArray(KEY_CARRIER_DEFAULT_ACTIONS_ON_RESET, new String[]{
                "6, 8"
                //6: CARRIER_ACTION_CANCEL_ALL_NOTIFICATIONS
                //8: CARRIER_ACTION_DISABLE_DEFAULT_URL_HANDLER
                });
        sDefaults.putStringArray(KEY_CARRIER_DEFAULT_ACTIONS_ON_DEFAULT_NETWORK_AVAILABLE, new String[] {
                String.valueOf(false) + ": 7", //7: CARRIER_ACTION_ENABLE_DEFAULT_URL_HANDLER
                String.valueOf(true) + ": 8"  //8: CARRIER_ACTION_DISABLE_DEFAULT_URL_HANDLER
                });
        sDefaults.putStringArray(KEY_CARRIER_DEFAULT_REDIRECTION_URL_STRING_ARRAY, null);

        sDefaults.putInt(KEY_MONTHLY_DATA_CYCLE_DAY_INT, DATA_CYCLE_USE_PLATFORM_DEFAULT);
        sDefaults.putLong(KEY_DATA_WARNING_THRESHOLD_BYTES_LONG, DATA_CYCLE_USE_PLATFORM_DEFAULT);
        sDefaults.putBoolean(KEY_DATA_WARNING_NOTIFICATION_BOOL, true);
        sDefaults.putLong(KEY_DATA_LIMIT_THRESHOLD_BYTES_LONG, DATA_CYCLE_USE_PLATFORM_DEFAULT);
        sDefaults.putBoolean(KEY_DATA_LIMIT_NOTIFICATION_BOOL, true);
        sDefaults.putBoolean(KEY_DATA_RAPID_NOTIFICATION_BOOL, true);

        // Rat families: {GPRS, EDGE}, {EVDO, EVDO_A, EVDO_B}, {UMTS, HSPA, HSDPA, HSUPA, HSPAP},
        // {LTE, LTE_CA}
        // Order is important - lowest precidence first
        sDefaults.putStringArray(KEY_RATCHET_RAT_FAMILIES,
                new String[]{"1,2","7,8,12","3,11,9,10,15","14,19"});
        sDefaults.putBoolean(KEY_TREAT_DOWNGRADED_VIDEO_CALLS_AS_VIDEO_CALLS_BOOL, false);
        sDefaults.putBoolean(KEY_DROP_VIDEO_CALL_WHEN_ANSWERING_AUDIO_CALL_BOOL, false);
        sDefaults.putBoolean(KEY_ALLOW_MERGE_WIFI_CALLS_WHEN_VOWIFI_OFF_BOOL, true);
        sDefaults.putBoolean(KEY_ALLOW_ADD_CALL_DURING_VIDEO_CALL_BOOL, true);
        sDefaults.putBoolean(KEY_WIFI_CALLS_CAN_BE_HD_AUDIO, true);
        sDefaults.putBoolean(KEY_VIDEO_CALLS_CAN_BE_HD_AUDIO, true);
        sDefaults.putBoolean(KEY_GSM_CDMA_CALLS_CAN_BE_HD_AUDIO, false);
        sDefaults.putBoolean(KEY_ALLOW_VIDEO_CALLING_FALLBACK_BOOL, true);

        sDefaults.putStringArray(KEY_IMS_REASONINFO_MAPPING_STRING_ARRAY, null);
        sDefaults.putBoolean(KEY_ENHANCED_4G_LTE_TITLE_VARIANT_BOOL, false);
        sDefaults.putInt(KEY_ENHANCED_4G_LTE_TITLE_VARIANT_INT, 0);
        sDefaults.putBoolean(KEY_NOTIFY_VT_HANDOVER_TO_WIFI_FAILURE_BOOL, false);
        sDefaults.putStringArray(KEY_FILTERED_CNAP_NAMES_STRING_ARRAY, null);
        sDefaults.putBoolean(KEY_EDITABLE_WFC_ROAMING_MODE_BOOL, false);
        sDefaults.putBoolean(KEY_SHOW_BLOCKING_PAY_PHONE_OPTION_BOOL, false);
        sDefaults.putBoolean(KEY_USE_WFC_HOME_NETWORK_MODE_IN_ROAMING_NETWORK_BOOL, false);
        sDefaults.putBoolean(KEY_STK_DISABLE_LAUNCH_BROWSER_BOOL, false);
        sDefaults.putBoolean(KEY_PERSIST_LPP_MODE_BOOL, true);
        sDefaults.putStringArray(KEY_CARRIER_WIFI_STRING_ARRAY, null);
        sDefaults.putInt(KEY_PREF_NETWORK_NOTIFICATION_DELAY_INT, -1);
        sDefaults.putInt(KEY_EMERGENCY_NOTIFICATION_DELAY_INT, -1);
        sDefaults.putBoolean(KEY_ALLOW_USSD_REQUESTS_VIA_TELEPHONY_MANAGER_BOOL, true);
        sDefaults.putBoolean(KEY_SUPPORT_3GPP_CALL_FORWARDING_WHILE_ROAMING_BOOL, true);
        sDefaults.putBoolean(KEY_DISPLAY_VOICEMAIL_NUMBER_AS_DEFAULT_CALL_FORWARDING_NUMBER_BOOL,
                false);
        sDefaults.putBoolean(KEY_NOTIFY_INTERNATIONAL_CALL_ON_WFC_BOOL, false);
        sDefaults.putBoolean(KEY_HIDE_PRESET_APN_DETAILS_BOOL, false);
        sDefaults.putBoolean(KEY_SHOW_VIDEO_CALL_CHARGES_ALERT_DIALOG_BOOL, false);
        sDefaults.putStringArray(KEY_CALL_FORWARDING_BLOCKS_WHILE_ROAMING_STRING_ARRAY,
                null);
        sDefaults.putInt(KEY_LTE_EARFCNS_RSRP_BOOST_INT, 0);
        sDefaults.putStringArray(KEY_BOOSTED_LTE_EARFCNS_STRING_ARRAY, null);
        sDefaults.putBoolean(KEY_USE_ONLY_RSRP_FOR_LTE_SIGNAL_BAR_BOOL, false);
        sDefaults.putBoolean(KEY_DISABLE_VOICE_BARRING_NOTIFICATION_BOOL, false);
        sDefaults.putInt(IMSI_KEY_AVAILABILITY_INT, 0);
        sDefaults.putString(IMSI_KEY_DOWNLOAD_URL_STRING, null);
        sDefaults.putBoolean(KEY_CONVERT_CDMA_CALLER_ID_MMI_CODES_WHILE_ROAMING_ON_3GPP_BOOL,
                false);
        sDefaults.putStringArray(KEY_NON_ROAMING_OPERATOR_STRING_ARRAY, null);
        sDefaults.putStringArray(KEY_ROAMING_OPERATOR_STRING_ARRAY, null);
        sDefaults.putBoolean(KEY_SHOW_IMS_REGISTRATION_STATUS_BOOL, false);
        sDefaults.putBoolean(KEY_RTT_SUPPORTED_BOOL, false);
        sDefaults.putBoolean(KEY_TTY_SUPPORTED_BOOL, true);
        sDefaults.putBoolean(KEY_DISABLE_CHARGE_INDICATION_BOOL, false);
        sDefaults.putBoolean(KEY_SUPPORT_NO_REPLY_TIMER_FOR_CFNRY_BOOL, true);
        sDefaults.putStringArray(KEY_FEATURE_ACCESS_CODES_STRING_ARRAY, null);
        sDefaults.putBoolean(KEY_IDENTIFY_HIGH_DEFINITION_CALLS_IN_CALL_LOG_BOOL, false);
        sDefaults.putBoolean(KEY_SHOW_PRECISE_FAILED_CAUSE_BOOL, false);
        sDefaults.putBoolean(KEY_SPN_DISPLAY_RULE_USE_ROAMING_FROM_SERVICE_STATE_BOOL, false);
        sDefaults.putBoolean(KEY_ALWAYS_SHOW_DATA_RAT_ICON_BOOL, false);
        sDefaults.putBoolean(KEY_SHOW_4G_FOR_LTE_DATA_ICON_BOOL, false);
        sDefaults.putString(KEY_OPERATOR_NAME_FILTER_PATTERN_STRING, "");
        sDefaults.putString(KEY_SHOW_CARRIER_DATA_ICON_PATTERN_STRING, "");
        sDefaults.putBoolean(KEY_HIDE_LTE_PLUS_DATA_ICON_BOOL, true);
        sDefaults.putBoolean(KEY_LTE_ENABLED_BOOL, true);
        sDefaults.putBoolean(KEY_SUPPORT_TDSCDMA_BOOL, false);
        sDefaults.putStringArray(KEY_SUPPORT_TDSCDMA_ROAMING_NETWORKS_STRING_ARRAY, null);
        sDefaults.putBoolean(KEY_WORLD_MODE_ENABLED_BOOL, false);
        sDefaults.putString(KEY_CARRIER_SETTINGS_ACTIVITY_COMPONENT_NAME_STRING, "");
        sDefaults.putBoolean(KEY_CARRIER_CONFIG_APPLIED_BOOL, false);
        sDefaults.putBoolean(KEY_CHECK_PRICING_WITH_CARRIER_FOR_DATA_ROAMING_BOOL, false);
        sDefaults.putIntArray(KEY_LTE_RSRP_THRESHOLDS_INT_ARRAY,
                new int[] {
                        -128, /* SIGNAL_STRENGTH_POOR */
                        -118, /* SIGNAL_STRENGTH_MODERATE */
                        -108, /* SIGNAL_STRENGTH_GOOD */
                        -98,  /* SIGNAL_STRENGTH_GREAT */
                });
        sDefaults.putIntArray(KEY_WCDMA_RSCP_THRESHOLDS_INT_ARRAY,
                new int[] {
                        -115,  /* SIGNAL_STRENGTH_POOR */
                        -105, /* SIGNAL_STRENGTH_MODERATE */
                        -95, /* SIGNAL_STRENGTH_GOOD */
                        -85  /* SIGNAL_STRENGTH_GREAT */
                });
<<<<<<< HEAD
        sDefaults.putString(KEY_WCDMA_DEFAULT_SIGNAL_STRENGTH_MEASUREMENT_STRING, "rssi");
        sDefaults.putBoolean(KEY_CONFIG_SHOW_ORIG_DIAL_STRING_FOR_CDMA_BOOL, false);
        sDefaults.putBoolean(KEY_SHOW_CALL_BLOCKING_DISABLED_NOTIFICATION_ALWAYS_BOOL, false);
        sDefaults.putBoolean(KEY_CALL_FORWARDING_OVER_UT_WARNING_BOOL, false);
        sDefaults.putBoolean(KEY_CALL_BARRING_OVER_UT_WARNING_BOOL, false);
        sDefaults.putBoolean(KEY_CALLER_ID_OVER_UT_WARNING_BOOL, false);
        sDefaults.putBoolean(KEY_CALL_WAITING_OVER_UT_WARNING_BOOL, false);
        sDefaults.putBoolean(KEY_SUPPORT_CLIR_NETWORK_DEFAULT_BOOL, true);
        sDefaults.putBoolean(KEY_SUPPORT_EMERGENCY_DIALER_SHORTCUT_BOOL, true);
        sDefaults.putBoolean(KEY_ASCII_7_BIT_SUPPORT_FOR_LONG_MESSAGE_BOOL, false);
        /* Default value is minimum RSRP level needed for SIGNAL_STRENGTH_GOOD */
        sDefaults.putInt(KEY_OPPORTUNISTIC_NETWORK_ENTRY_THRESHOLD_RSRP_INT, -108);
        /* Default value is minimum RSRP level needed for SIGNAL_STRENGTH_MODERATE */
        sDefaults.putInt(KEY_OPPORTUNISTIC_NETWORK_EXIT_THRESHOLD_RSRP_INT, -118);
        /* Default value is minimum RSSNR level needed for SIGNAL_STRENGTH_GOOD */
        sDefaults.putInt(KEY_OPPORTUNISTIC_NETWORK_ENTRY_THRESHOLD_RSSNR_INT, 45);
        /* Default value is minimum RSSNR level needed for SIGNAL_STRENGTH_MODERATE */
        sDefaults.putInt(KEY_OPPORTUNISTIC_NETWORK_EXIT_THRESHOLD_RSSNR_INT, 10);
        /* Default value is 1024 kbps */
        sDefaults.putInt(KEY_OPPORTUNISTIC_NETWORK_ENTRY_THRESHOLD_BANDWIDTH_INT, 1024);
        /* Default value is 10 seconds */
        sDefaults.putLong(KEY_OPPORTUNISTIC_NETWORK_ENTRY_OR_EXIT_HYSTERESIS_TIME_LONG, 10000);
        /* Default value is 10 seconds. */
        sDefaults.putLong(KEY_OPPORTUNISTIC_NETWORK_DATA_SWITCH_HYSTERESIS_TIME_LONG, 10000);
        sDefaults.putIntArray(KEY_CDMA_ENHANCED_ROAMING_INDICATOR_FOR_HOME_NETWORK_INT_ARRAY,
                new int[] {
                        1 /* Roaming Indicator Off */
                });
        sDefaults.putStringArray(KEY_EMERGENCY_NUMBER_PREFIX_STRING_ARRAY, new String[0]);
        sDefaults.putBoolean(KEY_SHOW_WFC_LOCATION_PRIVACY_POLICY_BOOL, true);
        sDefaults.putString(KEY_5G_ICON_CONFIGURATION_STRING,
                "connected_mmwave:None,connected:5G,not_restricted:None,restricted:None");
        sDefaults.putBoolean(KEY_AUTO_CANCEL_CS_REJECT_NOTIFICATION, false);
        sDefaults.putBoolean(KEY_ALWAYS_SHOW_PRIMARY_SIGNAL_BAR_IN_OPPORTUNISTIC_NETWORK_BOOLEAN,
                false);
        sDefaults.putString(KEY_SUBSCRIPTION_GROUP_UUID_STRING, "");
        sDefaults.putBoolean(KEY_IS_OPPORTUNISTIC_SUBSCRIPTION_BOOL, false);
        sDefaults.putIntArray(KEY_GSM_RSSI_THRESHOLDS_INT_ARRAY,
                new int[] {
                        -107, /* SIGNAL_STRENGTH_POOR */
                        -103, /* SIGNAL_STRENGTH_MODERATE */
                        -97, /* SIGNAL_STRENGTH_GOOD */
                        -89,  /* SIGNAL_STRENGTH_GREAT */
                });
=======
        sDefaults.putString(KEY_WCDMA_DEFAULT_SIGNAL_STRENGTH_MEASUREMENT_STRING, "");
        sDefaults.putBoolean(KEY_USE_USIM_BOOL, false);
>>>>>>> 7c2cd6a1
    }

    /**
     * Gets the configuration values for a particular subscription, which is associated with a
     * specific SIM card. If an invalid subId is used, the returned config will contain default
     * values. After using this method to get the configuration bundle,
     * {@link #isConfigForIdentifiedCarrier(PersistableBundle)} should be called to confirm whether
     * any carrier specific configuration has been applied.
     *
     * <p>Requires Permission:
     * {@link android.Manifest.permission#READ_PHONE_STATE READ_PHONE_STATE}
     *
     * @param subId the subscription ID, normally obtained from {@link SubscriptionManager}.
     * @return A {@link PersistableBundle} containing the config for the given subId, or default
     *         values for an invalid subId.
     */
    @Nullable
    public PersistableBundle getConfigForSubId(int subId) {
        try {
            ICarrierConfigLoader loader = getICarrierConfigLoader();
            if (loader == null) {
                Rlog.w(TAG, "Error getting config for subId " + subId
                        + " ICarrierConfigLoader is null");
                return null;
            }
            return loader.getConfigForSubId(subId, mContext.getOpPackageName());
        } catch (RemoteException ex) {
            Rlog.e(TAG, "Error getting config for subId " + subId + ": "
                    + ex.toString());
        }
        return null;
    }

    /**
     * Overrides the carrier config of the provided subscription ID with the provided values.
     *
     * Any further queries to carrier config from any process will return the overridden values
     * after this method returns. The overrides are effective for the lifetime of the phone process
     * until the user passes in {@code null} for {@code overrideValues}. This removes all previous
     * overrides and sets the carrier config back to production values.
     *
     * May throw an {@link IllegalArgumentException} if {@code overrideValues} contains invalid
     * values for the specified config keys.
     *
     * NOTE: This API is meant for testing purposes only.
     *
     * @param subscriptionId The subscription ID for which the override should be done.
     * @param overrideValues Key-value pairs of the values that are to be overridden. If set to
     *                       {@code null}, this will remove all previous overrides and set the
     *                       carrier configuration back to production values.
     * @hide
     */
    @RequiresPermission(Manifest.permission.MODIFY_PHONE_STATE)
    @SystemApi
    @TestApi
    public void overrideConfig(int subscriptionId, @Nullable PersistableBundle overrideValues) {
        try {
            ICarrierConfigLoader loader = getICarrierConfigLoader();
            if (loader == null) {
                Rlog.w(TAG, "Error setting config for subId " + subscriptionId
                        + " ICarrierConfigLoader is null");
                return;
            }
            loader.overrideConfig(subscriptionId, overrideValues);
        } catch (RemoteException ex) {
            Rlog.e(TAG, "Error setting config for subId " + subscriptionId + ": "
                    + ex.toString());
        }
    }

    /**
     * Gets the configuration values for the default subscription. After using this method to get
     * the configuration bundle, {@link #isConfigForIdentifiedCarrier(PersistableBundle)} should be
     * called to confirm whether any carrier specific configuration has been applied.
     *
     * <p>Requires Permission:
     * {@link android.Manifest.permission#READ_PHONE_STATE READ_PHONE_STATE}
     *
     * @see #getConfigForSubId
     */
    @Nullable
    public PersistableBundle getConfig() {
        return getConfigForSubId(SubscriptionManager.getDefaultSubscriptionId());
    }

    /**
     * Determines whether a configuration {@link PersistableBundle} obtained from
     * {@link #getConfig()} or {@link #getConfigForSubId(int)} corresponds to an identified carrier.
     * <p>
     * When an app receives the {@link CarrierConfigManager#ACTION_CARRIER_CONFIG_CHANGED}
     * broadcast which informs it that the carrier configuration has changed, it is possible
     * that another reload of the carrier configuration has begun since the intent was sent.
     * In this case, the carrier configuration the app fetches (e.g. via {@link #getConfig()})
     * may not represent the configuration for the current carrier. It should be noted that it
     * does not necessarily mean the configuration belongs to current carrier when this function
     * return true because it may belong to another previous identified carrier. Users should
     * always call {@link #getConfig()} or {@link #getConfigForSubId(int)} after receiving the
     * broadcast {@link #ACTION_CARRIER_CONFIG_CHANGED}.
     * </p>
     * <p>
     * After using {@link #getConfig()} or {@link #getConfigForSubId(int)} an app should always
     * use this method to confirm whether any carrier specific configuration has been applied.
     * Especially when an app misses the broadcast {@link #ACTION_CARRIER_CONFIG_CHANGED} but it
     * still needs to get the current configuration, it must use this method to verify whether the
     * configuration is default or carrier overridden.
     * </p>
     *
     * @param bundle the configuration bundle to be checked.
     * @return boolean true if any carrier specific configuration bundle has been applied, false
     * otherwise or the bundle is null.
     */
    public static boolean isConfigForIdentifiedCarrier(PersistableBundle bundle) {
        return bundle != null && bundle.getBoolean(KEY_CARRIER_CONFIG_APPLIED_BOOL);
    }

    /**
     * Calling this method triggers telephony services to fetch the current carrier configuration.
     * <p>
     * Normally this does not need to be called because the platform reloads config on its own.
     * This should be called by a carrier service app if it wants to update config at an arbitrary
     * moment.
     * </p>
     * <p>Requires that the calling app has carrier privileges.
     * <p>
     * This method returns before the reload has completed, and
     * {@link android.service.carrier.CarrierService#onLoadConfig} will be called from an
     * arbitrary thread.
     * </p>
     * @see TelephonyManager#hasCarrierPrivileges
     */
    public void notifyConfigChangedForSubId(int subId) {
        try {
            ICarrierConfigLoader loader = getICarrierConfigLoader();
            if (loader == null) {
                Rlog.w(TAG, "Error reloading config for subId=" + subId
                        + " ICarrierConfigLoader is null");
                return;
            }
            loader.notifyConfigChangedForSubId(subId);
        } catch (RemoteException ex) {
            Rlog.e(TAG, "Error reloading config for subId=" + subId + ": " + ex.toString());
        }
    }

    /**
     * Request the carrier config loader to update the cofig for phoneId.
     * <p>
     * Depending on simState, the config may be cleared or loaded from config app. This is only used
     * by SubscriptionInfoUpdater.
     * </p>
     *
     * @hide
     */
    @SystemApi
    @RequiresPermission(android.Manifest.permission.MODIFY_PHONE_STATE)
    public void updateConfigForPhoneId(int phoneId, String simState) {
        try {
            ICarrierConfigLoader loader = getICarrierConfigLoader();
            if (loader == null) {
                Rlog.w(TAG, "Error updating config for phoneId=" + phoneId
                        + " ICarrierConfigLoader is null");
                return;
            }
            loader.updateConfigForPhoneId(phoneId, simState);
        } catch (RemoteException ex) {
            Rlog.e(TAG, "Error updating config for phoneId=" + phoneId + ": " + ex.toString());
        }
    }

    /** {@hide} */
    public String getDefaultCarrierServicePackageName() {
        try {
            return getICarrierConfigLoader().getDefaultCarrierServicePackageName();
        } catch (Throwable t) {
            return null;
        }
    }

    /**
     * Returns a new bundle with the default value for every supported configuration variable.
     *
     * @hide
     */
    @NonNull
    @SystemApi
    @SuppressLint("Doclava125")
    public static PersistableBundle getDefaultConfig() {
        return new PersistableBundle(sDefaults);
    }

    /** @hide */
    @Nullable
    private ICarrierConfigLoader getICarrierConfigLoader() {
        return ICarrierConfigLoader.Stub
                .asInterface(ServiceManager.getService(Context.CARRIER_CONFIG_SERVICE));
    }
}<|MERGE_RESOLUTION|>--- conflicted
+++ resolved
@@ -1199,7 +1199,6 @@
     public static final String KEY_CARRIER_NAME_STRING = "carrier_name_string";
 
     /**
-<<<<<<< HEAD
      * Override the SPN Display Condition 2 integer bits (lsb). B2, B1 is the last two bits of the
      * spn display condition coding.
      *
@@ -1276,8 +1275,6 @@
             "enable_carrier_display_name_resolver_bool";
 
     /**
-=======
->>>>>>> 7c2cd6a1
      * String to override sim country iso.
      * Sim country iso is based on sim MCC which is coarse and doesn't work with dual IMSI SIM where
      * a SIM can have multiple MCC from different countries.
@@ -1290,7 +1287,6 @@
     public static final String KEY_SIM_COUNTRY_ISO_OVERRIDE_STRING =
             "sim_country_iso_override_string";
 
-<<<<<<< HEAD
    /**
     * The Component Name of a carrier-provided CallScreeningService implementation. Telecom will
     * bind to {@link android.telecom.CallScreeningService} for ALL incoming calls and provide
@@ -1307,8 +1303,6 @@
     */
     public static final String KEY_CARRIER_CALL_SCREENING_APP_STRING = "call_screening_app";
 
-=======
->>>>>>> 7c2cd6a1
     /**
      * Override the registered PLMN name using #KEY_CDMA_HOME_REGISTERED_PLMN_NAME_STRING.
      *
@@ -2441,7 +2435,6 @@
             "undelivered_sms_message_expiration_time";
 
     /**
-<<<<<<< HEAD
      * Support for the original string display of CDMA MO call.
      * By default, it is disabled.
      * @hide
@@ -2657,6 +2650,13 @@
      */
     public static final String KEY_5G_ICON_CONFIGURATION_STRING =
             "5g_icon_configuration_string";
+
+    /**
+     * Indicates use 3GPP application to replace 3GPP2 application even if it's a CDMA/CDMA-LTE
+     * phone, becasue some carriers's CSIM application is present but not supported.
+     * @hide
+     */
+    public static final String KEY_USE_USIM_BOOL = "use_usim_bool";
 
     /**
      * Passing this value as {@link KEY_SUBSCRIPTION_GROUP_UUID_STRING} will remove the
@@ -2712,13 +2712,6 @@
      */
     public static final String KEY_GSM_RSSI_THRESHOLDS_INT_ARRAY =
             "gsm_rssi_thresholds_int_array";
-=======
-     * Indicates use 3GPP application to replace 3GPP2 application even if it's a CDMA/CDMA-LTE
-     * phone, becasue some carriers's CSIM application is present but not supported.
-     * @hide
-     */
-    public static final String KEY_USE_USIM_BOOL = "use_usim_bool";
->>>>>>> 7c2cd6a1
 
     /** The default value for every variable. */
     private final static PersistableBundle sDefaults;
@@ -2908,7 +2901,6 @@
         sDefaults.putBoolean(KEY_CONFIG_WIFI_DISABLE_IN_ECBM, false);
         sDefaults.putBoolean(KEY_CARRIER_NAME_OVERRIDE_BOOL, false);
         sDefaults.putString(KEY_CARRIER_NAME_STRING, "");
-<<<<<<< HEAD
         sDefaults.putInt(KEY_SPN_DISPLAY_CONDITION_OVERRIDE_INT, -1);
         sDefaults.putStringArray(KEY_SPDI_OVERRIDE_STRING_ARRAY, null);
         sDefaults.putStringArray(KEY_PNN_OVERRIDE_STRING_ARRAY, null);
@@ -2918,9 +2910,6 @@
         sDefaults.putBoolean(KEY_ENABLE_CARRIER_DISPLAY_NAME_RESOLVER_BOOL, false);
         sDefaults.putString(KEY_SIM_COUNTRY_ISO_OVERRIDE_STRING, "");
         sDefaults.putString(KEY_CARRIER_CALL_SCREENING_APP_STRING, "");
-=======
-        sDefaults.putString(KEY_SIM_COUNTRY_ISO_OVERRIDE_STRING, "");
->>>>>>> 7c2cd6a1
         sDefaults.putBoolean(KEY_CDMA_HOME_REGISTERED_PLMN_NAME_OVERRIDE_BOOL, false);
         sDefaults.putString(KEY_CDMA_HOME_REGISTERED_PLMN_NAME_STRING, "");
         sDefaults.putBoolean(KEY_SUPPORT_DIRECT_FDN_DIALING_BOOL, false);
@@ -3086,7 +3075,6 @@
                         -95, /* SIGNAL_STRENGTH_GOOD */
                         -85  /* SIGNAL_STRENGTH_GREAT */
                 });
-<<<<<<< HEAD
         sDefaults.putString(KEY_WCDMA_DEFAULT_SIGNAL_STRENGTH_MEASUREMENT_STRING, "rssi");
         sDefaults.putBoolean(KEY_CONFIG_SHOW_ORIG_DIAL_STRING_FOR_CDMA_BOOL, false);
         sDefaults.putBoolean(KEY_SHOW_CALL_BLOCKING_DISABLED_NOTIFICATION_ALWAYS_BOOL, false);
@@ -3119,6 +3107,7 @@
         sDefaults.putBoolean(KEY_SHOW_WFC_LOCATION_PRIVACY_POLICY_BOOL, true);
         sDefaults.putString(KEY_5G_ICON_CONFIGURATION_STRING,
                 "connected_mmwave:None,connected:5G,not_restricted:None,restricted:None");
+        sDefaults.putBoolean(KEY_USE_USIM_BOOL, false);
         sDefaults.putBoolean(KEY_AUTO_CANCEL_CS_REJECT_NOTIFICATION, false);
         sDefaults.putBoolean(KEY_ALWAYS_SHOW_PRIMARY_SIGNAL_BAR_IN_OPPORTUNISTIC_NETWORK_BOOLEAN,
                 false);
@@ -3131,10 +3120,6 @@
                         -97, /* SIGNAL_STRENGTH_GOOD */
                         -89,  /* SIGNAL_STRENGTH_GREAT */
                 });
-=======
-        sDefaults.putString(KEY_WCDMA_DEFAULT_SIGNAL_STRENGTH_MEASUREMENT_STRING, "");
-        sDefaults.putBoolean(KEY_USE_USIM_BOOL, false);
->>>>>>> 7c2cd6a1
     }
 
     /**
