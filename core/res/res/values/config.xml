--- conflicted
+++ resolved
@@ -2356,13 +2356,11 @@
          disables NetworkPolicyManagerService's presentation of data-usage notifications. -->
     <string translatable="false" name="config_networkPolicyNotificationComponent"></string>
 
-<<<<<<< HEAD
     <!-- The fraction of display size (lower of height and width) that will be used to determine
          the default minimal size for resizeable tasks. -->
     <fraction name="config_displayFractionForDefaultMinimalSizeOfResizeableTask">25%</fraction>
-=======
+
     <!-- The BT name of the keyboard packaged with the device. If this is defined, SystemUI will
          automatically try to pair with it when the device exits tablet mode. -->
     <string translatable="false" name="config_packagedKeyboardName"></string>
->>>>>>> f013c3f1
 </resources>