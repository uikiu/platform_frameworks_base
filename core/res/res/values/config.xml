<?xml version="1.0" encoding="utf-8"?>
<!--
/*
** Copyright 2009, The Android Open Source Project
**
** Licensed under the Apache License, Version 2.0 (the "License");
** you may not use this file except in compliance with the License.
** You may obtain a copy of the License at
**
**     http://www.apache.org/licenses/LICENSE-2.0
**
** Unless required by applicable law or agreed to in writing, software
** distributed under the License is distributed on an "AS IS" BASIS,
** WITHOUT WARRANTIES OR CONDITIONS OF ANY KIND, either express or implied.
** See the License for the specific language governing permissions and
** limitations under the License.
*/
-->

<!-- These resources are around just to allow their values to be customized
     for different hardware and product builds.  Do not translate.

     NOTE: The naming convention is "config_camelCaseValue". Some legacy
     entries do not follow the convention, but all new entries should. -->

<resources xmlns:xliff="urn:oasis:names:tc:xliff:document:1.2">
    <!-- Do not translate. Defines the slots for the right-hand side icons.  That is to say, the
         icons in the status bar that are not notifications. -->
    <string-array name="config_statusBarIcons">
        <item><xliff:g id="id">@string/status_bar_rotate</xliff:g></item>
        <item><xliff:g id="id">@string/status_bar_headset</xliff:g></item>
        <item><xliff:g id="id">@string/status_bar_data_saver</xliff:g></item>
        <item><xliff:g id="id">@string/status_bar_managed_profile</xliff:g></item>
        <item><xliff:g id="id">@string/status_bar_ime</xliff:g></item>
        <item><xliff:g id="id">@string/status_bar_sync_failing</xliff:g></item>
        <item><xliff:g id="id">@string/status_bar_sync_active</xliff:g></item>
        <item><xliff:g id="id">@string/status_bar_cast</xliff:g></item>
        <item><xliff:g id="id">@string/status_bar_hotspot</xliff:g></item>
        <item><xliff:g id="id">@string/status_bar_location</xliff:g></item>
        <item><xliff:g id="id">@string/status_bar_bluetooth</xliff:g></item>
        <item><xliff:g id="id">@string/status_bar_nfc</xliff:g></item>
        <item><xliff:g id="id">@string/status_bar_tty</xliff:g></item>
        <item><xliff:g id="id">@string/status_bar_speakerphone</xliff:g></item>
        <item><xliff:g id="id">@string/status_bar_zen</xliff:g></item>
        <item><xliff:g id="id">@string/status_bar_mute</xliff:g></item>
        <item><xliff:g id="id">@string/status_bar_volume</xliff:g></item>
        <item><xliff:g id="id">@string/status_bar_wifi</xliff:g></item>
        <item><xliff:g id="id">@string/status_bar_cdma_eri</xliff:g></item>
        <item><xliff:g id="id">@string/status_bar_data_connection</xliff:g></item>
        <item><xliff:g id="id">@string/status_bar_phone_evdo_signal</xliff:g></item>
        <item><xliff:g id="id">@string/status_bar_phone_signal</xliff:g></item>
        <item><xliff:g id="id">@string/status_bar_battery</xliff:g></item>
        <item><xliff:g id="id">@string/status_bar_alarm_clock</xliff:g></item>
        <item><xliff:g id="id">@string/status_bar_secure</xliff:g></item>
        <item><xliff:g id="id">@string/status_bar_clock</xliff:g></item>
    </string-array>

    <string translatable="false" name="status_bar_rotate">rotate</string>
    <string translatable="false" name="status_bar_headset">headset</string>
    <string translatable="false" name="status_bar_data_saver">data_saver</string>
    <string translatable="false" name="status_bar_managed_profile">managed_profile</string>
    <string translatable="false" name="status_bar_ime">ime</string>
    <string translatable="false" name="status_bar_sync_failing">sync_failing</string>
    <string translatable="false" name="status_bar_sync_active">sync_active</string>
    <string translatable="false" name="status_bar_cast">cast</string>
    <string translatable="false" name="status_bar_hotspot">hotspot</string>
    <string translatable="false" name="status_bar_location">location</string>
    <string translatable="false" name="status_bar_bluetooth">bluetooth</string>
    <string translatable="false" name="status_bar_nfc">nfc</string>
    <string translatable="false" name="status_bar_tty">tty</string>
    <string translatable="false" name="status_bar_speakerphone">speakerphone</string>
    <string translatable="false" name="status_bar_zen">zen</string>
    <string translatable="false" name="status_bar_mute">mute</string>
    <string translatable="false" name="status_bar_volume">volume</string>
    <string translatable="false" name="status_bar_wifi">wifi</string>
    <string translatable="false" name="status_bar_cdma_eri">cdma_eri</string>
    <string translatable="false" name="status_bar_data_connection">data_connection</string>
    <string translatable="false" name="status_bar_phone_evdo_signal">phone_evdo_signal</string>
    <string translatable="false" name="status_bar_phone_signal">phone_signal</string>
    <string translatable="false" name="status_bar_battery">battery</string>
    <string translatable="false" name="status_bar_alarm_clock">alarm_clock</string>
    <string translatable="false" name="status_bar_secure">secure</string>
    <string translatable="false" name="status_bar_clock">clock</string>

    <!-- Flag indicating whether the surface flinger has limited
         alpha compositing functionality in hardware.  If set, the window
         manager will disable alpha trasformation in animations where not
         strictly needed. -->
    <bool name="config_sf_limitedAlpha">false</bool>

    <!-- Default value used to block data calls if ims is not
         connected.  If you use the ims apn DCT will block
         any other apn from connecting until ims apn is connected-->
    <bool name="ImsConnectedDefaultValue">false</bool>

    <!-- Flag indicating whether the surface flinger is inefficient
         at performing a blur.  Used by parts of the UI to turn off
         the blur effect where it isn't worth the performance hit.
         As of Honeycomb, blurring is not supported anymore. -->
    <bool name="config_sf_slowBlur">true</bool>

    <!-- Flag indicating that the media framework should support playing of sounds on volume
         key usage.  This adds noticeable additional overhead to volume key processing, so
         is disableable for products for which it is irrelevant. -->
    <bool name="config_useVolumeKeySounds">true</bool>

    <!-- The attenuation in dB applied to the sound effects played
         through AudioManager.playSoundEffect() when no volume is specified. -->
    <integer name="config_soundEffectVolumeDb">-6</integer>

    <!-- The attenuation in dB applied to the lock/unlock sounds. -->
    <integer name="config_lockSoundVolumeDb">-6</integer>

    <!-- Flag indicating whether the AUDIO_BECOMING_NOISY notification should
         be sent during a change to the audio output device. -->
    <bool name="config_sendAudioBecomingNoisy">true</bool>

    <!-- The duration (in milliseconds) of a short animation. -->
    <integer name="config_shortAnimTime">200</integer>

    <!-- The duration (in milliseconds) of a medium-length animation. -->
    <integer name="config_mediumAnimTime">400</integer>

    <!-- The duration (in milliseconds) of a long animation. -->
    <integer name="config_longAnimTime">500</integer>

    <!-- The duration (in milliseconds) of the activity open/close and fragment open/close animations. -->
    <integer name="config_activityShortDur">150</integer>
    <integer name="config_activityDefaultDur">220</integer>

    <!-- Duration for the dim animation behind a dialog.  This may be either
         a percentage, which is relative to the duration of the enter/open
         animation of the window being shown that is dimming behind, or it may
         be an integer for a constant duration. -->
    <fraction name="config_dimBehindFadeDuration">100%</fraction>

    <!-- The maximum width we would prefer dialogs to be.  0 if there is no
         maximum (let them grow as large as the screen).  Actual values are
         specified for -large and -xlarge configurations. -->
    <dimen name="config_prefDialogWidth">320dp</dimen>

    <!-- Enables or disables fading edges when marquee is enabled in TextView.
         Off by default, since the framebuffer readback used to implement the
         fading edges is prohibitively expensive on most GPUs. -->
    <bool name="config_ui_enableFadingMarquee">false</bool>

    <!-- Whether dialogs should close automatically when the user touches outside
         of them.  This should not normally be modified. -->
    <bool name="config_closeDialogWhenTouchOutside">true</bool>

    <!-- Device configuration indicating whether we should avoid using accelerated graphics
         in certain places to reduce RAM footprint.  This is ignored if ro.config.low_ram
         is true (in that case this is assumed true as well).  It can allow you to tune down
         your device's memory use without going to the point of causing applications to turn
         off features. -->
    <bool name="config_avoidGfxAccel">false</bool>

    <!-- Device configuration setting the minfree tunable in the lowmemorykiller in the kernel.
         A high value will cause the lowmemorykiller to fire earlier, keeping more memory
         in the file cache and preventing I/O thrashing, but allowing fewer processes to
         stay in memory.  A low value will keep more processes in memory but may cause
         thrashing if set too low.  Overrides the default value chosen by ActivityManager
         based on screen size and total memory for the largest lowmemorykiller bucket, and
         scaled proportionally to the smaller buckets.  -1 keeps the default. -->
    <integer name="config_lowMemoryKillerMinFreeKbytesAbsolute">-1</integer>

    <!-- Device configuration adjusting the minfree tunable in the lowmemorykiller in the
         kernel.  A high value will cause the lowmemorykiller to fire earlier, keeping more
         memory in the file cache and preventing I/O thrashing, but allowing fewer processes
         to stay in memory.  A low value will keep more processes in memory but may cause
         thrashing if set too low.  Directly added to the default value chosen by
         ActivityManager based on screen size and total memory for the largest lowmemorykiller
         bucket, and scaled proportionally to the smaller buckets. 0 keeps the default. -->
    <integer name="config_lowMemoryKillerMinFreeKbytesAdjust">0</integer>

    <!-- Device configuration setting the /proc/sys/vm/extra_free_kbytes tunable in the kernel
         (if it exists).  A high value will increase the amount of memory that the kernel
         tries to keep free, reducing allocation time and causing the lowmemorykiller to kill
         earlier.  A low value allows more memory to be used by processes but may cause more
         allocations to block waiting on disk I/O or lowmemorykiller.  Overrides the default
         value chosen by ActivityManager based on screen size.  0 prevents keeping any extra
         memory over what the kernel keeps by default.  -1 keeps the default. -->
    <integer name="config_extraFreeKbytesAbsolute">-1</integer>

    <!-- Device configuration adjusting the /proc/sys/vm/extra_free_kbytes tunable in the kernel
         (if it exists).  0 uses the default value chosen by ActivityManager.  A positive value
         will increase the amount of memory that the kernel tries to keep free, reducing
         allocation time and causing the lowmemorykiller to kill earlier.  A negative value
         allows more memory to be used by processes but may cause more allocations to block
         waiting on disk I/O or lowmemorykiller.  Directly added to the default value chosen by
         ActivityManager based on screen size. -->
    <integer name="config_extraFreeKbytesAdjust">0</integer>

    <!-- Set this to true to enable the platform's auto-power-save modes like doze and
         app standby.  These are not enabled by default because they require a standard
         cloud-to-device messaging service for apps to interact correctly with the modes
         (such as to be able to deliver an instant message to the device even when it is
         dozing).  This should be enabled if you have such services and expect apps to
         correctly use them when installed on your device.  Otherwise, keep this disabled
         so that applications can still use their own mechanisms. -->
    <bool name="config_enableAutoPowerModes">false</bool>

    <!-- The threshold angle for any motion detection in auto-power save modes.
         In hundreths of a degree. -->
    <integer name="config_autoPowerModeThresholdAngle">10</integer>

    <!-- The sensor id of an "any motion" sensor used in auto-power save modes.
         0 indicates this sensor is not available. -->
    <integer name="config_autoPowerModeAnyMotionSensor">0</integer>

    <!-- If an any motion sensor is not available, prefer the wrist tilt detector over the
         SMD. -->
    <bool name="config_autoPowerModePreferWristTilt">false</bool>

    <!-- If a location should be pre-fetched when going into device idle. -->
    <bool name="config_autoPowerModePrefetchLocation">true</bool>

    <!-- The duration (in milliseconds) that the radio will scan for a signal
         when there's no network connection. If the scan doesn't timeout, use zero -->
    <integer name="config_radioScanningTimeout">0</integer>

    <!-- XXXXX NOTE THE FOLLOWING RESOURCES USE THE WRONG NAMING CONVENTION.
         Please don't copy them, copy anything else. -->

    <!-- This string array should be overridden by the device to present a list of network
         attributes.  This is used by the connectivity manager to decide which networks can coexist
         based on the hardware -->
    <!-- An Array of "[Connection name],[ConnectivityManager.TYPE_xxxx],
         [associated radio-type],[priority],[restoral-timer(ms)],[dependencyMet]  -->
    <!-- the 5th element "resore-time" indicates the number of milliseconds to delay
         before automatically restore the default connection.  Set -1 if the connection
         does not require auto-restore. -->
    <!-- the 6th element indicates boot-time dependency-met value. -->
    <string-array translatable="false" name="networkAttributes">
        <item>"wifi,1,1,1,-1,true"</item>
        <item>"mobile,0,0,0,-1,true"</item>
        <item>"mobile_mms,2,0,2,60000,true"</item>
        <item>"mobile_supl,3,0,2,60000,true"</item>
        <item>"mobile_hipri,5,0,3,60000,true"</item>
        <item>"mobile_fota,10,0,2,60000,true"</item>
        <item>"mobile_ims,11,0,2,60000,true"</item>
        <item>"mobile_cbs,12,0,2,60000,true"</item>
        <item>"wifi_p2p,13,1,0,-1,true"</item>
        <item>"mobile_ia,14,0,2,-1,true"</item>
        <item>"mobile_emergency,15,0,2,-1,true"</item>
    </string-array>

    <!-- Array of ConnectivityManager.TYPE_xxxx constants for networks that may only
         be controlled by systemOrSignature apps.  -->
    <integer-array translatable="false" name="config_protectedNetworks">
        <item>10</item>
        <item>11</item>
        <item>12</item>
        <item>14</item>
        <item>15</item>
    </integer-array>

    <!-- This string array should be overridden by the device to present a list of radio
         attributes.  This is used by the connectivity manager to decide which networks can coexist
         based on the hardware -->
    <!-- An Array of "[ConnectivityManager connectionType],
                      [# simultaneous connection types]"  -->
    <string-array translatable="false" name="radioAttributes">
        <item>"1,1"</item>
        <item>"0,1"</item>
    </string-array>

    <!-- The maximum duration (in milliseconds) we expect a network transition to take -->
    <integer name="config_networkTransitionTimeout">60000</integer>

    <!-- List of regexpressions describing the interface (if any) that represent tetherable
         USB interfaces.  If the device doesn't want to support tethering over USB this should
         be empty.  An example would be "usb.*" -->
    <string-array translatable="false" name="config_tether_usb_regexs">
    </string-array>

    <!-- List of regexpressions describing the interface (if any) that represent tetherable
         Wifi interfaces.  If the device doesn't want to support tethering over Wifi this
         should be empty.  An example would be "softap.*" -->
    <string-array translatable="false" name="config_tether_wifi_regexs">
    </string-array>

    <!-- List of regexpressions describing the interface (if any) that represent tetherable
         WiMAX interfaces.  If the device doesn't want to support tethering over Wifi this
         should be empty.  An example would be "softap.*" -->
    <string-array translatable="false" name="config_tether_wimax_regexs">
    </string-array>

    <!-- List of regexpressions describing the interface (if any) that represent tetherable
         bluetooth interfaces.  If the device doesn't want to support tethering over bluetooth this
         should be empty. -->
    <string-array translatable="false" name="config_tether_bluetooth_regexs">
    </string-array>

    <!-- Max number of Bluetooth tethering connections allowed. If this is
         updated config_tether_dhcp_range has to be updated appropriately. -->
    <integer translateable="false" name="config_max_pan_devices">5</integer>

    <!-- Dhcp range (min, max) to use for tethering purposes -->
    <string-array translatable="false" name="config_tether_dhcp_range">
    </string-array>

    <!-- Regex of wired ethernet ifaces -->
    <string translatable="false" name="config_ethernet_iface_regex">eth\\d</string>

    <!-- If the mobile hotspot feature requires provisioning, a package name and class name
        can be provided to launch a supported application that provisions the devices.

        Example Usage:

        String[] appDetails = getStringArray(R.array.config_mobile_hotspot_provision_app);
        Intent intent = new Intent(Intent.ACTION_MAIN);
        intent.setClassName(appDetails[0], appDetails[1]);
        startActivityForResult(intent, 0);

        public void onActivityResult(int requestCode, int resultCode, Intent intent) {
            super.onActivityResult(requestCode, resultCode, intent);
            if (requestCode == 0) {
                if (resultCode == Activity.RESULT_OK) {
                    //Mobile hotspot provisioning successful
                } else {
                    //Mobile hotspot provisioning failed
                }
            }

        See src/com/android/settings/TetherSettings.java for more details.
        For ui-less/periodic recheck support see config_mobile_hotspot_provision_app_no_ui
        -->
    <!-- The first element is the package name and the second element is the class name
         of the provisioning app -->
    <string-array translatable="false" name="config_mobile_hotspot_provision_app">
    <!--
        <item>com.example.provisioning</item>
        <item>com.example.provisioning.Activity</item>
    -->
    </string-array>

    <!-- If the mobile hotspot feature requires provisioning, an action can be provided
         that will be broadcast in non-ui cases for checking the provisioning status.

         A second broadcast, action defined by config_mobile_hotspot_provision_response,
         will be sent back to notify if provisioning succeeded or not.  The response will
         match that of the activity in config_mobile_hotspot_provision_app, but instead
         contained within the int extra "EntitlementResult".

         Example Usage:
         String provisionAction = getString(R.string.config_mobile_hotspot_provision_check);
         sendBroadcast(new Intent(provisionAction));

         public void onReceive(Context context, Intent intent) {
             String provisionResponse =
                    getString(R.string.config_mobile_hotspot_provision_response);
             if (provisionResponse.equals(intent.getAction())
                    && intent.getIntExtra("EntitlementResult") == Activity.RESULT_OK) {
                 //Mobile hotspot provisioning successful
             } else {
                 //Mobile hotspot provisioning failed
             }
         }
        -->
    <string translatable="false" name="config_mobile_hotspot_provision_app_no_ui"></string>
    <!-- Sent in response to a provisioning check. The caller must hold the
         permission android.permission.CONNECTIVITY_INTERNAL for Settings to
         receive this response.

         See config_mobile_hotspot_provision_response
         -->
    <string translatable="false" name="config_mobile_hotspot_provision_response"></string>
    <!-- Number of hours between each background provisioning call -->
    <integer translatable="false" name="config_mobile_hotspot_provision_check_period">24</integer>

    <!-- Activity name to enable wifi tethering after provisioning app succeeds -->
    <string translatable="false" name="config_wifi_tether_enable">com.android.settings/.TetherService</string>

    <!-- Array of ConnectivityManager.TYPE_xxxx values allowable for tethering -->
    <!-- Common options are [1, 4] for TYPE_WIFI and TYPE_MOBILE_DUN or
    <!== [0,1,5,7] for TYPE_MOBILE, TYPE_WIFI, TYPE_MOBILE_HIPRI and TYPE_BLUETOOTH -->
    <integer-array translatable="false" name="config_tether_upstream_types">
        <item>0</item>
        <item>1</item>
        <item>5</item>
        <item>7</item>
        <item>9</item>
    </integer-array>

    <!-- If the DUN connection for this CDMA device supports more than just DUN -->
    <!-- traffic you should list them here. -->
    <!-- If this device is not CDMA this is ignored.  If this list is empty on -->
    <!-- a DUN-requiring CDMA device, the DUN APN will just support just DUN. -->
    <string-array translatable="false" name="config_cdma_dun_supported_types">
    </string-array>

    <!-- String containing the apn value for tethering.  May be overriden by secure settings
         TETHER_DUN_APN.  Value is a comma separated series of strings:
         "name,apn,proxy,port,username,password,server,mmsc,mmsproxy,mmsport,mcc,mnc,auth,type",
         Or string format of ApnSettingV3.
         note that empty fields can be ommitted: "name,apn,,,,,,,,,310,260,,DUN"
         Multiple entries are separated by using string-array:
         "<item>[ApnSettingV3]Name,apn,,,,,,,,,123,45,,mms|*,IPV6,IP,true,14,,,,,,,spn,testspn</item>
          <item>[ApnSettingV3]Name1,apn2,,,,,,,,,123,46,,mms|*,IPV6,IP,true,12,,,,,,,,</item>" -->
    <string-array translatable="false" name="config_tether_apndata">
    </string-array>

    <!-- Boolean indicating whether the wifi chipset has dual frequency band support -->
    <bool translatable="false" name="config_wifi_dual_band_support">false</bool>

    <!-- Boolean indicating whether Hotspot 2.0/Passpoint and ANQP queries is enabled -->
    <bool translatable="false" name="config_wifi_hotspot2_enabled">false</bool>

    <!-- Device type information conforming to Annex B format in WiFi Direct specification.
         The default represents a dual-mode smartphone -->
    <string translatable="false" name="config_wifi_p2p_device_type">10-0050F204-5</string>

    <!-- Boolean indicating whether the wifi chipset supports background scanning mechanism.
         This mechanism allows the host to remain in suspend state and the dongle to actively
         scan and wake the host when a configured SSID is detected by the dongle. This chipset
         capability can provide power savings when wifi needs to be always kept on. -->
    <bool translatable="false" name="config_wifi_background_scan_support">false</bool>

    <!-- Boolean indicating we re-try re-associating once upon disconnection and RSSI is high failure  -->
    <bool translatable="true" name="config_wifi_enable_disconnection_debounce">true</bool>

    <!-- Boolean indicating whether or not to revert to default country code when cellular
         radio is unable to find any MCC information to infer wifi country code from -->
    <bool translatable="false" name="config_wifi_revert_country_code_on_cellular_loss">false</bool>

    <!-- Boolean indicating whether or not wifi firmware debugging is enabled -->
    <bool translatable="false" name="config_wifi_enable_wifi_firmware_debugging">true</bool>

    <!-- Integer size limit, in KB, for a single WifiLogger ringbuffer, in default logging mode -->
    <integer translatable="false" name="config_wifi_logger_ring_buffer_default_size_limit_kb">32</integer>

    <!-- Integer size limit, in KB, for a single WifiLogger ringbuffer, in verbose logging mode -->
    <integer translatable="false" name="config_wifi_logger_ring_buffer_verbose_size_limit_kb">1024</integer>

    <!-- Boolean indicating whether or not wifi should turn off when emergency call is made -->
    <bool translatable="false" name="config_wifi_turn_off_during_emergency_call">false</bool>

    <!-- Integer specifying the basic autojoin parameters -->
    <integer translatable="false" name="config_wifi_framework_5GHz_preference_boost_threshold">-65</integer>
    <integer translatable="false" name="config_wifi_framework_5GHz_preference_boost_factor">40</integer>
    <integer translatable="false" name="config_wifi_framework_5GHz_preference_penalty_threshold">-75</integer>
    <integer translatable="false" name="config_wifi_framework_RSSI_SCORE_OFFSET">85</integer>
    <integer translatable="false" name="config_wifi_framework_RSSI_SCORE_SLOPE">4</integer>
    <integer translatable="false" name="config_wifi_framework_SAME_BSSID_AWARD">24</integer>
    <integer translatable="false" name="config_wifi_framework_LAST_SELECTION_AWARD">480</integer>
    <integer translatable="false" name="config_wifi_framework_PASSPOINT_SECURITY_AWARD">40</integer>
    <integer translatable="false" name="config_wifi_framework_SECURITY_AWARD">80</integer>
    <!-- Integer parameters of the wifi to cellular handover feature
         wifi should not stick to bad networks -->
    <integer translatable="false" name="config_wifi_framework_wifi_score_bad_rssi_threshold_5GHz">-82</integer>
    <integer translatable="false" name="config_wifi_framework_wifi_score_low_rssi_threshold_5GHz">-70</integer>
    <integer translatable="false" name="config_wifi_framework_wifi_score_good_rssi_threshold_5GHz">-57</integer>
    <integer translatable="false" name="config_wifi_framework_wifi_score_bad_rssi_threshold_24GHz">-85</integer>
    <integer translatable="false" name="config_wifi_framework_wifi_score_low_rssi_threshold_24GHz">-73</integer>
    <integer translatable="false" name="config_wifi_framework_wifi_score_good_rssi_threshold_24GHz">-60</integer>
    <integer translatable="false" name="config_wifi_framework_wifi_score_bad_link_speed_24">6</integer>
    <integer translatable="false" name="config_wifi_framework_wifi_score_bad_link_speed_5">12</integer>
    <integer translatable="false" name="config_wifi_framework_wifi_score_good_link_speed_24">24</integer>
    <integer translatable="false" name="config_wifi_framework_wifi_score_good_link_speed_5">36</integer>
    <string  translatable="false" name="config_wifi_random_mac_oui">DA-A1-19</string>
    <string  translatable="false" name="config_wifi_framework_sap_2G_channel_list">1,6,11</string>

    <bool translatable="false" name="config_wifi_framework_cellular_handover_enable_user_triggered_adjustment">true</bool>

    <!-- Integer packet threshold used to allow scan while associated -->
    <integer translatable="false" name="config_wifi_framework_associated_full_scan_tx_packet_threshold">5</integer>
    <integer translatable="false" name="config_wifi_framework_associated_full_scan_rx_packet_threshold">10</integer>
    <integer translatable="false" name="config_wifi_framework_associated_partial_scan_tx_packet_threshold">40</integer>
    <integer translatable="false" name="config_wifi_framework_associated_partial_scan_rx_packet_threshold">80</integer>
    <integer translatable="false" name="config_wifi_framework_network_switch_tx_packet_threshold">2</integer>
    <integer translatable="false" name="config_wifi_framework_network_switch_rx_packet_threshold">20</integer>

    <!-- Integer indicating wpa_supplicant scan interval in milliseconds -->
    <integer translatable="false" name="config_wifi_supplicant_scan_interval">15000</integer>

    <!-- Integer indicating amount of time failed networks areblacklisted for the purpose
         of network switching in milliseconds -->
    <integer translatable="false" name="config_wifi_network_switching_blacklist_time">172800000</integer>

    <!-- Integer indicating wpa_supplicant scan interval when p2p is connected in milliseconds -->
    <integer translatable="false" name="config_wifi_scan_interval_p2p_connected">60000</integer>

    <!-- Integer indicating the framework scan interval in milliseconds. This is used in the scenario
         where the chipset does not support background scanning (config_wifi_background_scan_suport
         is false) to set up a periodic wake up scan so that the device can connect to a new access
         point on the move. A value of 0 means no periodic scans will be used in the framework. -->
    <integer translatable="false" name="config_wifi_framework_scan_interval">300000</integer>

    <!-- Integer indicating the framework no networks periodic scan interval in milliseconds. -->
    <integer translatable="false" name="config_wifi_no_network_periodic_scan_interval">300000</integer>

    <!-- Integer indicating disconnect mode short scan interval in milliseconds -->
    <integer translatable="false" name="config_wifi_disconnected_short_scan_interval">15000</integer>

    <!-- Integer indicating associated partial scan short interval in milliseconds -->
    <integer translatable="false" name="config_wifi_associated_short_scan_interval">20000</integer>

    <!-- Integer indicating associated full scan backoff, representing a fraction: xx/8 -->
    <integer translatable="false" name="config_wifi_framework_associated_full_scan_backoff">12</integer>

    <!-- Integer indicating associated full scan max interval in milliseconds -->
    <integer translatable="false" name="config_wifi_framework_associated_full_scan_max_interval">300000</integer>

    <!-- Integer indicating associated full scan max total dwell time in milliseconds -->
    <integer translatable="false" name="config_wifi_framework_associated_full_scan_max_total_dwell_time">500</integer>

    <!-- Integer indicating associated full scan max num active channels -->
    <integer translatable="false" name="config_wifi_framework_associated_partial_scan_max_num_active_channels">6</integer>

    <!-- Integer indicating RSSI boost given to current network -->
    <integer translatable="false" name="config_wifi_framework_current_network_boost">16</integer>

    <!-- Integer indicating how to handle beacons with uninitialized RSSI value of 0 -->
    <integer translatable="false" name="config_wifi_framework_scan_result_rssi_level_patchup_value">-85</integer>

    <!-- Boolean indicating associated network selection is allowed -->
    <bool translatable="false" name="config_wifi_framework_enable_associated_network_selection">true</bool>

    <!-- Boolean indicating that wifi only link configuratios that have exact same credentials (i.e PSK) -->
    <bool translatable="false" name="config_wifi_only_link_same_credential_configurations">true</bool>

    <!-- Wifi driver supports batched scan -->
    <bool translatable="false" name="config_wifi_batched_scan_supported">false</bool>

    <!-- Idle Receive current for wifi radio. 0 by default-->
    <integer translatable="false" name="config_wifi_idle_receive_cur_ma">0</integer>

    <!-- Rx current for wifi radio. 0 by default-->
    <integer translatable="false" name="config_wifi_active_rx_cur_ma">0</integer>

    <!-- Tx current for wifi radio. 0 by default-->
    <integer translatable="false" name="config_wifi_tx_cur_ma">0</integer>

    <!-- Operating volatage for wifi radio. 0 by default-->
    <integer translatable="false" name="config_wifi_operating_voltage_mv">0</integer>

    <!-- Flag indicating whether the we should enable the automatic brightness in Settings.
         Software implementation will be used if config_hardware_auto_brightness_available is not set -->
    <bool name="config_automatic_brightness_available">false</bool>

    <!-- Fast brightness animation ramp rate in brightness units per second-->
    <integer translatable="false" name="config_brightness_ramp_rate_fast">200</integer>

    <!-- Slow brightness animation ramp rate in brightness units per second-->
    <integer translatable="false" name="config_brightness_ramp_rate_slow">40</integer>

    <!-- Don't name config resources like this.  It should look like config_annoyDianne -->
    <bool name="config_annoy_dianne">true</bool>

    <!-- XXXXXX END OF RESOURCES USING WRONG NAMING CONVENTION -->

    <!-- If this is true, the screen will come on when you unplug usb/power/whatever. -->
    <bool name="config_unplugTurnsOnScreen">false</bool>

    <!-- If this is true, the message that USB is only being used for charging will be shown. -->
    <bool name="config_usbChargingMessage">true</bool>

    <!-- Set this true only if the device has separate attention and notification lights. -->
    <bool name="config_useAttentionLight">false</bool>

    <!-- If this is true, the screen will fade off. -->
    <bool name="config_animateScreenLights">false</bool>

    <!-- If this is true, key chords can be used to take a screenshot on the device. -->
    <bool name="config_enableScreenshotChord">true</bool>

    <!-- If this is true, allow wake from theater mode when plugged in or unplugged. -->
    <bool name="config_allowTheaterModeWakeFromUnplug">false</bool>
    <!-- If this is true, allow wake from theater mode from gesture. -->
    <bool name="config_allowTheaterModeWakeFromGesture">false</bool>
    <!-- If this is true, allow wake from theater mode from camera lens cover is switched. -->
    <bool name="config_allowTheaterModeWakeFromCameraLens">false</bool>
    <!-- If this is true, allow wake from theater mode from power key press. -->
    <bool name="config_allowTheaterModeWakeFromPowerKey">true</bool>
    <!-- If this is true, allow wake from theater mode from regular key press. Setting this value to
         true implies config_allowTheaterModeWakeFromPowerKey is also true-->
    <bool name="config_allowTheaterModeWakeFromKey">false</bool>
    <!-- If this is true, allow wake from theater mode from motion. -->
    <bool name="config_allowTheaterModeWakeFromMotion">false</bool>
    <!-- If this is true, allow wake from theater mode from motion. -->
    <bool name="config_allowTheaterModeWakeFromMotionWhenNotDreaming">false</bool>
    <!-- If this is true, allow wake from theater mode from lid switch. -->
    <bool name="config_allowTheaterModeWakeFromLidSwitch">false</bool>
    <!-- If this is true, allow wake from theater mode when docked. -->
    <bool name="config_allowTheaterModeWakeFromDock">false</bool>
    <!-- If this is true, allow wake from theater mode from window layout flag. -->
    <bool name="config_allowTheaterModeWakeFromWindowLayout">false</bool>
    <!-- If this is true, go to sleep when theater mode is enabled from button press -->
    <bool name="config_goToSleepOnButtonPressTheaterMode">true</bool>
    <!-- If this is true, long press on power button will be available from the non-interactive state -->
    <bool name="config_supportLongPressPowerWhenNonInteractive">false</bool>

    <!-- Auto-rotation behavior -->

    <!-- If true, enables auto-rotation features using the accelerometer.
         Otherwise, auto-rotation is disabled.  Applications may still request
         to use specific orientations but the sensor is ignored and sensor-based
         orientations are not available.  Furthermore, all auto-rotation related
         settings are omitted from the system UI.  In certain situations we may
         still use the accelerometer to determine the orientation, such as when
         docked if the dock is configured to enable the accelerometer. -->
    <bool name="config_supportAutoRotation">true</bool>

    <!-- If true, the screen can be rotated via the accelerometer in all 4
         rotations as the default behavior. -->
    <bool name="config_allowAllRotations">false</bool>

    <!-- If true, the direction rotation is applied to get to an application's requested
         orientation is reversed.  Normally, the model is that landscape is
         clockwise from portrait; thus on a portrait device an app requesting
         landscape will cause a clockwise rotation, and on a landscape device an
         app requesting portrait will cause a counter-clockwise rotation.  Setting
         true here reverses that logic. -->
    <bool name="config_reverseDefaultRotation">false</bool>

    <!-- Sets the minimum and maximum tilt tolerance for each possible rotation.
         This array consists of 4 pairs of values which specify the minimum and maximum
         tilt angle at which the device will transition into each rotation.

         The tilt angle represents the direction in which the plane of the screen is facing;
         it is also known as the angle of elevation.

           -90 degree tilt means that the screen is facing straight down
                           (the device is being held overhead upside-down)
             0 degree tilt means that the screen is facing outwards
                           (the device is being held vertically)
            90 degree tilt means that the screen is facing straight up
                           (the device is resting on a flat table)

        The default tolerances are set conservatively such that the device is more
        likely to remain in its natural orientation than rotate into a counterclockwise,
        clockwise, or reversed posture (with an especially strong bias against the latter)
        to prevent accidental rotation while carrying the device in hand.

        These thresholds may need to be tuned when the device is intended to be
        mounted into a dock with a particularly shallow profile wherein rotation
        would ordinarily have been suppressed.

        It is helpful to consider the desired behavior both when the device is being
        held at a positive tilt (typical case) vs. a negative tilt (reading overhead in
        bed) since they are quite different.  In the overhead case, we typically want
        the device to more strongly prefer to retain its current configuration (in absence
        of a clear indication that a rotation is desired) since the user's head and neck may
        be held at an unusual angle.
    -->
    <integer-array name="config_autoRotationTiltTolerance">
        <!-- rotation:   0 (natural)    --> <item>-25</item> <item>70</item>
        <!-- rotation:  90 (rotate CCW) --> <item>-25</item> <item>65</item>
        <!-- rotation: 180 (reverse)    --> <item>-25</item> <item>60</item>
        <!-- rotation: 270 (rotate CW)  --> <item>-25</item> <item>65</item>
    </integer-array>

    <!-- Lid switch behavior -->

    <!-- The number of degrees to rotate the display when the keyboard is open.
         A value of -1 means no change in orientation by default. -->
    <integer name="config_lidOpenRotation">-1</integer>

    <!-- Indicate whether the lid state impacts the accessibility of
         the physical keyboard.  0 means it doesn't, 1 means it is accessible
         when the lid is open, 2 means it is accessible when the lid is
         closed.  The default is 0. -->
    <integer name="config_lidKeyboardAccessibility">0</integer>

    <!-- Indicate whether the lid state impacts the accessibility of
         the navigation buttons.  0 means it doesn't, 1 means it is accessible
         when the lid is open, 2 means it is accessible when the lid is
         closed.  The default is 0. -->
    <integer name="config_lidNavigationAccessibility">0</integer>

    <!-- Indicate whether closing the lid causes the lockscreen to appear.
         The default is false. -->
    <bool name="config_lidControlsScreenLock">false</bool>

    <!-- Indicate whether closing the lid causes the device to go to sleep and opening
         it causes the device to wake up.
         The default is false. -->
    <bool name="config_lidControlsSleep">false</bool>

    <!-- Desk dock behavior -->

    <!-- The number of degrees to rotate the display when the device is in a desk dock.
         A value of -1 means no change in orientation by default. -->
    <integer name="config_deskDockRotation">-1</integer>

    <!-- Control whether being in the desk dock (and powered) always
         keeps the screen on.  By default it stays on when plugged in to
         AC.  0 will not keep it on; or together 1 to stay on when plugged
         in to AC and 2 to stay on when plugged in to USB.  (So 3 for both.) -->
    <integer name="config_deskDockKeepsScreenOn">1</integer>

    <!-- Control whether being in the desk dock should enable accelerometer
         based screen orientation.  This defaults to true because it is
         common for desk docks to be sold in a variety of form factors
         with different orientations.  Since we cannot always tell these docks
         apart and the docks cannot report their true orientation on their own,
         we rely on gravity to determine the effective orientation. -->
    <bool name="config_deskDockEnablesAccelerometer">true</bool>

    <!-- Car dock behavior -->

    <!-- The number of degrees to rotate the display when the device is in a car dock.
         A value of -1 means no change in orientation by default. -->
    <integer name="config_carDockRotation">-1</integer>

    <!-- Control whether being in the car dock (and powered) always
         keeps the screen on.  By default it stays on when plugged in to
         AC.  0 will not keep it on; or together 1 to stay on when plugged
         in to AC and 2 to stay on when plugged in to USB.  (So 3 for both.) -->
    <integer name="config_carDockKeepsScreenOn">1</integer>

    <!-- Control whether being in the car dock should enable accelerometer based
         screen orientation.  This defaults to true because putting a device in
         a car dock make the accelerometer more a physical input (like a lid). -->

    <bool name="config_carDockEnablesAccelerometer">true</bool>

    <!--  Control whether to launch Car dock home app when user presses home button or when
          car dock intent is fired.
          In mobile device, usually separate home app is expected in car mode, and this should be
          enabled. But in environments like real car, default home app may be enough, and in that
          case, this can be disabled (set to false). -->
    <bool name="config_enableCarDockHomeLaunch">true</bool>

    <!-- HDMI behavior -->

    <!-- The number of degrees to rotate the display when the device has HDMI connected
         but is not in a dock.  A value of -1 means no change in orientation by default.
         Use -1 except on older devices whose Hardware Composer HAL does not
         provide full support for multiple displays.  -->
    <integer name="config_undockedHdmiRotation">-1</integer>

    <!-- Control the default UI mode type to use when there is no other type override
         happening.  One of the following values (See Configuration.java):
             1  UI_MODE_TYPE_NORMAL
             4  UI_MODE_TYPE_TELEVISION
             5  UI_MODE_TYPE_APPLIANCE
             6  UI_MODE_TYPE_WATCH
         Any other values will have surprising consequences. -->
    <integer name="config_defaultUiModeType">1</integer>

    <!--  Control whether to lock UI mode to what is selected from config_defaultUiModeType.
          Once UI mode is locked, applications cannot change it anymore. -->
    <bool name="config_lockUiMode">false</bool>

    <!--  Control whether to lock day/night mode change from normal application. When it is
          true, day / night mode change is only allowed to apps with MODIFY_DAY_NIGHT_MODE
          permission. -->
    <bool name="config_lockDayNightMode">false</bool>

    <!-- Control the default night mode to use when there is no other mode override set.
         One of the following values (see UiModeManager.java):
             0 - MODE_NIGHT_AUTO
             1 - MODE_NIGHT_NO
             2 - MODE_NIGHT_YES
    -->
    <integer name="config_defaultNightMode">1</integer>

    <!-- Control whether Night display is available. This should only be enabled on devices
         with HWC 2.0 or higher. -->
    <bool name="config_nightDisplayAvailable">false</bool>

    <!-- Default mode to control how Night display is automatically activated.
         One of the following values (see NightDisplayController.java):
             0 - AUTO_MODE_DISABLED
             1 - AUTO_MODE_CUSTOM
             2 - AUTO_MODE_TWILIGHT
    -->
    <integer name="config_defaultNightDisplayAutoMode">0</integer>

    <!-- Default time when Night display is automatically activated.
         Represented as milliseconds from midnight (e.g. 79200000 == 10pm). -->
    <integer name="config_defaultNightDisplayCustomStartTime">79200000</integer>

    <!-- Default time when Night display is automatically deactivated.
         Represented as milliseconds from midnight (e.g. 21600000 == 6am). -->
    <integer name="config_defaultNightDisplayCustomEndTime">21600000</integer>

    <!-- Indicate whether to allow the device to suspend when the screen is off
         due to the proximity sensor.  This resource should only be set to true
         if the sensor HAL correctly handles the proximity sensor as a wake-up source.
         Otherwise, the device may fail to wake out of suspend reliably.
         The default is false. -->
    <bool name="config_suspendWhenScreenOffDueToProximity">false</bool>

    <!-- Control the behavior when the user long presses the power button.
            0 - Nothing
            1 - Global actions menu
            2 - Power off (with confirmation)
            3 - Power off (without confirmation)
    -->
    <integer name="config_longPressOnPowerBehavior">1</integer>

    <!-- Control the behavior when the user long presses the back button.  Non-zero values are only
         valid for watches as part of CDD/CTS.
            0 - Nothing
            1 - Go to voice assist
    -->
    <integer name="config_longPressOnBackBehavior">0</integer>

    <!-- Control the behavior when the user panic presses the back button.
            0 - Nothing
            1 - Go to home
    -->
    <integer name="config_backPanicBehavior">0</integer>

    <!-- Control the behavior when the user short presses the power button.
            0 - Nothing
            1 - Go to sleep (doze)
            2 - Really go to sleep (don't doze)
            3 - Really go to sleep and go home (don't doze)
    -->
    <integer name="config_shortPressOnPowerBehavior">1</integer>

    <!-- Control the behavior when the user double presses the power button.
            0 - Nothing
            1 - Toggle theater mode setting
            2 - Brightness boost
    -->
    <integer name="config_doublePressOnPowerBehavior">0</integer>

    <!-- Control the behavior when the user triple presses the power button.
            0 - Nothing
            1 - Toggle theater mode setting
            2 - Brightness boost
    -->
    <integer name="config_triplePressOnPowerBehavior">0</integer>

    <!-- Control the behavior when the user presses the sleep button.
            0 - Go to sleep (doze)
            1 - Go to sleep (doze) and go home
    -->
    <integer name="config_shortPressOnSleepBehavior">0</integer>

    <!-- Package name for default keyguard appwidget [DO NOT TRANSLATE] -->
    <string name="widget_default_package_name" translatable="false"></string>

    <!-- Class name for default keyguard appwidget [DO NOT TRANSLATE] -->
    <string name="widget_default_class_name" translatable="false"></string>

    <!-- Indicate whether the SD card is accessible without removing the battery. -->
    <bool name="config_batterySdCardAccessibility">false</bool>

    <!-- List of file paths for USB host busses to exclude from USB host support.
         For example, if the first USB bus on the device is used to communicate
         with the modem or some other restricted hardware, add "/dev/bus/usb/001/"
         to this list.  If this is empty, no parts of the host USB bus will be excluded.
    -->
    <string-array name="config_usbHostBlacklist" translatable="false">
    </string-array>

    <!-- List of paths to serial ports that are available to the serial manager.
         for example, /dev/ttyUSB0
    -->
    <string-array translatable="false" name="config_serialPorts">
    </string-array>

    <!-- Vibrator pattern for feedback about a long screen/key press -->
    <integer-array name="config_longPressVibePattern">
        <item>0</item>
        <item>1</item>
        <item>20</item>
        <item>21</item>
    </integer-array>

    <!-- Vibrator pattern for feedback about touching a virtual key -->
    <integer-array name="config_virtualKeyVibePattern">
        <item>0</item>
        <item>10</item>
        <item>20</item>
        <item>30</item>
    </integer-array>

    <!-- Vibrator pattern for a very short but reliable vibration for soft keyboard tap -->
    <integer-array name="config_keyboardTapVibePattern">
        <item>40</item>
    </integer-array>

    <!-- Vibrator pattern for feedback when selecting an hour/minute tick of a Clock -->
    <integer-array name="config_clockTickVibePattern">
        <item>125</item>
        <item>30</item>
    </integer-array>

    <!-- Vibrator pattern for feedback when selecting a day/month/year date of a Calendar -->
    <integer-array name="config_calendarDateVibePattern">
        <item>125</item>
        <item>30</item>
    </integer-array>

    <!-- Vibrator pattern for feedback about booting with safe mode disabled -->
    <integer-array name="config_safeModeDisabledVibePattern">
        <item>0</item>
        <item>1</item>
        <item>20</item>
        <item>21</item>
    </integer-array>

    <!-- Vibrator pattern for feedback about booting with safe mode disabled -->
    <integer-array name="config_safeModeEnabledVibePattern">
        <item>0</item>
        <item>1</item>
        <item>20</item>
        <item>21</item>
        <item>500</item>
        <item>600</item>
    </integer-array>

    <!-- Vibrator pattern for feedback about hitting a scroll barrier -->
    <integer-array name="config_scrollBarrierVibePattern">
        <item>0</item>
        <item>15</item>
        <item>10</item>
        <item>10</item>
    </integer-array>

    <!-- Vibrator pattern for feedback about a context click -->
    <integer-array name="config_contextClickVibePattern">
        <item>0</item>
        <item>1</item>
        <item>20</item>
        <item>21</item>
    </integer-array>

    <bool name="config_use_strict_phone_number_comparation">false</bool>

    <!-- Display low battery warning when battery level dips to this value.
         Also, the battery stats are flushed to disk when we hit this level.  -->
    <integer name="config_criticalBatteryWarningLevel">5</integer>

    <!-- Shutdown if the battery temperature exceeds (this value * 0.1) Celsius. -->
    <integer name="config_shutdownBatteryTemperature">680</integer>

    <!-- Display low battery warning when battery level dips to this value -->
    <integer name="config_lowBatteryWarningLevel">15</integer>

    <!-- Close low battery warning when battery level reaches the lowBatteryWarningLevel
         plus this -->
    <integer name="config_lowBatteryCloseWarningBump">5</integer>

    <!-- Default color for notification LED. -->
    <color name="config_defaultNotificationColor">#ffffffff</color>

    <!-- Default LED on time for notification LED in milliseconds. -->
    <integer name="config_defaultNotificationLedOn">500</integer>

    <!-- Default LED off time for notification LED in milliseconds. -->
    <integer name="config_defaultNotificationLedOff">2000</integer>

    <!-- Default value for led color when battery is low on charge -->
    <integer name="config_notificationsBatteryLowARGB">0xFFFF0000</integer>

    <!-- Default value for led color when battery is medium charged -->
    <integer name="config_notificationsBatteryMediumARGB">0xFFFFFF00</integer>

    <!-- Default value for led color when battery is fully charged -->
    <integer name="config_notificationsBatteryFullARGB">0xFF00FF00</integer>

    <!-- Default value for LED on time when the battery is low on charge in miliseconds -->
    <integer name="config_notificationsBatteryLedOn">125</integer>

    <!-- Is the notification LED intrusive? Used to decide if there should be a disable option -->
    <bool name="config_intrusiveNotificationLed">false</bool>

    <!-- Default value for LED off time when the battery is low on charge in miliseconds -->
    <integer name="config_notificationsBatteryLedOff">2875</integer>

    <!-- Number of notifications to keep in the notification service historical archive -->
    <integer name="config_notificationServiceArchiveSize">100</integer>

    <!-- Allow the menu hard key to be disabled in LockScreen on some devices -->
    <bool name="config_disableMenuKeyInLockScreen">false</bool>

    <!-- Don't show lock screen before unlock screen (PIN/pattern/password) -->
    <bool name="config_enableLockBeforeUnlockScreen">false</bool>

    <!-- Disable lockscreen rotation by default -->
    <bool name="config_enableLockScreenRotation">false</bool>

    <!-- Enable lockscreen translucent decor by default -->
    <bool name="config_enableLockScreenTranslucentDecor">true</bool>

    <!-- Enable translucent decor by default -->
    <bool name="config_enableTranslucentDecor">true</bool>

    <!-- Is the device capable of hot swapping an UICC Card -->
    <bool name="config_hotswapCapable">false</bool>

    <!-- Component name of the ICC hotswap prompt for restart dialog -->
    <string name="config_iccHotswapPromptForRestartDialogComponent" translateable="false">@null</string>

    <!-- Enable puk unlockscreen by default.
         If unlock screen is disabled, the puk should be unlocked through Emergency Dialer -->
    <bool name="config_enable_puk_unlock_screen">true</bool>

    <!-- Enable emergency call when sim is locked or puk locked. Some countries/carriers do not
         allow emergency calls to be placed without the IMSI, which is locked in the SIM.
         If so, this should be set to 'false' in an overlay. -->
    <bool name="config_enable_emergency_call_while_sim_locked">true</bool>

    <!-- Control the behavior when the user long presses the home button.
            0 - Nothing
            1 - Recent apps view in SystemUI
            2 - Launch assist intent
         This needs to match the constants in
         policy/src/com/android/internal/policy/impl/PhoneWindowManager.java
    -->
    <integer name="config_longPressOnHomeBehavior">0</integer>

    <!-- Control the behavior when the user double-taps the home button.
            0 - Nothing
            1 - Recent apps view in SystemUI
         This needs to match the constants in
         policy/src/com/android/internal/policy/impl/PhoneWindowManager.java
    -->
    <integer name="config_doubleTapOnHomeBehavior">0</integer>

    <!-- Minimum screen brightness setting allowed by the power manager.
         The user is forbidden from setting the brightness below this level. -->
    <integer name="config_screenBrightnessSettingMinimum">10</integer>

    <!-- Maximum screen brightness allowed by the power manager.
         The user is forbidden from setting the brightness above this level. -->
    <integer name="config_screenBrightnessSettingMaximum">255</integer>

    <!-- Default screen brightness setting.
         Must be in the range specified by minimum and maximum. -->
    <integer name="config_screenBrightnessSettingDefault">102</integer>

    <!-- Screen brightness used to dim the screen while dozing in a very low power state.
         May be less than the minimum allowed brightness setting
         that can be set by the user. -->
    <integer name="config_screenBrightnessDoze">1</integer>

    <!-- Allow automatic adjusting of the screen brightness while dozing in low power state. -->
    <bool name="config_allowAutoBrightnessWhileDozing">false</bool>

    <!-- Stability requirements in milliseconds for accepting a new brightness level.  This is used
         for debouncing the light sensor.  Different constants are used to debounce the light sensor
         when adapting to brighter or darker environments.  This parameter controls how quickly
         brightness changes occur in response to an observed change in light level that exceeds the
         hysteresis threshold. -->
    <integer name="config_autoBrightnessBrighteningLightDebounce">4000</integer>
    <integer name="config_autoBrightnessDarkeningLightDebounce">8000</integer>

    <!-- Light sensor event rate in milliseconds for automatic brightness control. -->
    <integer name="config_autoBrightnessLightSensorRate">250</integer>

    <!-- The maximum range of gamma adjustment possible using the screen
         auto-brightness adjustment setting. -->
    <fraction name="config_autoBrightnessAdjustmentMaxGamma">300%</fraction>

    <!-- If we allow automatic adjustment of screen brightness while dozing, how many times we want
         to reduce it to preserve the battery. Value of 100% means no scaling. -->
    <fraction name="config_screenAutoBrightnessDozeScaleFactor">100%</fraction>

    <!-- When the screen is turned on, the previous estimate of the ambient light level at the time
         the screen was turned off is restored and is used to determine the initial screen
         brightness.

         If this flag is true, then the ambient light level estimate will be promptly recomputed
         after the warm-up interface and the screen brightness will be adjusted immediately.

         If this flag is false, then the ambient light level estimate will be adjusted more
         gradually in the same manner that normally happens when the screen is on according to the
         brightening or dimming debounce thresholds.  As a result, it may take somewhat longer to
         adapt to the environment.  This mode may be better suited for watches. -->
    <bool name="config_autoBrightnessResetAmbientLuxAfterWarmUp">true</bool>

    <!-- Period of time in which to consider light samples in milliseconds. -->
    <integer name="config_autoBrightnessAmbientLightHorizon">10000</integer>

    <!-- Screen brightness used to dim the screen when the user activity
         timeout expires.  May be less than the minimum allowed brightness setting
         that can be set by the user. -->
    <integer name="config_screenBrightnessDim">10</integer>

    <!-- Minimum allowable screen brightness to use in a very dark room.
         This value sets the floor for the darkest possible auto-brightness
         adjustment.  It is expected to be somewhat less than the first entry in
         config_autoBrightnessLcdBacklightValues so as to allow the user to have
         some range of adjustment to dim the screen further than usual in very
         dark rooms. The contents of the screen must still be clearly visible
         in darkness (although they may not be visible in a bright room). -->
    <integer name="config_screenBrightnessDark">1</integer>

    <!-- Array of light sensor LUX values to define our levels for auto backlight brightness support.
         The N entries of this array define N + 1 control points as follows:
         (1-based arrays)

         Point 1:            (0, value[1]):             lux <= 0
         Point 2:     (level[1], value[2]):  0        < lux <= level[1]
         Point 3:     (level[2], value[3]):  level[2] < lux <= level[3]
         ...
         Point N+1: (level[N], value[N+1]):  level[N] < lux

         The control points must be strictly increasing.  Each control point
         corresponds to an entry in the brightness backlight values arrays.
         For example, if LUX == level[1] (first element of the levels array)
         then the brightness will be determined by value[2] (second element
         of the brightness values array).

         Spline interpolation is used to determine the auto-brightness
         backlight values for LUX levels between these control points.

         Must be overridden in platform specific overlays -->
    <integer-array name="config_autoBrightnessLevels">
    </integer-array>

    <!-- Array of output values for LCD backlight corresponding to the LUX values
         in the config_autoBrightnessLevels array.  This array should have size one greater
         than the size of the config_autoBrightnessLevels array.
         The brightness values must be between 0 and 255 and be non-decreasing.
         This must be overridden in platform specific overlays -->
    <integer-array name="config_autoBrightnessLcdBacklightValues">
    </integer-array>

    <!-- Array of output values for button backlight corresponding to the LUX values
         in the config_autoBrightnessLevels array.  This array should have size one greater
         than the size of the config_autoBrightnessLevels array.
         The brightness values must be between 0 and 255 and be non-decreasing.
         This must be overridden in platform specific overlays -->
    <integer-array name="config_autoBrightnessButtonBacklightValues">
    </integer-array>

    <!-- Array of output values for keyboard backlight corresponding to the LUX values
         in the config_autoBrightnessLevels array.  This array should have size one greater
         than the size of the config_autoBrightnessLevels array.
         The brightness values must be between 0 and 255 and be non-decreasing.
         This must be overridden in platform specific overlays -->
    <integer-array name="config_autoBrightnessKeyboardBacklightValues">
    </integer-array>

    <!-- Amount of time it takes for the light sensor to warm up in milliseconds.
         For this time after the screen turns on, the Power Manager
         will not debounce light sensor readings -->
    <integer name="config_lightSensorWarmupTime">0</integer>

    <!-- Enables swipe versus poly-finger touch disambiguation in the KeyboardView -->
    <bool name="config_swipeDisambiguation">true</bool>

    <!-- Specifies the amount of time to disable virtual keys after the screen is touched
         in order to filter out accidental virtual key presses due to swiping gestures
         or taps near the edge of the display.  May be 0 to disable the feature.
         It is recommended that this value be no more than 250 ms.
         This feature should be disabled for most devices. -->
    <integer name="config_virtualKeyQuietTimeMillis">0</integer>

    <!-- A list of potential packages, in priority order, that may contain an
         ephemeral resolver. Each package will be be queried for a component
         that has been granted the PACKAGE_EPHEMERAL_AGENT permission.
         This may be empty if ephemeral apps are not supported. -->
    <string-array name="config_ephemeralResolverPackage" translatable="false">
        <!-- Add packages here -->
    </string-array>

    <!-- Component name of the default wallpaper. This will be ImageWallpaper if not
         specified -->
    <string name="default_wallpaper_component" translatable="false">@null</string>

    <!-- By default a product has no distinct default lock wallpaper -->
    <item name="default_lock_wallpaper" type="drawable">@null</item>

    <!-- Component name of the built in wallpaper used to display bitmap wallpapers. This must not be null. -->
    <string name="image_wallpaper_component" translatable="false">com.android.systemui/com.android.systemui.ImageWallpaper</string>

    <!-- True if WallpaperService is enabled -->
    <bool name="config_enableWallpaperService">true</bool>

    <!-- Whether to enable network location overlay which allows network
         location provider to be replaced by an app at run-time. When disabled,
         only the config_networkLocationProviderPackageName package will be
         searched for network location provider, otherwise packages whose
         signature matches the signatures of config_locationProviderPackageNames
         will be searched, and the service with the highest version number will
         be picked. Anyone who wants to disable the overlay mechanism can set it
         to false.
         -->
    <bool name="config_enableNetworkLocationOverlay" translatable="false">true</bool>
    <!-- Package name providing network location support. Used only when
         config_enableNetworkLocationOverlay is false. -->
    <string name="config_networkLocationProviderPackageName" translatable="false">@null</string>

    <!-- Whether to enable fused location provider overlay which allows fused
         location provider to be replaced by an app at run-time. When disabled,
         only the config_fusedLocationProviderPackageName package will be
         searched for fused location provider, otherwise packages whose
         signature matches the signatures of config_locationProviderPackageNames
         will be searched, and the service with the highest version number will
         be picked. Anyone who wants to disable the overlay mechanism can set it
         to false.
         -->
    <bool name="config_enableFusedLocationOverlay" translatable="false">true</bool>
    <!-- Package name providing fused location support. Used only when
         config_enableFusedLocationOverlay is false. -->
    <string name="config_fusedLocationProviderPackageName" translatable="false">com.android.location.fused</string>

    <!-- Whether to enable Hardware FLP overlay which allows Hardware FLP to be
         replaced by an app at run-time. When disabled, only the
         config_hardwareFlpPackageName package will be searched for Hardware Flp,
         otherwise packages whose signature matches the signatures of
         config_locationProviderPackageNames will be searched, and the service
         with the highest version number will be picked. Anyone who wants to
         disable the overlay mechanism can set it to false.
         -->
    <bool name="config_enableHardwareFlpOverlay" translatable="false">true</bool>
    <!-- Package name providing Hardware Flp. Used only when
         config_enableHardwareFlpOverlay is false. -->
    <string name="config_hardwareFlpPackageName" translatable="false">com.android.location.fused</string>

    <!-- Whether to enable geocoder overlay which allows geocoder to be replaced
         by an app at run-time. When disabled, only the
         config_geocoderProviderPackageName package will be searched for
         geocoder, otherwise packages whose signature matches the signatures of
         config_locationProviderPackageNames will be searched, and the service
         with the highest version number will be picked. Anyone who wants to
         disable the overlay mechanism can set it to false.
         -->
    <bool name="config_enableGeocoderOverlay" translatable="false">true</bool>
    <!-- Package name providing geocoder API support. Used only when
         config_enableGeocoderOverlay is false. -->
    <string name="config_geocoderProviderPackageName" translatable="false">@null</string>

    <!-- Whether to enable geofence overlay which allows geofence to be replaced
         by an app at run-time. When disabled, only the
         config_geofenceProviderPackageName package will be searched for
         geofence implementation, otherwise packages whose signature matches the
         signatures of config_locationProviderPackageNames will be searched, and
         the service with the highest version number will be picked. Anyone who
         wants to disable the overlay mechanism can set it to false.
         -->
    <bool name="config_enableGeofenceOverlay" translatable="false">true</bool>
    <!-- Package name providing geofence API support. Used only when
         config_enableGeofenceOverlay is false. -->
    <string name="config_geofenceProviderPackageName" translatable="false">@null</string>

    <!-- Whether to enable Hardware Activity-Recognition overlay which allows Hardware
         Activity-Recognition to be replaced by an app at run-time. When disabled, only the
         config_activityRecognitionHardwarePackageName package will be searched for
         its implementation, otherwise packages whose signature matches the
         signatures of config_locationProviderPackageNames will be searched, and
         the service with the highest version number will be picked. Anyone who
         wants to disable the overlay mechanism can set it to false.
         -->
    <bool name="config_enableActivityRecognitionHardwareOverlay" translatable="false">true</bool>
    <!-- Package name providing Hardware Activity-Recognition API support. Used only when
         config_enableActivityRecognitionHardwareOverlay is false. -->
    <string name="config_activityRecognitionHardwarePackageName" translatable="false">@null</string>

    <!-- Package name(s) containing location provider support.
         These packages can contain services implementing location providers,
         such as the Geocode Provider, Network Location Provider, and
         Fused Location Provider. They will each be searched for
         service components implementing these providers.
         It is strongly recommended that the packages explicitly named
         below are on the system image, so that they will not map to
         a 3rd party application.
         The location framework also has support for installation
         of new location providers at run-time. The new package does not
         have to be explicitly listed here, however it must have a signature
         that matches the signature of at least one package on this list.
         -->
    <string-array name="config_locationProviderPackageNames" translatable="false">
        <!-- The standard AOSP fused location provider -->
        <item>com.android.location.fused</item>
    </string-array>

    <!-- This string array can be overriden to enable test location providers initially. -->
    <!-- Array of "[locationProviderName],[requiresNetwork],
         [requiresSatellite],[requiresCell],[hasMonetaryCost],
         [supportAltitute],[supportsSpeed],[supportsBearing],
         [powerRequirement],[accuracy]" -->
    <!-- powerRequirement is defined in android.location.Criteria
         0 = NO_REQUIREMENT / 1 = POWER_LOW / 2 = POWER_MEDIUM / 3 = POWER_HIGH -->
    <!-- accuracy is defined in anroid.location.Criteria
         1 = ACCURACY_FINE / 2 = ACCURACY_COARSE -->
    <string-array name="config_testLocationProviders" translatable="false">
        <!-- Example test network location provider
        <item>network,false,false,false,false,true,true,true,1,2</item>
        -->
    </string-array>

    <!-- Boolean indicating if current platform supports bluetooth SCO for off call
    use cases -->
    <bool name="config_bluetooth_sco_off_call">true</bool>

    <!-- Boolean indicating if current platform supports bluetooth wide band
         speech -->
    <bool name="config_bluetooth_wide_band_speech">true</bool>

    <!-- Boolean indicating if current platform need do one-time bluetooth address
         re-validation -->
    <bool name="config_bluetooth_address_validation">false</bool>

    <!-- Boolean indicating if current platform supports BLE peripheral mode -->
    <bool name="config_bluetooth_le_peripheral_mode_supported">false</bool>

    <!-- Max number of scan filters supported by blutooth controller. 0 if the
         device does not support hardware scan filters-->
    <integer translatable="false" name="config_bluetooth_max_scan_filters">0</integer>

    <!-- Max number of advertisers supported by bluetooth controller. 0 if the
         device does not support multiple advertisement-->
    <integer translatable="false" name="config_bluetooth_max_advertisers">0</integer>

    <!-- Idle current for bluetooth controller. 0 by default-->
    <integer translatable="false" name="config_bluetooth_idle_cur_ma">1</integer>

    <!-- Rx current for bluetooth controller. 0 by default-->
    <integer translatable="false" name="config_bluetooth_rx_cur_ma">2</integer>

    <!-- Tx current for bluetooth controller. 0 by default-->
    <integer translatable="false" name="config_bluetooth_tx_cur_ma">3</integer>

    <!-- Operating volatage for bluetooth controller. 0 by default-->
    <integer translatable="false" name="config_bluetooth_operating_voltage_mv">4</integer>

    <!-- Whether supported profiles should be reloaded upon enabling bluetooth -->
    <bool name="config_bluetooth_reload_supported_profiles_when_enabled">false</bool>

    <!-- The default data-use polling period. -->
    <integer name="config_datause_polling_period_sec">600</integer>

    <!-- The default data-use threshold in bytes. 0 disables-->
    <integer name="config_datause_threshold_bytes">0</integer>

    <!-- The default reduced-datarate value in kilobits per sec -->
    <integer name="config_datause_throttle_kbitsps">300</integer>

    <!-- The default iface on which to monitor data use -->
    <string name="config_datause_iface" translatable="false">rmnet0</string>

    <!-- The default reduced-datarate notification mask -->
    <!-- 2 means give warning -->
    <integer name="config_datause_notification_type">2</integer>

    <!-- If Voice Radio Technology is RIL_RADIO_TECHNOLOGY_LTE:14 or
         RIL_RADIO_TECHNOLOGY_UNKNOWN:0 this is the value that should be used instead.
         A configuration value of RIL_RADIO_TECHNOLOGY_UNKNOWN:0 means
         there is no replacement value and that the default assumption
         for phone type (GSM) should be used. -->
    <integer name="config_volte_replacement_rat">0</integer>

    <!-- Flag indicating whether the current device is "voice capable".
         If true, this means that the device supports circuit-switched
         (i.e. voice) phone calls over the telephony network, and is
         allowed to display the in-call UI while a cellular voice call is
         active.  This can be overridden to false for "data only" devices
         which can't make voice calls and don't support any in-call UI.

         Note: this flag is subtly different from the
         PackageManager.FEATURE_TELEPHONY system feature, which is
         available on *any* device with a telephony radio, even if the
         device is data-only. -->
    <bool name="config_voice_capable">true</bool>

    <!-- Flag indicating that an outbound call must have a call capable phone account
         that has declared it can process the call's handle. -->
    <bool name="config_requireCallCapableAccountForHandle">false</bool>

    <!-- Flag indicating if the user is notified when the mobile network access is restricted -->
    <bool name="config_user_notification_of_restrictied_mobile_access">true</bool>

    <!-- Flag indicating whether the current device allows sms service.
         If true, this means that the device supports both sending and
         receiving sms via the telephony network.
         This can be overridden to false for "data only" devices
         which can't send and receive sms message.

         Note: Disable SMS also disable voicemail waiting sms,
               cell broadcasting sms, and MMS. -->
    <bool name="config_sms_capable">true</bool>

    <!-- Default SMS Application. This will be the default SMS application when
         the phone first boots. The user can then change the default app to one
         of their choosing.
         This can be overridden for devices where a different default SMS
         application is desired.

         If this string is empty or the specified package does not exist, then
         the platform will search for an SMS app and use that (if there is one)-->
    <string name="default_sms_application" translatable="false">com.android.messaging</string>

    <!-- Default web browser.  This is the package name of the application that will
         be the default browser when the device first boots.  Afterwards the user
         can select whatever browser app they wish to use as the default.

         If this string is empty or the specified package does not exist, then
         the behavior will be as though no app was named as an explicit default. -->
    <string name="default_browser" translatable="false"></string>

    <!-- Enable/disable default bluetooth profiles:
        HSP_AG, ObexObjectPush, Audio, NAP -->
    <bool name="config_bluetooth_default_profiles">true</bool>

    <!-- IP address of the dns server to use if nobody else suggests one -->
    <string name="config_default_dns_server" translatable="false">8.8.8.8</string>

    <!-- The default mobile provisioning apn. Empty by default, maybe overridden by
         an mcc/mnc specific config.xml -->
    <string name="mobile_provisioning_apn" translatable="false"></string>

    <!-- The default mobile provisioning url. Empty by default, maybe overridden by
         an mcc/mnc specific config.xml -->
    <string name="mobile_provisioning_url" translatable="false"></string>

    <!-- The default character set for GsmAlphabet -->
    <!-- Empty string means MBCS is not considered -->
    <string name="gsm_alphabet_default_charset" translatable="false"></string>

    <!-- Enables SIP on WIFI only -->
    <bool name="config_sip_wifi_only">false</bool>

    <!-- Enables built-in SIP phone capability -->
    <bool name="config_built_in_sip_phone">true</bool>

    <!-- Boolean indicating if restoring network selection should be skipped -->
    <!-- The restoring is handled by modem if it is true-->
    <bool translatable="false" name="skip_restoring_network_selection">false</bool>

    <!-- Maximum number of database connections opened and managed by framework layer
         to handle queries on each database when using Write-Ahead Logging. -->
    <integer name="db_connection_pool_size">4</integer>

    <!-- The default journal mode to use use when Write-Ahead Logging is not active.
         Choices are: OFF, DELETE, TRUNCATE, PERSIST and MEMORY.
         PERSIST may improve performance by reducing how often journal blocks are
         reallocated (compared to truncation) resulting in better data block locality
         and less churn of the storage media. -->
    <string name="db_default_journal_mode" translatable="false">PERSIST</string>

    <!-- Maximum size of the persistent journal file in bytes.
         If the journal file grows to be larger than this amount then SQLite will
         truncate it after committing the transaction. -->
    <integer name="db_journal_size_limit">524288</integer>

    <!-- The database synchronization mode when using the default journal mode.
         FULL is safest and preserves durability at the cost of extra fsyncs.
         NORMAL also preserves durability in non-WAL modes and uses checksums to ensure
         integrity although there is a small chance that an error might go unnoticed.
         Choices are: FULL, NORMAL, OFF. -->
    <string name="db_default_sync_mode" translatable="false">FULL</string>

    <!-- The database synchronization mode when using Write-Ahead Logging.
         FULL is safest and preserves durability at the cost of extra fsyncs.
         NORMAL sacrifices durability in WAL mode because syncs are only performed before
         and after checkpoint operations.  If checkpoints are infrequent and power loss
         occurs, then committed transactions could be lost and applications might break.
         Choices are: FULL, NORMAL, OFF. -->
    <string name="db_wal_sync_mode" translatable="false">FULL</string>

    <!-- The Write-Ahead Log auto-checkpoint interval in database pages (typically 1 to 4KB).
         The log is checkpointed automatically whenever it exceeds this many pages.
         When a database is reopened, its journal mode is set back to the default
         journal mode, which may cause a checkpoint operation to occur.  Checkpoints
         can also happen at other times when transactions are committed.
         The bigger the WAL file, the longer a checkpoint operation takes, so we try
         to keep the WAL file relatively small to avoid long delays.
         The size of the WAL file is also constrained by 'db_journal_size_limit'. -->
    <integer name="db_wal_autocheckpoint">100</integer>

    <!-- Max space (in MB) allocated to DownloadManager to store the downloaded
         files if they are to be stored in DownloadManager's data dir,
         which typically is /data/data/com.android.providers.downloads/files -->
    <integer name="config_downloadDataDirSize">200</integer>

    <!-- Max number of downloads allowed to proceed concurrently -->
    <integer name="config_MaxConcurrentDownloadsAllowed">5</integer>

    <!-- When the free space available in DownloadManager's data dir falls
         below the percentage value specified by this param, DownloadManager
         starts removing files to try to make percentage of available
         free space above this threshold value. -->
    <integer name="config_downloadDataDirLowSpaceThreshold">10</integer>

    <!-- The URL that should be sent in an x-wap-profile header with an HTTP request,
         as defined in the Open Mobile Alliance User Agent Profile specification
         OMA-TS-UAProf-V2_0-20060206-A Section 8.1.1.1. If the URL contains a '%s'
         format string then that substring will be replaced with the value of
         Build.MODEL. The format string shall not be escaped. -->
    <string name="config_useragentprofile_url" translatable="false"></string>

    <!-- When a database query is executed, the results retuned are paginated
         in pages of size (in KB) indicated by this value -->
    <integer name="config_cursorWindowSize">2048</integer>

    <!-- Sets whether menu shortcuts should be displayed on panel menus when
         a keyboard is present. -->
    <bool name="config_showMenuShortcutsWhenKeyboardPresent">false</bool>

    <!-- Do not translate. Defines the slots is Two Digit Number for dialing normally not USSD -->
    <string-array name="config_twoDigitNumberPattern" translatable="false">
    </string-array>

    <!-- The VoiceMail default value is displayed to my own number if it is true -->
    <bool name="config_telephony_use_own_number_for_voicemail">false</bool>

    <!-- If this value is true, Sms encoded as octet is decoded by utf8 decoder.
         If false, decoded by Latin decoder. -->
    <bool name="config_sms_utf8_support">false</bool>

    <!-- If this value is true, The mms content-disposition field is supported correctly.
         If false, Content-disposition fragments are ignored -->
    <bool name="config_mms_content_disposition_support">true</bool>

    <!-- MMS user agent string -->
    <string name="config_mms_user_agent" translatable="false"></string>

    <!-- MMS user agent prolfile url -->
    <string name="config_mms_user_agent_profile_url" translatable="false"></string>

    <!-- National Language Identifier codes for the following two config items.
         (from 3GPP TS 23.038 V9.1.1 Table 6.2.1.2.4.1):
          0  - reserved
          1  - Turkish
          2  - Spanish (single shift table only)
          3  - Portuguese
          4  - Bengali
          5  - Gujarati
          6  - Hindi
          7  - Kannada
          8  - Malayalam
          9  - Oriya
         10  - Punjabi
         11  - Tamil
         12  - Telugu
         13  - Urdu
         14+ - reserved -->

    <!-- National language single shift tables to enable for SMS encoding.
         Decoding is always enabled. 3GPP TS 23.038 states that this feature
         should not be enabled until a formal request is issued by the relevant
         national regulatory body. Array elements are codes from the table above.
         Example 1: devices sold in Turkey must include table 1 to conform with
           By-Law Number 27230. (http://www.btk.gov.tr/eng/pdf/2009/BY-LAW_SMS.pdf)
         Example 2: devices sold in India should include tables 4 through 13
           to enable use of the new Release 9 tables for Indic languages. -->
    <integer-array name="config_sms_enabled_single_shift_tables"></integer-array>

    <!-- National language locking shift tables to enable for SMS encoding.
         Decoding is always enabled. 3GPP TS 23.038 states that this feature
         should not be enabled until a formal request is issued by the relevant
         national regulatory body. Array elements are codes from the table above.
         Example 1: devices sold in Turkey must include table 1 after the
           Turkish Telecommunication Authority requires locking shift encoding
           to be enabled (est. July 2012). (http://www.btk.gov.tr/eng/pdf/2009/BY-LAW_SMS.pdf)
           See also: http://www.mobitech.com.tr/tr/ersanozturkblog_en/index.php?entry=entry090223-160014
         Example 2: devices sold in India should include tables 4 through 13
         to enable use of the new Release 9 tables for Indic languages. -->
    <integer-array name="config_sms_enabled_locking_shift_tables"></integer-array>

    <!-- Set to true if the RSSI should always display CDMA signal strength even on EVDO -->
    <bool name="config_alwaysUseCdmaRssi">false</bool>


    <!-- If this value is true, duplicate Source/Destination port fields
         in WDP header of some carriers OMADM wap push are supported.
         ex: MSGTYPE-TotalSegments-CurrentSegment
             -SourcePortDestPort-SourcePortDestPort-OMADM PDU
         If false, not supported. -->
    <bool name="config_duplicate_port_omadm_wappush">false</bool>

    <!-- Maximum numerical value that will be shown in a status bar
         notification icon or in the notification itself. Will be replaced
         with @string/status_bar_notification_info_overflow when shown in the
         UI. -->
    <integer name="status_bar_notification_info_maxnum">999</integer>

    <!-- Path to an ISO image to be shared with via USB mass storage.
         This is intended to allow packaging drivers or tools for installation on a PC. -->
    <string translatable="false" name="config_isoImagePath"></string>

    <!-- Whether a software navigation bar should be shown. NOTE: in the future this may be
         autodetected from the Configuration. -->
    <bool name="config_showNavigationBar">false</bool>

    <!-- Whether action menu items should be displayed in ALLCAPS or not.
         Defaults to true. If this is not appropriate for specific locales
         it should be disabled in that locale's resources. -->
    <bool name="config_actionMenuItemAllCaps">true</bool>

    <!-- Remote server that can provide NTP responses. -->
    <string translatable="false" name="config_ntpServer">2.android.pool.ntp.org</string>
    <!-- Normal polling frequency in milliseconds -->
    <integer name="config_ntpPollingInterval">86400000</integer>
    <!-- Try-again polling interval in milliseconds, in case the network request failed -->
    <integer name="config_ntpPollingIntervalShorter">60000</integer>
    <!-- Number of times to try again with the shorter interval, before backing
         off until the normal polling interval. A value < 0 indicates infinite. -->
    <integer name="config_ntpRetry">3</integer>
    <!-- If the time difference is greater than this threshold in milliseconds,
         then update the time. -->
    <integer name="config_ntpThreshold">5000</integer>
    <!-- Timeout to wait for NTP server response in milliseconds. -->
    <integer name="config_ntpTimeout">5000</integer>

    <!-- Default network policy warning threshold, in megabytes. -->
    <integer name="config_networkPolicyDefaultWarning">2048</integer>

    <!-- Set and Unsets WiMAX -->
    <bool name="config_wimaxEnabled">false</bool>
    <!-- Location of the wimax framwork jar location -->
    <string name="config_wimaxServiceJarLocation" translatable="false"></string>
    <!-- Location of the wimax native library locaiton -->
    <string name="config_wimaxNativeLibLocation" translatable="false"></string>
    <!-- Name of the wimax manager class -->
    <string name="config_wimaxManagerClassname" translatable="false"></string>
    <!-- Name of the wimax service class -->
    <string name="config_wimaxServiceClassname" translatable="false"></string>
    <!-- Name of the wimax state tracker clas -->
    <string name="config_wimaxStateTrackerClassname" translatable="false"></string>

    <!-- Specifies whether the dreams feature should be supported.
         When true, the system will allow the user to configure dreams (screensavers)
         to launch when a user activity timeout occurs or the system is told to nap.
         When false, the dreams feature will be disabled (this does not affect dozing).

         Consider setting this resource to false or disabling dreams by default when a
         doze component is specified below since dreaming will supercede dozing and
         will prevent the system from entering a low power state until the dream ends. -->
    <bool name="config_dreamsSupported">true</bool>

    <!-- If supported, are dreams enabled? (by default) -->
    <bool name="config_dreamsEnabledByDefault">true</bool>
    <!-- If supported and enabled, are dreams activated when docked? (by default) -->
    <bool name="config_dreamsActivatedOnDockByDefault">true</bool>
    <!-- If supported and enabled, are dreams activated when asleep and charging? (by default) -->
    <bool name="config_dreamsActivatedOnSleepByDefault">false</bool>
    <!-- ComponentName of the default dream (Settings.Secure.DEFAULT_SCREENSAVER_COMPONENT) -->
    <string name="config_dreamsDefaultComponent" translatable="false">com.google.android.deskclock/com.android.deskclock.Screensaver</string>

    <!-- Are we allowed to dream while not plugged in? -->
    <bool name="config_dreamsEnabledOnBattery">false</bool>
    <!-- Minimum battery level to allow dreaming when powered.
         Use -1 to disable this safety feature. -->
    <integer name="config_dreamsBatteryLevelMinimumWhenPowered">-1</integer>
    <!-- Minimum battery level to allow dreaming when not powered.
         Use -1 to disable this safety feature. -->
    <integer name="config_dreamsBatteryLevelMinimumWhenNotPowered">15</integer>
    <!-- If the battery level drops by this percentage and the user activity timeout
         has expired, then assume the device is receiving insufficient current to charge
         effectively and terminate the dream.  Use -1 to disable this safety feature.  -->
    <integer name="config_dreamsBatteryLevelDrainCutoff">5</integer>

    <!-- ComponentName of a dream to show whenever the system would otherwise have
         gone to sleep.  When the PowerManager is asked to go to sleep, it will instead
         try to start this dream if possible.  The dream should typically call startDozing()
         to put the display into a low power state and allow the application processor
         to be suspended.  When the dream ends, the system will go to sleep as usual.
         Specify the component name or an empty string if none.

         Note that doze dreams are not subject to the same start conditions as ordinary dreams.
         Doze dreams will run whenever the power manager is in a dozing state. -->
    <string name="config_dozeComponent" translatable="false"></string>

    <!-- If true, the doze component is not started until after the screen has been
         turned off and the screen off animation has been performed. -->
    <bool name="config_dozeAfterScreenOff">false</bool>

    <!-- Power Management: Specifies whether to decouple the auto-suspend state of the
         device from the display on/off state.

         When false, autosuspend_disable() will be called before the display is turned on
         and autosuspend_enable() will be called after the display is turned off.
         This mode provides best compatibility for devices using legacy power management
         features such as early suspend / late resume.

         When true, autosuspend_display() and autosuspend_enable() will be called
         independently of whether the display is being turned on or off.  This mode
         enables the power manager to suspend the application processor while the
         display is on.

         This resource should be set to "true" when a doze component has been specified
         to maximize power savings but not all devices support it.

         Refer to autosuspend.h for details.
    -->
    <bool name="config_powerDecoupleAutoSuspendModeFromDisplay">false</bool>

    <!-- Power Management: Specifies whether to decouple the interactive state of the
         device from the display on/off state.

         When false, setInteractive(..., true) will be called before the display is turned on
         and setInteractive(..., false) will be called after the display is turned off.
         This mode provides best compatibility for devices that expect the interactive
         state to be tied to the display state.

         When true, setInteractive(...) will be called independently of whether the display
         is being turned on or off.  This mode enables the power manager to reduce
         clocks and disable the touch controller while the display is on.

         This resource should be set to "true" when a doze component has been specified
         to maximize power savings but not all devices support it.

         Refer to power.h for details.
    -->
    <bool name="config_powerDecoupleInteractiveModeFromDisplay">false</bool>

    <!-- User activity timeout: Minimum screen off timeout in milliseconds.

         Sets a lower bound for the {@link Settings.System#SCREEN_OFF_TIMEOUT} setting
         which determines how soon the device will go to sleep when there is no
         user activity.

         This value must be greater than zero, otherwise the device will immediately
         fall asleep again as soon as it is awoken.
    -->
    <integer name="config_minimumScreenOffTimeout">10000</integer>

    <!-- User activity timeout: Maximum screen dim duration in milliseconds.

         Sets an upper bound for how long the screen will dim before the device goes
         to sleep when there is no user activity.  The dim duration is subtracted from
         the overall screen off timeout to determine the screen dim timeout.
         When the screen dim timeout expires, the screen will dim, shortly thereafter
         the device will go to sleep.

         If the screen off timeout is very short, the dim duration may be reduced
         proportionally.  See config_maximumScreenDimRatio.

         This value may be zero in which case the screen will not dim before the
         device goes to sleep.
    -->
    <integer name="config_maximumScreenDimDuration">7000</integer>

    <!-- User activity timeout: Maximum screen dim duration as a percentage of screen off timeout.

         This resource is similar to config_maximumScreenDimDuration but the maximum
         screen dim duration is defined as a ratio of the overall screen off timeout
         instead of as an absolute value in milliseconds.  This is useful for reducing
         the dim duration when the screen off timeout is very short.

         When computing the screen dim duration, the power manager uses the lesser
         of the effective durations expressed by config_maximumScreenDimDuration and
         config_maximumScreenDimRatio.

         This value must be between 0% and 100%.  If the value is zero, the screen will not
         dim before the device goes to sleep.
    -->
    <fraction name="config_maximumScreenDimRatio">20%</fraction>

    <!-- Base "touch slop" value used by ViewConfiguration as a
         movement threshold where scrolling should begin. -->
    <dimen name="config_viewConfigurationTouchSlop">8dp</dimen>

    <!-- Minimum velocity to initiate a fling, as measured in dips per second. -->
    <dimen name="config_viewMinFlingVelocity">50dp</dimen>

    <!-- Maximum velocity to initiate a fling, as measured in dips per second. -->
    <dimen name="config_viewMaxFlingVelocity">8000dp</dimen>

    <!-- Amount of time in ms the user needs to press the relevant key to bring up the global actions dialog -->
    <integer name="config_globalActionsKeyTimeout">500</integer>

    <!-- Maximum number of grid columns permitted in the ResolverActivity
         used for picking activities to handle an intent. -->
    <integer name="config_maxResolverActivityColumns">3</integer>

    <!-- Array of OEM specific USB mode override config.
         OEM can override a certain USB mode depending on ro.bootmode.
         Specify an array of below items to set override rule.
         [bootmode]:[original USB mode]:[USB mode used]-->
    <integer-array translatable="false" name="config_oemUsbModeOverride">
    </integer-array>

    <!-- Set to true to add links to Cell Broadcast app from Settings and MMS app. -->
    <bool name="config_cellBroadcastAppLinks">false</bool>

    <!-- The default value if the SyncStorageEngine should sync automatically or not -->
    <bool name="config_syncstorageengine_masterSyncAutomatically">true</bool>

    <!--  Maximum number of supported users -->
    <integer name="config_multiuserMaximumUsers">1</integer>

    <!-- Whether UI for multi user should be shown -->
    <bool name="config_enableMultiUserUI">false</bool>

    <!-- If true, then we do not ask user for permission for apps to connect to USB devices.
         Do not set this to true for production devices. Doing so will cause you to fail CTS. -->
    <bool name="config_disableUsbPermissionDialogs">false</bool>

    <!-- Minimum span needed to begin a touch scaling gesture.
         If the span is equal to or greater than this size, a scaling gesture
         will begin, where supported. (See android.view.ScaleGestureDetector)

         This also takes into account the size of any active touch points.
         Devices with screens that deviate too far from their assigned density
         bucket should consider tuning this value in a device-specific overlay.
         For best results, care should be taken such that this value remains
         larger than the minimum reported touchMajor/touchMinor values
         reported by the hardware. -->
    <dimen name="config_minScalingSpan">27mm</dimen>

    <!-- Minimum accepted value for touchMajor while scaling. This may be tuned
         per-device in overlays. -->
    <dimen name="config_minScalingTouchMajor">48dp</dimen>

    <!-- Safe headphone volume index. When music stream volume is below this index
    the SPL on headphone output is compliant to EN 60950 requirements for portable music
    players. -->
    <integer name="config_safe_media_volume_index">10</integer>

    <!-- Configure mobile network MTU. The standard default is set here but each carrier
         may have a specific value set in an overlay config.xml file. -->
    <integer name="config_mobile_mtu">1500</integer>

    <!-- Configure mobile tcp buffer sizes in the form:
         rat-name:rmem_min,rmem_def,rmem_max,wmem_min,wmem_def,wmem_max
         If no value is found for the rat-name in use, the system default will be applied.
    -->
    <string-array name="config_mobile_tcp_buffers">
    </string-array>

    <!-- Configure ethernet tcp buffersizes in the form:
         rmem_min,rmem_def,rmem_max,wmem_min,wmem_def,wmem_max -->
    <string name="config_ethernet_tcp_buffers" translatable="false">524288,1048576,3145728,524288,1048576,2097152</string>

    <!-- Configure wifi tcp buffersizes in the form:
         rmem_min,rmem_def,rmem_max,wmem_min,wmem_def,wmem_max -->
    <string name="config_wifi_tcp_buffers" translatable="false">524288,1048576,2097152,262144,524288,1048576</string>

    <!-- Whether WiFi display is supported by this device.
         There are many prerequisites for this feature to work correctly.
         Here are a few of them:
         * The WiFi radio must support WiFi P2P.
         * The WiFi radio must support concurrent connections to the WiFi display and
           to an access point.
         * The Audio Flinger audio_policy.conf file must specify a rule for the "r_submix"
           remote submix module.  This module is used to record and stream system
           audio output to the WiFi display encoder in the media server.
         * The remote submix module "audio.r_submix.default" must be installed on the device.
         * The device must be provisioned with HDCP keys (for protected content).
    -->
    <bool name="config_enableWifiDisplay">false</bool>

    <!-- When true, local displays that do not contain any of their own content will automatically
         mirror the content of the default display. -->
    <bool name="config_localDisplaysMirrorContent">true</bool>

    <!-- When true use the linux /dev/input/event subsystem to detect the switch changes
         on the headphone/microphone jack. When false use the older uevent framework. -->
    <bool name="config_useDevInputEventForAudioJack">false</bool>

    <!-- Whether safe headphone volume is enabled or not (country specific). -->
    <bool name="config_safe_media_volume_enabled">true</bool>

    <!-- Set to true if the wifi display supports compositing content stored
         in gralloc protected buffers.  For this to be true, there must exist
         a protected hardware path for surface flinger to composite and send
         protected buffers to the wifi display video encoder.

         If this flag is false, we advise applications not to use protected
         buffers (if possible) when presenting content to a wifi display because
         the content may be blanked.

         This flag controls whether the {@link Display#FLAG_SUPPORTS_PROTECTED_BUFFERS}
         flag is set for wifi displays.
    -->
    <bool name="config_wifiDisplaySupportsProtectedBuffers">false</bool>

    <!-- Whether camera shutter sound is forced or not  (country specific). -->
    <bool name="config_camera_sound_forced">false</bool>

    <!-- Set to true if we need to not prefer an APN.
         This is being added to enable a simple scenario of pre-paid
         provisioning on some carriers, working around a bug (7305641)
         where if the preferred is used we don't try the others. -->
    <bool name="config_dontPreferApn">false</bool>

    <!-- The list of ril radio technologies (see ServiceState.java) which only support
         a single data connection at one time.  This may change by carrier via
         overlays (some don't support multiple pdp on UMTS).  All unlisted radio
         tech types support unlimited types (practically only 2-4 used). -->
    <integer-array name="config_onlySingleDcAllowed">
        <item>4</item>  <!-- IS95A -->
        <item>5</item>  <!-- IS95B -->
        <item>6</item>  <!-- 1xRTT -->
        <item>7</item>  <!-- EVDO_0 -->
        <item>8</item>  <!-- EVDO_A -->
        <item>12</item> <!-- EVDO_B -->
    </integer-array>

    <!-- Set to true if after a provisioning apn the radio should be restarted -->
    <bool name="config_restartRadioAfterProvisioning">false</bool>

    <!-- Boolean indicating if RADIO POWER OFF is required on receiving SIM REFRESH with RESET.
         This will be handled by modem if it is false. -->
    <bool name="config_requireRadioPowerOffOnSimRefreshReset">false</bool>

    <!-- Vibrator pattern to be used as the default for notifications
         that specify DEFAULT_VIBRATE.
     -->
    <integer-array name="config_defaultNotificationVibePattern">
        <item>0</item>
        <item>350</item>
        <item>250</item>
        <item>350</item>
    </integer-array>

    <!-- Vibrator pattern to be used as the default for notifications
         that do not specify vibration but vibrate anyway because the device
         is in vibrate mode.
     -->
    <integer-array name="config_notificationFallbackVibePattern">
        <item>0</item>
        <item>100</item>
        <item>150</item>
        <item>100</item>
    </integer-array>

    <!-- Flag indicating if the speed up audio on mt call code should be executed -->
    <bool name="config_speed_up_audio_on_mt_calls">false</bool>

    <!-- Class name of the framework account picker activity.
         Can be customized for other product types -->
    <string name="config_chooseAccountActivity" translatable="false"
            >android/android.accounts.ChooseAccountActivity</string>
    <!-- Class name of the account type and account picker activity.
         Can be customized for other product types -->
    <string name="config_chooseTypeAndAccountActivity" translatable="false"
            >android/android.accounts.ChooseTypeAndAccountActivity</string>

    <!-- Component name of a custom ResolverActivity (Intent resolver) to be used instead of
         the default framework version. If left empty, then the framework version will be used.
         Example: com.google.android.myapp/.resolver.MyResolverActivity  -->
    <string name="config_customResolverActivity" translatable="false"></string>

    <!-- Name of the activity or service that prompts the user to reject, accept, or whitelist
         an adb host's public key, when an unwhitelisted host connects to the local adbd.
         Can be customized for other product types -->
    <string name="config_customAdbPublicKeyConfirmationComponent"
            >com.android.systemui/com.android.systemui.usb.UsbDebuggingActivity</string>

    <!-- Name of the activity that prompts the secondary user to acknowledge she/he needs to
         switch to the primary user to enable USB debugging.
         Can be customized for other product types -->
    <string name="config_customAdbPublicKeyConfirmationSecondaryUserComponent"
            >com.android.systemui/com.android.systemui.usb.UsbDebuggingSecondaryUserActivity</string>

    <!-- Name of the CustomDialog that is used for VPN -->
    <string name="config_customVpnConfirmDialogComponent"
            >com.android.vpndialogs/com.android.vpndialogs.ConfirmDialog</string>

    <!-- Apps that are authorized to access shared accounts, overridden by product overlays -->
    <string name="config_appsAuthorizedForSharedAccounts" translatable="false">;com.android.settings;</string>

    <!-- Flag indicating that the media framework should not allow changes or mute on any
         stream or master volumes. -->
    <bool name="config_useFixedVolume">false</bool>

    <!-- The list of IMEs which should be disabled until used.
         This function suppresses update notifications for these pre-installed apps.
         We need to set this configuration carefully that they should not have functionarities
         other than "IME" or "Spell Checker". In InputMethodManagerService,
         the listed IMEs are disabled until used when all of the following conditions are met.
         1. Not selected as an enabled IME in the Settings
         2. Not selected as a spell checker in the Settings
         3. Installed
         4. A pre-installed IME
         5. Not enabled
         And the disabled_until_used state for an IME is released by InputMethodManagerService
         when the IME is selected as an enabled IME. -->
    <string-array name="config_disabledUntilUsedPreinstalledImes" translatable="false">
        <item>com.android.inputmethod.latin</item>
    </string-array>

    <!-- The list of carrier applications which should be disabled until used.
         This function suppresses update notifications for these pre-installed apps.
         In SubscriptionInfoUpdater, the listed applications are disabled until used when all of the
         following conditions are met.
         1. Not currently carrier-privileged according to the inserted SIM
         2. Pre-installed
         3. In the default state (enabled but not explicitly)
         And SubscriptionInfoUpdater undoes this and marks the app enabled when a SIM is inserted
         that marks the app as carrier privileged. It also grants the app default permissions
         for Phone and Location. As such, apps MUST only ever be added to this list if they
         obtain user consent to access their location through other means. -->
    <string-array name="config_disabledUntilUsedPreinstalledCarrierApps" translatable="false" />

    <!-- The list of classes that should be added to the notification ranking pipline.
     See {@link com.android.server.notification.NotificationSignalExtractor} -->
    <string-array name="config_notificationSignalExtractors">
        <item>com.android.server.notification.ValidateNotificationPeople</item>
        <item>com.android.server.notification.PriorityExtractor</item>
        <item>com.android.server.notification.ImportanceExtractor</item>
        <item>com.android.server.notification.NotificationIntrusivenessExtractor</item>
        <item>com.android.server.notification.VisibilityExtractor</item>
    </string-array>

    <!-- Flag indicating that this device does not rotate and will always remain in its default
         orientation. Activities that desire to run in a non-compatible orientation will be run
         from an emulated display within the physical display. -->
    <bool name="config_forceDefaultOrientation">false</bool>

    <!-- Default Gravity setting for the system Toast view. Equivalent to: Gravity.CENTER_HORIZONTAL | Gravity.BOTTOM -->
    <integer name="config_toastDefaultGravity">0x00000051</integer>

    <!-- set to false if we need to show user confirmation
         when alpha identifier is not provided by the UICC -->
    <bool name="config_stkNoAlphaUsrCnf">true</bool>

    <!-- Don't use roaming icon for considered operators.
         A match on config_sameNamedOperatorConsideredRoaming supersedes a match on this.
         Can use mcc or mcc+mnc as item. For example, 302 or 21407.
         If operators, 21404 and 21407, make roaming agreements, user of 21404 should not see
         the roaming icon as using 21407 network.
         To do this, add 21407 item to values-mcc214-mnc04/config.xml -->
    <string-array translatable="false" name="config_operatorConsideredNonRoaming">
    </string-array>

    <!-- Threshold (in ms) under which a screen off / screen on will be considered a reset of the
         immersive mode confirmation prompt.-->
    <integer name="config_immersive_mode_confirmation_panic">5000</integer>

    <!-- For some operators, PDU has garbages. To fix it, need to use valid index -->
    <integer name="config_valid_wappush_index">-1</integer>

    <!-- This is NOT just for same named operators unlike the name suggests (will blacklist regardless of name).
         A match on this supersedes a match on config_operatorConsideredNonRoaming.
         Uses "startsWith" so you can use a leading substring like the mcc or
         use the complete mcc+mnc string.
         For a given mcc/mcc-mnc, some operators may want to roam (even if
         config_operatorConsideredNonRoaming has the mcc/mcc-mnc).
         user of 40485 should see the roaming icon as using 40483 network
         though same Reliance network.
         To do this, add 40483 item to values-mcc404-mnc85/config.xml -->
    <string-array translatable="false" name="config_sameNamedOperatorConsideredRoaming">
    </string-array>
    <!-- call barring MMI code from TS 22.030 Annex B -->
    <string-array translatable="false" name="config_callBarringMMI">
        <item>33</item>
        <item>331</item>
        <item>332</item>
        <item>35</item>
        <item>351</item>
        <item>330</item>
        <item>333</item>
        <item>353</item>
    </string-array>

    <!-- Override the default detection behavior for the framework method
         android.view.ViewConfiguration#hasPermanentMenuKey().
         Valid settings are:
         0 - No change. Use the default autodetection behavior.
         1 - The device DOES have a permanent menu key; ignore autodetection.
         2 - The device DOES NOT have a permanent menu key; ignore autodetection. -->
    <integer name="config_overrideHasPermanentMenuKey">0</integer>

    <!-- Override the DPad detection behavior for configuration purposes -->
    <bool name="config_hasPermanentDpad">false</bool>

    <!-- default window inset isRound property -->
    <bool name="config_windowIsRound">false</bool>

    <!-- Override this value if the device has a chin, i.e. area that is not actual part of the
         screen but you would like to be treated as a real display. The value is the height of the
         chin. -->
    <integer name="config_windowOutsetBottom">0</integer>

    <!-- Package name for default network scorer app; overridden by product overlays. -->
    <string name="config_defaultNetworkScorerPackageName"></string>

    <!-- default device has recents property -->
    <bool name="config_hasRecents">true</bool>

    <!-- default window ShowCircularMask property -->
    <bool name="config_windowShowCircularMask">false</bool>

    <!-- default value for whether circular emulators (ro.emulator.circular)
         should show a display overlay on the screen -->
    <bool name="config_windowEnableCircularEmulatorDisplayOverlay">false</bool>

    <!-- Defines the default set of global actions. Actions may still be disabled or hidden based
         on the current state of the device.
         Each item must be one of the following strings:
         "power" = Power off
         "settings" = An action to launch settings
         "airplane" = Airplane mode toggle
         "bugreport" = Take bug report, if available
         "silent" = silent mode
         "users" = list of users
         "restart" = restart device
         -->
    <string-array translatable="false" name="config_globalActionsList">
        <item>power</item>
        <item>restart</item>
        <item>bugreport</item>
        <item>users</item>
    </string-array>

    <!-- Number of milliseconds to hold a wake lock to ensure that drawing is fully
         flushed to the display while dozing.  This value needs to be large enough
         to account for processing and rendering time plus a frame or two of latency
         in the display pipeline plus some slack just to be sure. -->
    <integer name="config_drawLockTimeoutMillis">120</integer>

    <!-- default telephony hardware configuration for this platform.
    -->
    <!-- this string array should be overridden by the device to present a list
         telephony hardware resource.  this is used by the telephony device controller
         (TDC) to offer the basic capabilities of the hardware to the telephony
         framework
    -->
    <!-- an array of "[hardware type],[hardware-uuid],[state],[[hardware-type specific]]"
         with, [[hardware-type specific]] in:
            - "[[ril-model],[rat],[max-active-voice],[max-active-data],[max-active-standby]]"
              for 'modem' hardware
            - "[[associated-modem-uuid]]"
              for 'sim' hardware.
         refer to HardwareConfig in com.android.internal.telephony for specific details/values
         those elements can carry.
    -->
    <string-array translatable="false" name="config_telephonyHardware">
        <!-- modem -->
        <item>"0,modem,0,0,0,1,1,1"</item>
        <!-- sim -->
        <item>"1,sim,0,modem"</item>
    </string-array>

    <!-- This string array can be overriden to add an additional DRM support for WebView EME. -->
    <!-- Array of "[keySystemName],[UuidOfMediaDrm]" @hide @SystemApi -->
    <string-array name="config_keySystemUuidMapping" translatable="false">
        <!-- Example:
        <item>"x-com.microsoft.playready,9A04F079-9840-4286-AB92-E65BE0885F95"</item>
        -->
    </string-array>

    <!-- Flag indicating which package name can access the persistent data partition -->
    <string name="config_persistentDataPackageName" translatable="false"></string>

    <!-- Flag indicating apps will skip sending hold request before merge. In this case
        IMS service implementation will do both.i.e.hold followed by merge. -->
    <bool name="skipHoldBeforeMerge">true</bool>

    <!-- Flag indicating whether the IMS service can be turned off. If false then
        the service will not be turned-off completely (the ImsManager.turnOffIms() will
        be disabled) but individual Features can be disabled using ImsConfig.setFeatureValue() -->
    <bool name="imsServiceAllowTurnOff">true</bool>

    <!-- Flag specifying whether VoLTE is available on device -->
    <bool name="config_device_volte_available">false</bool>

    <!-- Flag specifying whether VoLTE should be available for carrier: independent of
         carrier provisioning. If false: hard disabled. If true: then depends on carrier
         provisioning, availability etc -->
    <bool name="config_carrier_volte_available">false</bool>

    <!-- Flag specifying whether VoLTE availability is based on provisioning -->
    <bool name="config_carrier_volte_provisioned">false</bool>

    <!-- Flag specifying whether VoLTE TTY is supported -->
    <bool name="config_carrier_volte_tty_supported">true</bool>

    <!-- Flag specifying whether VT is available on device -->
    <bool name="config_device_vt_available">false</bool>

    <!-- Flag specifying whether VT should be available for carrier: independent of
         carrier provisioning. If false: hard disabled. If true: then depends on carrier
         provisioning, availability etc -->
    <bool name="config_carrier_vt_available">false</bool>

    <!-- Flag specifying whether WFC over IMS is available on device -->
    <bool name="config_device_wfc_ims_available">false</bool>

    <!-- Flag specifying whether WFC over IMS should be available for carrier: independent of
         carrier provisioning. If false: hard disabled. If true: then depends on carrier
         provisioning, availability etc -->
    <bool name="config_carrier_wfc_ims_available">false</bool>

    <bool name="config_networkSamplingWakesDevice">true</bool>

    <string-array translatable="false" name="config_cdma_home_system" />

    <!--From SmsMessage-->
    <!--Support decoding the user data payload as pack GSM 8-bit (a GSM alphabet
        string that's stored in 8-bit unpacked format) characters.-->
    <bool translatable="false" name="config_sms_decode_gsm_8bit_data">false</bool>

    <!-- If EMS is not supported, framework breaks down EMS into single segment SMS
         and adds page info " x/y". This config is used to set which carrier doesn't
         support EMS and whether page info should be added at the beginning or the end.
         We use tag 'prefix' for position beginning and 'suffix' for position end.
         And use gid to distinguish different carriers which using same mcc and mnc.
         Examples: <item>simOperatorNumber;position;gid(optional)</item>>
    -->
    <string-array translatable="false" name="no_ems_support_sim_operators">
        <!-- VZW -->
        <item>20404;suffix;BAE0000000000000</item>
    </string-array>

    <bool name="config_auto_attach_data_on_creation">true</bool>

    <!-- Values for GPS configuration -->
    <string-array translatable="false" name="config_gpsParameters">
        <item>SUPL_HOST=supl.google.com</item>
        <item>SUPL_PORT=7275</item>
        <item>NTP_SERVER=north-america.pool.ntp.org</item>
        <item>SUPL_VER=0x20000</item>
        <item>SUPL_MODE=1</item>
    </string-array>

    <!-- If there is no preload VM number in the sim card, carriers such as
         Verizon require to load a default vm number from the configurantion.
         Define config_default_vm_number for this purpose. And there are two
         optional formats for this configuration as below:
         (1)<item>voicemail number</item>
         (2)<item>voicemail number;gid</item>
         The logic to pick up the correct voicemail number:
         (1) If the config_default_vm_number array has no gid special item, the last one will be
         picked
         (2) If the config_default_vm_number array has gid special item and  it matches the current
         sim's gid, it will be picked.
         (3) If the config_default_vm_number array has gid special item but it doesn't match the
         current sim's gid, the last one without gid will be picked -->
    <string-array translatable="false" name="config_default_vm_number" />

    <!-- Sprint need a 70 ms delay for 3way call -->
    <integer name="config_cdma_3waycall_flash_delay">0</integer>

    <!--SIM does not save, but the voice mail number to be changed. -->
    <bool name="editable_voicemailnumber">false</bool>

    <!-- service number convert map in roaming network. -->
    <!-- [dialstring],[replacement][,optional gid] -->
    <string-array translatable="false" name="dial_string_replace">
    </string-array>

    <!-- Flag indicating whether radio is to be restarted on the error of
         PDP_FAIL_REGULAR_DEACTIVATION/0x24 -->
    <bool name="config_restart_radio_on_pdp_fail_regular_deactivation">false</bool>

    <!-- networks that don't want data deactivate when shutdown the phone
         note this is dependent on the operator of the network we're on,
         not operator on the SIM -->
    <string-array translatable="false" name="networks_not_clear_data">
        <item>71203</item>
        <item>71606</item>
        <item>71610</item>
        <item>732101</item>
    </string-array>

    <!-- Config determines whether to update phone object when voice registration
         state changes. Voice radio tech change will always trigger an update of
         phone object irrespective of this config -->
    <bool name="config_switch_phone_on_voice_reg_state_change">true</bool>

    <bool name="config_sms_force_7bit_encoding">false</bool>

    <!-- Flag indicating whether strict threshold is used, or lenient threshold is used,
          when evaluating RSRP for LTE antenna bar display
           0. Strict threshold
           1. Lenient threshold
    -->
    <integer name="config_LTE_RSRP_threshold_type">1</integer>

    <!-- Enabled built-in zen mode condition providers -->
    <string-array translatable="false" name="config_system_condition_providers">
        <item>countdown</item>
        <item>schedule</item>
        <item>event</item>
    </string-array>

    <!-- Priority repeat caller threshold, in minutes -->
    <integer name="config_zen_repeat_callers_threshold">15</integer>

    <!-- Flags enabling default window features. See Window.java -->
    <bool name="config_defaultWindowFeatureOptionsPanel">true</bool>
    <bool name="config_defaultWindowFeatureContextMenu">true</bool>

    <!-- If true, the transition for a RemoteViews is read from a resource instead of using the
         default scale-up transition. -->
    <bool name="config_overrideRemoteViewsActivityTransition">false</bool>

    <!-- This config is used to check if the carrier requires converting destination
         number before sending out a SMS.
         Formats for this configuration as below:
         [true or false][;optional gid]
         The logic to pick up the configuration:
         (1) If the "config_sms_convert_destination_number_support" array has no gid
             special item, the last one will be picked
         (2) If the "config_sms_convert_destination_number_support" array has gid special
             item and it matches the current sim's gid, it will be picked.
         (3) If the "config_sms_convert_destination_number_support" array has gid special
             item but it doesn't match the current sim's gid, the last one without gid
             will be picked -->
    <string-array translatable="false" name="config_sms_convert_destination_number_support">
        <item>false</item>
    </string-array>

    <!-- The maximum bitmap size that can be written to a MediaMetadata object. This value
         is the max width/height allowed in dips.-->
    <dimen name="config_mediaMetadataBitmapMaxSize">320dp</dimen>

    <string translatable="false" name="prohibit_manual_network_selection_in_gobal_mode">false</string>

    <!-- An array of CDMA roaming indicators which means international roaming -->
    <integer-array translatable="false" name="config_cdma_international_roaming_indicators" />

    <!-- set the system language as value of EF LI/EF PL -->
    <bool name="config_use_sim_language_file">true</bool>

    <!-- Use ERI text for network name on CDMA LTE -->
    <bool name="config_LTE_eri_for_network_name">true</bool>

    <!-- Whether to start in touch mode -->
    <bool name="config_defaultInTouchMode">true</bool>

    <!-- Time adjustment, in milliseconds, applied to the default double tap threshold
         used for gesture detection by the screen magnifier. -->
    <integer name="config_screen_magnification_multi_tap_adjustment">-50</integer>

    <!-- Scale factor threshold used by the screen magnifier to determine when to switch from
         panning to scaling the magnification viewport. -->
    <item name="config_screen_magnification_scaling_threshold" format="float" type="dimen">0.3</item>

    <!-- If true, the display will be shifted around in ambient mode. -->
    <bool name="config_enableBurnInProtection">false</bool>

    <!-- Specifies the maximum burn-in offset displacement from the center. If -1, no maximum value
         will be used. -->
    <integer name="config_burnInProtectionMaxRadius">-1</integer>

    <!-- Specifies the minimum burn-in offset horizontally. -->
    <integer name="config_burnInProtectionMinHorizontalOffset">0</integer>

    <!-- Specifies the maximum burn-in offset horizontally. -->
    <integer name="config_burnInProtectionMaxHorizontalOffset">0</integer>

    <!-- Specifies the minimum burn-in offset vertically. -->
    <integer name="config_burnInProtectionMinVerticalOffset">0</integer>

    <!-- Specifies the maximum burn-in offset vertically. -->
    <integer name="config_burnInProtectionMaxVerticalOffset">0</integer>

    <!-- Keyguard component -->
    <string name="config_keyguardComponent" translatable="false">com.android.systemui/com.android.systemui.keyguard.KeyguardService</string>

    <!-- For performance and storage reasons, limit the number of fingerprints per user -->
    <integer name="config_fingerprintMaxTemplatesPerUser">5</integer>

    <!-- This config is used to force VoiceInteractionService to start on certain low ram devices.
         It declares the package name of VoiceInteractionService that should be started. -->
    <string translatable="false" name="config_forceVoiceInteractionServicePackage"></string>

    <!-- This config is ued to determine whether animations are allowed in low power mode. -->
    <bool name="config_allowAnimationsInLowPowerMode">false</bool>

    <!-- Whether device supports double tap to wake -->
    <bool name="config_supportDoubleTapWake">false</bool>

    <!-- The RadioAccessFamilies supported by the device.
         Empty is viewed as "all".  Only used on devices which
         don't support RIL_REQUEST_GET_RADIO_CAPABILITY
         format is UMTS|LTE|... -->
    <string translatable="false" name="config_radio_access_family"></string>

    <!-- Whether the main built-in display is round. This will affect
         Configuration.screenLayout's SCREENLAYOUT_ROUND_MASK flags for Configurations on the
         main built-in display. Change this in device-specific overlays.
         Defaults to the older, deprecated config_windowIsRound already used in
         some existing device-specific resource overlays. -->
    <bool name="config_mainBuiltInDisplayIsRound">@bool/config_windowIsRound</bool>

    <!-- Ultrasound support for Mic/speaker path -->
    <!-- Whether the default microphone audio source supports near-ultrasound frequencies
         (range of 18 - 21 kHz). -->
    <bool name="config_supportMicNearUltrasound">true</bool>
    <!-- Whether the default speaker audio output path supports near-ultrasound frequencies
         (range of 18 - 21 kHz). -->
    <bool name="config_supportSpeakerNearUltrasound">true</bool>

    <!-- Whether the Unprocessed audio source supports the required frequency range and level -->
    <bool name="config_supportAudioSourceUnprocessed">false</bool>

    <!-- Flag indicating device support for EAP SIM, AKA, AKA' -->
    <bool name="config_eap_sim_based_auth_supported">true</bool>

    <!-- How long history of previous vibrations should be kept for the dumpsys. -->
    <integer name="config_previousVibrationsDumpLimit">20</integer>

    <!-- Number of retries Cell Data should attempt for a given error code before
         restarting the modem.
         Error codes not listed will not lead to modem restarts.
         Array of "code#,retry#"  -->
    <string-array name="config_cell_retries_per_error_code">
    </string-array>

    <!-- Set initial MaxRetry value for operators -->
    <integer name="config_mdc_initial_max_retry">1</integer>

    <!-- The OEM specified sensor type for the gesture to launch the camera app. -->
    <integer name="config_cameraLaunchGestureSensorType">-1</integer>
    <!-- The OEM specified sensor string type for the gesture to launch camera app, this value
         must match the value of config_cameraLaunchGestureSensorType in OEM's HAL -->
    <string translatable="false" name="config_cameraLaunchGestureSensorStringType"></string>

    <!-- Allow the gesture to double tap the power button twice to start the camera while the device
         is non-interactive. -->
    <bool name="config_cameraDoubleTapPowerGestureEnabled">true</bool>

    <!-- Name of the component to handle network policy notifications. If present,
         disables NetworkPolicyManagerService's presentation of data-usage notifications. -->
    <string translatable="false" name="config_networkPolicyNotificationComponent"></string>

    <!-- The BT name of the keyboard packaged with the device. If this is defined, SystemUI will
         automatically try to pair with it when the device exits tablet mode. -->
    <string translatable="false" name="config_packagedKeyboardName"></string>

    <!-- The device supports freeform window management. Windows have title bars and can be moved
         and resized. If you set this to true, you also need to add
         PackageManager.FEATURE_FREEFORM_WINDOW_MANAGEMENT feature to your device specification.
         The duplication is necessary, because this information is used before the features are
         available to the system.-->
    <bool name="config_freeformWindowManagement">false</bool>

    <!-- If set, this will force all windows to draw the status bar background, including the apps
         that have not requested doing so (via the WindowManager.FLAG_DRAWS_SYSTEM_BAR_BACKGROUNDS
         flag). -->
    <bool name="config_forceWindowDrawsStatusBarBackground">true</bool>

    <!-- Controls the opacity of the navigation bar depending on the visibility of the
         various workspace stacks.
         0 - Nav bar is always opaque when either the freeform stack or docked stack is visible.
         1 - Nav bar is always translucent when the freeform stack is visible, otherwise always
         opaque.
         -->
    <integer name="config_navBarOpacityMode">0</integer>

    <!-- Default bounds [left top right bottom] on screen for picture-in-picture windows. -->
    <string translatable="false" name="config_defaultPictureInPictureBounds">"0 0 100 100"</string>

    <!-- Controls the snap mode for the docked stack divider
             0 - 3 snap targets: left/top has 16:9 ratio, 1:1, and right/bottom has 16:9 ratio
             1 - 3 snap targets: fixed ratio, 1:1, (1 - fixed ratio)
             2 - 1 snap target: 1:1
    -->
    <integer name="config_dockedStackDividerSnapMode">0</integer>

    <!-- List of comma separated package names for which we the system will not show crash, ANR,
         etc. dialogs. -->
    <string translatable="false" name="config_appsNotReportingCrashes"></string>

    <!-- Inactivity threshold (in milliseconds) used in JobScheduler. JobScheduler will consider
         the device to be "idle" after being inactive for this long. -->
    <integer name="config_jobSchedulerInactivityIdleThreshold">4260000</integer>
    <!-- The alarm window (in milliseconds) that JobScheduler uses to enter the idle state -->
    <integer name="config_jobSchedulerIdleWindowSlop">300000</integer>

    <!-- If true, all guest users created on the device will be ephemeral. -->
    <bool name="config_guestUserEphemeral">false</bool>

    <!-- Enforce strong auth on boot. Setting this to false represents a security risk and should
         not be ordinarily done. The only case in which this might be permissible is in a car head
         unit where there are hardware mechanisms to protect the device (physical keys) and not
         much in the way of user data.
    -->
    <bool name="config_strongAuthRequiredOnBoot">true</bool>

    <!-- Wallpaper cropper package. Used as the default cropper if the active launcher doesn't
         handle wallpaper cropping.
    -->
    <string name="config_wallpaperCropperPackage" translatable="false">com.android.wallpapercropper</string>

    <!-- True if the device supports at least one form of multi-window.
         E.g. freeform, split-screen, picture-in-picture. -->
    <bool name="config_supportsMultiWindow">true</bool>

    <!-- True if the device requires AppWidgetService even if it does not have
         the PackageManager.FEATURE_APP_WIDGETS feature -->
    <bool name="config_enableAppWidgetService">false</bool>

    <!-- True if the device supports Sustained Performance Mode-->
    <bool name="config_sustainedPerformanceModeSupported">false</bool>

    <!-- File used to enable the double touch gesture.
         TODO: move to input HAL once ready. -->
    <string name="config_doubleTouchGestureEnableFile"></string>

    <!-- Controls how we deal with externally connected physical keyboards.
         0 - When using this device, it is not clear for users to recognize when the physical
             keyboard is (should be) connected and when it is (should be) disconnected.  Most of
             phones and tablets with Bluetooth keyboard would fall into this category because the
             connected Bluetooth keyboard may or may not be nearby the host device.
         1 - When using this device, it is clear for users to recognize when the physical
             keyboard is (should be) connected and when it is (should be) disconnected.
             Devices with wired USB keyboard is one clear example.  Some 2-in-1 convertible
             tablets with dedicated keyboards may have the same affordance to wired USB keyboard.
    -->
    <integer name="config_externalHardKeyboardBehavior">0</integer>

    <!-- Package of the unbundled tv remote service which can connect to tv
         remote provider -->
    <string name="config_tvRemoteServicePackage" translatable="false"></string>

    <!-- True if the device supports persisting security logs across reboots.
         This requires the device's kernel to have pstore and pmsg enabled,
         and DRAM to be powered and refreshed through all stages of reboot. -->
    <bool name="config_supportPreRebootSecurityLogs">false</bool>

    <!-- Default files to pin via Pinner Service -->
    <string-array translatable="false" name="config_defaultPinnerServiceFiles">
    </string-array>

    <!-- True if camera app should be pinned via Pinner Service -->
    <bool name="config_pinnerCameraApp">false</bool>

    <!-- Component that is the default launcher when demo mode is enabled. -->
    <string name="config_demoModeLauncherComponent">com.android.retaildemo/.DemoPlayer</string>

    <!-- Flag indicating whether round icons should be parsed from the application manifest. -->
    <bool name="config_useRoundIcon">false</bool>

    <!-- Flag indicating whether the assist disclosure can be disabled using
         ASSIST_DISCLOSURE_ENABLED. -->
    <bool name="config_allowDisablingAssistDisclosure">false</bool>

    <!-- True if the device supports system navigation keys. -->
    <bool name="config_supportSystemNavigationKeys">false</bool>

    <!-- Package name for the device provisioning package. -->
    <string name="config_deviceProvisioningPackage"></string>

    <!-- Colon separated list of package names that should be granted DND access -->
    <string name="config_defaultDndAccessPackages" translatable="false">com.android.camera2</string>

    <!-- User restrictions set when the first user is created.
         Note: Also update appropriate overlay files. -->
    <string-array translatable="false" name="config_defaultFirstUserRestrictions">
    </string-array>

<<<<<<< HEAD
    <string name="config_networkOverLimitComponent" translatable="false">com.android.systemui/com.android.systemui.net.NetworkOverLimitActivity</string>
    <string name="config_dataUsageSummaryComponent" translatable="false">com.android.settings/com.android.settings.Settings$DataUsageSummaryActivity</string>
=======
    <!-- A array of regex to treat a SMS as VVM SMS if the message body matches.
         Each item represents an entry, which consists of two parts:
         a comma (,) separated list of MCCMNC the regex applies to, followed by a semicolon (;), and
         then the regex itself. -->
    <string-array translatable="false" name="config_vvmSmsFilterRegexes">
        <!-- Verizon requires any SMS that starts with //VZWVVM to be treated as a VVM SMS-->
        <item>310004,310010,310012,310013,310590,310890,310910,311110,311270,311271,311272,311273,311274,311275,311276,311277,311278,311279,311280,311281,311282,311283,311284,311285,311286,311287,311288,311289,311390,311480,311481,311482,311483,311484,311485,311486,311487,311488,311489;^//VZWVVM.*</item>
    </string-array>
>>>>>>> ad31603b
</resources><|MERGE_RESOLUTION|>--- conflicted
+++ resolved
@@ -2529,10 +2529,9 @@
     <string-array translatable="false" name="config_defaultFirstUserRestrictions">
     </string-array>
 
-<<<<<<< HEAD
     <string name="config_networkOverLimitComponent" translatable="false">com.android.systemui/com.android.systemui.net.NetworkOverLimitActivity</string>
     <string name="config_dataUsageSummaryComponent" translatable="false">com.android.settings/com.android.settings.Settings$DataUsageSummaryActivity</string>
-=======
+
     <!-- A array of regex to treat a SMS as VVM SMS if the message body matches.
          Each item represents an entry, which consists of two parts:
          a comma (,) separated list of MCCMNC the regex applies to, followed by a semicolon (;), and
@@ -2541,5 +2540,4 @@
         <!-- Verizon requires any SMS that starts with //VZWVVM to be treated as a VVM SMS-->
         <item>310004,310010,310012,310013,310590,310890,310910,311110,311270,311271,311272,311273,311274,311275,311276,311277,311278,311279,311280,311281,311282,311283,311284,311285,311286,311287,311288,311289,311390,311480,311481,311482,311483,311484,311485,311486,311487,311488,311489;^//VZWVVM.*</item>
     </string-array>
->>>>>>> ad31603b
 </resources>