--- conflicted
+++ resolved
@@ -1156,11 +1156,7 @@
         ":non_openjdk_javadoc_files",
         ":android_icu4j_src_files_for_docs",
         ":gen-ojluni-jaif-annotated-srcs",
-<<<<<<< HEAD
         "test-mock/src/**/*.java",
-=======
-        ":frameworks-data-binding-srcs",
->>>>>>> 003f49cf
         "test-runner/src/**/*.java",
     ],
     exclude_srcs: [
@@ -1170,11 +1166,8 @@
     srcs_lib_whitelist_dirs: frameworks_base_subdirs,
     srcs_lib_whitelist_pkgs: packages_to_document,
     libs: [
-<<<<<<< HEAD
-=======
         "conscrypt",
         "bouncycastle",
->>>>>>> 003f49cf
         "voip-common",
         "android.test.mock",
         "android-support-annotations",
@@ -1274,7 +1267,6 @@
 }
 
 droiddoc {
-<<<<<<< HEAD
     name: "offline-system-sdk-referenceonly-docs",
     defaults: ["framework-docs-default"],
     hdf: [
@@ -1290,8 +1282,6 @@
 }
 
 droiddoc {
-=======
->>>>>>> 003f49cf
     name: "online-sdk-docs",
     defaults: ["framework-docs-default"],
     hdf: [
