--- conflicted
+++ resolved
@@ -936,15 +936,10 @@
     // Failing to add the layer to the cache should happen only if the layer is too large
     layer->setConvexMask(NULL);
     if (!mCaches.layerCache.put(layer)) {
-<<<<<<< HEAD
-        LAYER_LOGD("Deleting layer");
-        layer->decStrong(0);
-=======
         if (kDebugLayers) {
             ALOGD("Deleting layer");
         }
-        Caches::getInstance().resourceCache.decrementRefcount(layer);
->>>>>>> 1d03b816
+        layer->decStrong(0);
     }
 }
 
