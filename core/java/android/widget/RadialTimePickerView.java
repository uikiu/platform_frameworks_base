/*
 * Copyright (C) 2013 The Android Open Source Project
 *
 * Licensed under the Apache License, Version 2.0 (the "License");
 * you may not use this file except in compliance with the License.
 * You may obtain a copy of the License at
 *
 *      http://www.apache.org/licenses/LICENSE-2.0
 *
 * Unless required by applicable law or agreed to in writing, software
 * distributed under the License is distributed on an "AS IS" BASIS,
 * WITHOUT WARRANTIES OR CONDITIONS OF ANY KIND, either express or implied.
 * See the License for the specific language governing permissions and
 * limitations under the License.
 */

package android.widget;

import android.animation.Animator;
import android.animation.AnimatorSet;
import android.animation.Keyframe;
import android.animation.ObjectAnimator;
import android.animation.PropertyValuesHolder;
import android.animation.ValueAnimator;
import android.content.Context;
import android.content.res.ColorStateList;
import android.content.res.Resources;
import android.content.res.TypedArray;
import android.graphics.Canvas;
import android.graphics.Color;
import android.graphics.Paint;
import android.graphics.Path;
import android.graphics.Rect;
import android.graphics.Region;
import android.graphics.Typeface;
import android.os.Bundle;
import android.util.AttributeSet;
import android.util.IntArray;
import android.util.Log;
import android.util.MathUtils;
import android.util.StateSet;
import android.util.TypedValue;
import android.view.HapticFeedbackConstants;
import android.view.MotionEvent;
import android.view.View;
import android.view.ViewGroup;
import android.view.accessibility.AccessibilityEvent;
import android.view.accessibility.AccessibilityNodeInfo;
import android.view.accessibility.AccessibilityNodeInfo.AccessibilityAction;

import com.android.internal.R;
import com.android.internal.widget.ExploreByTouchHelper;

import java.util.ArrayList;
import java.util.Calendar;
import java.util.Locale;

/**
 * View to show a clock circle picker (with one or two picking circles)
 *
 * @hide
 */
public class RadialTimePickerView extends View {
    private static final String TAG = "RadialTimePickerView";

    private static final boolean DEBUG = false;

    private static final int DEBUG_COLOR = 0x20FF0000;
    private static final int DEBUG_TEXT_COLOR = 0x60FF0000;
    private static final int DEBUG_STROKE_WIDTH = 2;

    private static final int HOURS = 0;
    private static final int MINUTES = 1;
    private static final int HOURS_INNER = 2;

    private static final int SELECTOR_CIRCLE = 0;
    private static final int SELECTOR_DOT = 1;
    private static final int SELECTOR_LINE = 2;

    private static final int AM = 0;
    private static final int PM = 1;

    // Opaque alpha level
    private static final int ALPHA_OPAQUE = 255;

    // Transparent alpha level
    private static final int ALPHA_TRANSPARENT = 0;

    private static final int DEGREES_FOR_ONE_HOUR = 30;
    private static final int DEGREES_FOR_ONE_MINUTE = 6;

    private static final int[] HOURS_NUMBERS = {12, 1, 2, 3, 4, 5, 6, 7, 8, 9, 10, 11};
    private static final int[] HOURS_NUMBERS_24 = {0, 13, 14, 15, 16, 17, 18, 19, 20, 21, 22, 23};
    private static final int[] MINUTES_NUMBERS = {0, 5, 10, 15, 20, 25, 30, 35, 40, 45, 50, 55};

    private static final int CENTER_RADIUS = 2;

    private static final int FADE_OUT_DURATION = 500;
    private static final int FADE_IN_DURATION = 500;

    private static final int[] SNAP_PREFER_30S_MAP = new int[361];

    private static final int NUM_POSITIONS = 12;
    private static final float[] COS_30 = new float[NUM_POSITIONS];
    private static final float[] SIN_30 = new float[NUM_POSITIONS];

    static {
        // Prepare mapping to snap touchable degrees to selectable degrees.
        preparePrefer30sMap();

        final double increment = 2.0 * Math.PI / NUM_POSITIONS;
        double angle = Math.PI / 2.0;
        for (int i = 0; i < NUM_POSITIONS; i++) {
            COS_30[i] = (float) Math.cos(angle);
            SIN_30[i] = (float) Math.sin(angle);
            angle += increment;
        }
    }

    private final InvalidateUpdateListener mInvalidateUpdateListener =
            new InvalidateUpdateListener();

    private final String[] mHours12Texts = new String[12];
    private final String[] mOuterHours24Texts = new String[12];
    private final String[] mInnerHours24Texts = new String[12];
    private final String[] mMinutesTexts = new String[12];

    private final Paint[] mPaint = new Paint[2];
    private final IntHolder[] mAlpha = new IntHolder[2];

    private final Paint mPaintCenter = new Paint();

    private final Paint[][] mPaintSelector = new Paint[2][3];
    private final int[][] mColorSelector = new int[2][3];
    private final IntHolder[][] mAlphaSelector = new IntHolder[2][3];

    private final Paint mPaintBackground = new Paint();
    private final Paint mPaintDebug = new Paint();

    private final Typeface mTypeface;

    private final float[] mTextSize = new float[2];

    private final float[][] mOuterTextX = new float[2][12];
    private final float[][] mOuterTextY = new float[2][12];

    private final float[] mInnerTextX = new float[12];
    private final float[] mInnerTextY = new float[12];

    private final float[] mNumbersRadiusMultiplier = new float[3];

    private final float[] mTextSizeMultiplier = new float[3];

    private final int[] mLineLength = new int[3];
    private final int[] mSelectionRadius = new int[3];
    private final float mSelectionRadiusMultiplier;
    private final int[] mSelectionDegrees = new int[3];

    private final ArrayList<Animator> mHoursToMinutesAnims = new ArrayList<Animator>();
    private final ArrayList<Animator> mMinuteToHoursAnims = new ArrayList<Animator>();

    private final RadialPickerTouchHelper mTouchHelper;

    private ColorStateList mNumbersTextColor;

    private boolean mIs24HourMode;
    private boolean mShowHours;

    /**
     * When in 24-hour mode, indicates that the current hour is between
     * 1 and 12 (inclusive).
     */
    private boolean mIsOnInnerCircle;

    private float mXCenter;
    private float mYCenter;
    private float mCircleRadius;

    private int mMinHypotenuseForInnerNumber;
    private int mMaxHypotenuseForOuterNumber;
    private int mHalfwayHypotenusePoint;

    private String[] mOuterTextHours;
    private String[] mInnerTextHours;
    private String[] mOuterTextMinutes;
    private AnimatorSet mTransition;

    private int mAmOrPm;
    private int mDisabledAlpha;

    private OnValueSelectedListener mListener;

    private boolean mInputEnabled = true;

    public interface OnValueSelectedListener {
        void onValueSelected(int pickerIndex, int newValue, boolean autoAdvance);
    }

    /**
     * Split up the 360 degrees of the circle among the 60 selectable values. Assigns a larger
     * selectable area to each of the 12 visible values, such that the ratio of space apportioned
     * to a visible value : space apportioned to a non-visible value will be 14 : 4.
     * E.g. the output of 30 degrees should have a higher range of input associated with it than
     * the output of 24 degrees, because 30 degrees corresponds to a visible number on the clock
     * circle (5 on the minutes, 1 or 13 on the hours).
     */
    private static void preparePrefer30sMap() {
        // We'll split up the visible output and the non-visible output such that each visible
        // output will correspond to a range of 14 associated input degrees, and each non-visible
        // output will correspond to a range of 4 associate input degrees, so visible numbers
        // are more than 3 times easier to get than non-visible numbers:
        // {354-359,0-7}:0, {8-11}:6, {12-15}:12, {16-19}:18, {20-23}:24, {24-37}:30, etc.
        //
        // If an output of 30 degrees should correspond to a range of 14 associated degrees, then
        // we'll need any input between 24 - 37 to snap to 30. Working out from there, 20-23 should
        // snap to 24, while 38-41 should snap to 36. This is somewhat counter-intuitive, that you
        // can be touching 36 degrees but have the selection snapped to 30 degrees; however, this
        // inconsistency isn't noticeable at such fine-grained degrees, and it affords us the
        // ability to aggressively prefer the visible values by a factor of more than 3:1, which
        // greatly contributes to the selectability of these values.

        // The first output is 0, and each following output will increment by 6 {0, 6, 12, ...}.
        int snappedOutputDegrees = 0;
        // Count of how many inputs we've designated to the specified output.
        int count = 1;
        // How many input we expect for a specified output. This will be 14 for output divisible
        // by 30, and 4 for the remaining output. We'll special case the outputs of 0 and 360, so
        // the caller can decide which they need.
        int expectedCount = 8;
        // Iterate through the input.
        for (int degrees = 0; degrees < 361; degrees++) {
            // Save the input-output mapping.
            SNAP_PREFER_30S_MAP[degrees] = snappedOutputDegrees;
            // If this is the last input for the specified output, calculate the next output and
            // the next expected count.
            if (count == expectedCount) {
                snappedOutputDegrees += 6;
                if (snappedOutputDegrees == 360) {
                    expectedCount = 7;
                } else if (snappedOutputDegrees % 30 == 0) {
                    expectedCount = 14;
                } else {
                    expectedCount = 4;
                }
                count = 1;
            } else {
                count++;
            }
        }
    }

    /**
     * Returns mapping of any input degrees (0 to 360) to one of 60 selectable output degrees,
     * where the degrees corresponding to visible numbers (i.e. those divisible by 30) will be
     * weighted heavier than the degrees corresponding to non-visible numbers.
     * See {@link #preparePrefer30sMap()} documentation for the rationale and generation of the
     * mapping.
     */
    private static int snapPrefer30s(int degrees) {
        if (SNAP_PREFER_30S_MAP == null) {
            return -1;
        }
        return SNAP_PREFER_30S_MAP[degrees];
    }

    /**
     * Returns mapping of any input degrees (0 to 360) to one of 12 visible output degrees (all
     * multiples of 30), where the input will be "snapped" to the closest visible degrees.
     * @param degrees The input degrees
     * @param forceHigherOrLower The output may be forced to either the higher or lower step, or may
     * be allowed to snap to whichever is closer. Use 1 to force strictly higher, -1 to force
     * strictly lower, and 0 to snap to the closer one.
     * @return output degrees, will be a multiple of 30
     */
    private static int snapOnly30s(int degrees, int forceHigherOrLower) {
        final int stepSize = DEGREES_FOR_ONE_HOUR;
        int floor = (degrees / stepSize) * stepSize;
        final int ceiling = floor + stepSize;
        if (forceHigherOrLower == 1) {
            degrees = ceiling;
        } else if (forceHigherOrLower == -1) {
            if (degrees == floor) {
                floor -= stepSize;
            }
            degrees = floor;
        } else {
            if ((degrees - floor) < (ceiling - degrees)) {
                degrees = floor;
            } else {
                degrees = ceiling;
            }
        }
        return degrees;
    }

    @SuppressWarnings("unused")
    public RadialTimePickerView(Context context)  {
        this(context, null);
    }

    public RadialTimePickerView(Context context, AttributeSet attrs)  {
        this(context, attrs, R.attr.timePickerStyle);
    }

    public RadialTimePickerView(Context context, AttributeSet attrs, int defStyleAttr)  {
        this(context, attrs, defStyleAttr, 0);
    }

    public RadialTimePickerView(
            Context context, AttributeSet attrs, int defStyleAttr, int defStyleRes)  {
        super(context, attrs);

        // Pull disabled alpha from theme.
        final TypedValue outValue = new TypedValue();
        context.getTheme().resolveAttribute(android.R.attr.disabledAlpha, outValue, true);
        mDisabledAlpha = (int) (outValue.getFloat() * 255 + 0.5f);

        // process style attributes
        final Resources res = getResources();
        final TypedArray a = mContext.obtainStyledAttributes(attrs, R.styleable.TimePicker,
                defStyleAttr, defStyleRes);

        mTypeface = Typeface.create("sans-serif", Typeface.NORMAL);

        // Initialize all alpha values to opaque.
        for (int i = 0; i < mAlpha.length; i++) {
            mAlpha[i] = new IntHolder(ALPHA_OPAQUE);
        }
        for (int i = 0; i < mAlphaSelector.length; i++) {
            for (int j = 0; j < mAlphaSelector[i].length; j++) {
                mAlphaSelector[i][j] = new IntHolder(ALPHA_OPAQUE);
            }
        }

        mNumbersTextColor = a.getColorStateList(
                R.styleable.TimePicker_numbersTextColor);

        mPaint[HOURS] = new Paint();
        mPaint[HOURS].setAntiAlias(true);
        mPaint[HOURS].setTextAlign(Paint.Align.CENTER);

        mPaint[MINUTES] = new Paint();
        mPaint[MINUTES].setAntiAlias(true);
        mPaint[MINUTES].setTextAlign(Paint.Align.CENTER);

        final ColorStateList selectorColors = a.getColorStateList(
                R.styleable.TimePicker_numbersSelectorColor);
        final int selectorActivatedColor = selectorColors.getColorForState(
                StateSet.get(StateSet.VIEW_STATE_ENABLED | StateSet.VIEW_STATE_ACTIVATED), 0);

        mPaintCenter.setColor(selectorActivatedColor);
        mPaintCenter.setAntiAlias(true);

        final int textActivatedColor = mNumbersTextColor.getColorForState(
                StateSet.get(StateSet.VIEW_STATE_ENABLED | StateSet.VIEW_STATE_ACTIVATED), 0);

        mPaintSelector[HOURS][SELECTOR_CIRCLE] = new Paint();
        mPaintSelector[HOURS][SELECTOR_CIRCLE].setAntiAlias(true);
        mColorSelector[HOURS][SELECTOR_CIRCLE] = selectorActivatedColor;

        mPaintSelector[HOURS][SELECTOR_DOT] = new Paint();
        mPaintSelector[HOURS][SELECTOR_DOT].setAntiAlias(true);
        mColorSelector[HOURS][SELECTOR_DOT] = textActivatedColor;

        mPaintSelector[HOURS][SELECTOR_LINE] = new Paint();
        mPaintSelector[HOURS][SELECTOR_LINE].setAntiAlias(true);
        mPaintSelector[HOURS][SELECTOR_LINE].setStrokeWidth(2);
        mColorSelector[HOURS][SELECTOR_LINE] = selectorActivatedColor;

        mPaintSelector[MINUTES][SELECTOR_CIRCLE] = new Paint();
        mPaintSelector[MINUTES][SELECTOR_CIRCLE].setAntiAlias(true);
        mColorSelector[MINUTES][SELECTOR_CIRCLE] = selectorActivatedColor;

        mPaintSelector[MINUTES][SELECTOR_DOT] = new Paint();
        mPaintSelector[MINUTES][SELECTOR_DOT].setAntiAlias(true);
        mColorSelector[MINUTES][SELECTOR_DOT] = textActivatedColor;

        mPaintSelector[MINUTES][SELECTOR_LINE] = new Paint();
        mPaintSelector[MINUTES][SELECTOR_LINE].setAntiAlias(true);
        mPaintSelector[MINUTES][SELECTOR_LINE].setStrokeWidth(2);
        mColorSelector[MINUTES][SELECTOR_LINE] = selectorActivatedColor;

        mPaintBackground.setColor(a.getColor(R.styleable.TimePicker_numbersBackgroundColor,
                context.getColor(R.color.timepicker_default_numbers_background_color_material)));
        mPaintBackground.setAntiAlias(true);

        if (DEBUG) {
            mPaintDebug.setColor(DEBUG_COLOR);
            mPaintDebug.setAntiAlias(true);
            mPaintDebug.setStrokeWidth(DEBUG_STROKE_WIDTH);
            mPaintDebug.setStyle(Paint.Style.STROKE);
            mPaintDebug.setTextAlign(Paint.Align.CENTER);
        }

        mShowHours = true;
        mIs24HourMode = false;
        mAmOrPm = AM;

        // Set up accessibility components.
        mTouchHelper = new RadialPickerTouchHelper();
        setAccessibilityDelegate(mTouchHelper);

        if (getImportantForAccessibility() == IMPORTANT_FOR_ACCESSIBILITY_AUTO) {
            setImportantForAccessibility(IMPORTANT_FOR_ACCESSIBILITY_YES);
        }

        initHoursAndMinutesText();
        initData();

        mSelectionRadiusMultiplier = res.getFloat(R.dimen.timepicker_selection_radius_multiplier);

        a.recycle();

        // Initial values
        final Calendar calendar = Calendar.getInstance(Locale.getDefault());
        final int currentHour = calendar.get(Calendar.HOUR_OF_DAY);
        final int currentMinute = calendar.get(Calendar.MINUTE);

        setCurrentHourInternal(currentHour, false, false);
        setCurrentMinuteInternal(currentMinute, false);

        setHapticFeedbackEnabled(true);
    }

    public void initialize(int hour, int minute, boolean is24HourMode) {
        if (mIs24HourMode != is24HourMode) {
            mIs24HourMode = is24HourMode;
            initData();
        }

        setCurrentHourInternal(hour, false, false);
        setCurrentMinuteInternal(minute, false);
    }

    public void setCurrentItemShowing(int item, boolean animate) {
        switch (item){
            case HOURS:
                showHours(animate);
                break;
            case MINUTES:
                showMinutes(animate);
                break;
            default:
                Log.e(TAG, "ClockView does not support showing item " + item);
        }
    }

    public int getCurrentItemShowing() {
        return mShowHours ? HOURS : MINUTES;
    }

    public void setOnValueSelectedListener(OnValueSelectedListener listener) {
        mListener = listener;
    }

    /**
     * Sets the current hour in 24-hour time.
     *
     * @param hour the current hour between 0 and 23 (inclusive)
     */
    public void setCurrentHour(int hour) {
        setCurrentHourInternal(hour, true, false);
    }

    /**
     * Sets the current hour.
     *
     * @param hour The current hour
     * @param callback Whether the value listener should be invoked
     * @param autoAdvance Whether the listener should auto-advance to the next
     *                    selection mode, e.g. hour to minutes
     */
    private void setCurrentHourInternal(int hour, boolean callback, boolean autoAdvance) {
        final int degrees = (hour % 12) * DEGREES_FOR_ONE_HOUR;
        mSelectionDegrees[HOURS] = degrees;
        mSelectionDegrees[HOURS_INNER] = degrees;

        // 0 is 12 AM (midnight) and 12 is 12 PM (noon).
        final int amOrPm = (hour == 0 || (hour % 24) < 12) ? AM : PM;
        final boolean isOnInnerCircle = mIs24HourMode && hour >= 1 && hour <= 12;
        if (mAmOrPm != amOrPm || mIsOnInnerCircle != isOnInnerCircle) {
            mAmOrPm = amOrPm;
            mIsOnInnerCircle = isOnInnerCircle;

            initData();
            mTouchHelper.invalidateRoot();
        }

        invalidate();

        if (callback && mListener != null) {
            mListener.onValueSelected(HOURS, hour, autoAdvance);
        }
    }

    /**
     * Returns the current hour in 24-hour time.
     *
     * @return the current hour between 0 and 23 (inclusive)
     */
    public int getCurrentHour() {
        return getHourForDegrees(
                mSelectionDegrees[mIsOnInnerCircle ? HOURS_INNER : HOURS], mIsOnInnerCircle);
    }

    private int getHourForDegrees(int degrees, boolean innerCircle) {
        int hour = (degrees / DEGREES_FOR_ONE_HOUR) % 12;
        if (mIs24HourMode) {
            // Convert the 12-hour value into 24-hour time based on where the
            // selector is positioned.
            if (innerCircle && hour == 0) {
                // Inner circle is 1 through 12.
                hour = 12;
            } else if (!innerCircle && hour != 0) {
                // Outer circle is 13 through 23 and 0.
                hour += 12;
            }
        } else if (mAmOrPm == PM) {
            hour += 12;
        }
        return hour;
    }

    private int getDegreesForHour(int hour) {
        // Convert to be 0-11.
        if (mIs24HourMode) {
            if (hour >= 12) {
                hour -= 12;
            }
        } else if (hour == 12) {
            hour = 0;
        }
        return hour * DEGREES_FOR_ONE_HOUR;
    }

    public void setCurrentMinute(int minute) {
        setCurrentMinuteInternal(minute, true);
    }

    private void setCurrentMinuteInternal(int minute, boolean callback) {
        mSelectionDegrees[MINUTES] = (minute % 60) * DEGREES_FOR_ONE_MINUTE;

        invalidate();

        if (callback && mListener != null) {
            mListener.onValueSelected(MINUTES, minute, false);
        }
    }

    // Returns minutes in 0-59 range
    public int getCurrentMinute() {
        return getMinuteForDegrees(mSelectionDegrees[MINUTES]);
    }

    private int getMinuteForDegrees(int degrees) {
        return degrees / DEGREES_FOR_ONE_MINUTE;
    }

    private int getDegreesForMinute(int minute) {
        return minute * DEGREES_FOR_ONE_MINUTE;
    }

    public void setAmOrPm(int val) {
        mAmOrPm = (val % 2);
        invalidate();
        mTouchHelper.invalidateRoot();
    }

    public int getAmOrPm() {
        return mAmOrPm;
    }

    public void showHours(boolean animate) {
        if (mShowHours) {
            return;
        }

        mShowHours = true;

        if (animate) {
            startMinutesToHoursAnimation();
        }

        initData();
        invalidate();
    }

    public void showMinutes(boolean animate) {
        if (!mShowHours) {
            return;
        }

        mShowHours = false;

        if (animate) {
            startHoursToMinutesAnimation();
        }

        initData();
        invalidate();
    }

    private void initHoursAndMinutesText() {
        // Initialize the hours and minutes numbers.
        for (int i = 0; i < 12; i++) {
            mHours12Texts[i] = String.format("%d", HOURS_NUMBERS[i]);
            mOuterHours24Texts[i] = String.format("%02d", HOURS_NUMBERS_24[i]);
            mInnerHours24Texts[i] = String.format("%d", HOURS_NUMBERS[i]);
            mMinutesTexts[i] = String.format("%02d", MINUTES_NUMBERS[i]);
        }
    }

    private void initData() {
        if (mIs24HourMode) {
            mOuterTextHours = mOuterHours24Texts;
            mInnerTextHours = mInnerHours24Texts;
        } else {
            mOuterTextHours = mHours12Texts;
            mInnerTextHours = null;
        }

        mOuterTextMinutes = mMinutesTexts;

        final Resources res = getResources();

        if (mIs24HourMode) {
            mNumbersRadiusMultiplier[HOURS] = res.getFloat(
                    R.dimen.timepicker_numbers_radius_multiplier_outer);
            mTextSizeMultiplier[HOURS] = res.getFloat(
                    R.dimen.timepicker_text_size_multiplier_outer);

            mNumbersRadiusMultiplier[HOURS_INNER] = res.getFloat(
                    R.dimen.timepicker_numbers_radius_multiplier_inner);
            mTextSizeMultiplier[HOURS_INNER] = res.getFloat(
                    R.dimen.timepicker_text_size_multiplier_inner);
        } else {
            mNumbersRadiusMultiplier[HOURS] = res.getFloat(
                    R.dimen.timepicker_numbers_radius_multiplier_normal);
            mTextSizeMultiplier[HOURS] = res.getFloat(
                    R.dimen.timepicker_text_size_multiplier_normal);
        }

        mNumbersRadiusMultiplier[MINUTES] = res.getFloat(
                R.dimen.timepicker_numbers_radius_multiplier_normal);
        mTextSizeMultiplier[MINUTES] = res.getFloat(
                R.dimen.timepicker_text_size_multiplier_normal);

        final int hoursAlpha = mShowHours ? ALPHA_OPAQUE : ALPHA_TRANSPARENT;
        mAlpha[HOURS].setValue(hoursAlpha);
        mAlphaSelector[HOURS][SELECTOR_CIRCLE].setValue(hoursAlpha);
        mAlphaSelector[HOURS][SELECTOR_DOT].setValue(hoursAlpha);
        mAlphaSelector[HOURS][SELECTOR_LINE].setValue(hoursAlpha);

        final int minutesAlpha = mShowHours ? ALPHA_TRANSPARENT : ALPHA_OPAQUE;
        mAlpha[MINUTES].setValue(minutesAlpha);
        mAlphaSelector[MINUTES][SELECTOR_CIRCLE].setValue(minutesAlpha);
        mAlphaSelector[MINUTES][SELECTOR_DOT].setValue(minutesAlpha);
        mAlphaSelector[MINUTES][SELECTOR_LINE].setValue(minutesAlpha);
    }

    @Override
    protected void onLayout(boolean changed, int left, int top, int right, int bottom) {
        if (!changed) {
            return;
        }

        mXCenter = getWidth() / 2;
        mYCenter = getHeight() / 2;
        mCircleRadius = Math.min(mXCenter, mYCenter);

        mMinHypotenuseForInnerNumber = (int) (mCircleRadius
                * mNumbersRadiusMultiplier[HOURS_INNER]) - mSelectionRadius[HOURS];
        mMaxHypotenuseForOuterNumber = (int) (mCircleRadius
                * mNumbersRadiusMultiplier[HOURS]) + mSelectionRadius[HOURS];
        mHalfwayHypotenusePoint = (int) (mCircleRadius
                * ((mNumbersRadiusMultiplier[HOURS] + mNumbersRadiusMultiplier[HOURS_INNER]) / 2));

        mTextSize[HOURS] = mCircleRadius * mTextSizeMultiplier[HOURS];
        mTextSize[MINUTES] = mCircleRadius * mTextSizeMultiplier[MINUTES];

        if (mIs24HourMode) {
            mTextSize[HOURS_INNER] = mCircleRadius * mTextSizeMultiplier[HOURS_INNER];
        }

        calculatePositionsHours();
        calculatePositionsMinutes();

        mSelectionRadius[HOURS] = (int) (mCircleRadius * mSelectionRadiusMultiplier);
        mSelectionRadius[HOURS_INNER] = mSelectionRadius[HOURS];
        mSelectionRadius[MINUTES] = (int) (mCircleRadius * mSelectionRadiusMultiplier);

        mTouchHelper.invalidateRoot();
    }

    @Override
    public void onDraw(Canvas canvas) {
        if (!mInputEnabled) {
            canvas.saveLayerAlpha(0, 0, getWidth(), getHeight(), mDisabledAlpha);
        } else {
            canvas.save();
        }

        drawCircleBackground(canvas);

        final int hoursAlpha = mAlpha[HOURS].getValue();
        if (hoursAlpha > 0) {
            // Draw the hour selector under the elements.
            drawSelector(canvas, mIsOnInnerCircle ? HOURS_INNER : HOURS, null);

            // Draw outer hours.
            drawTextElements(canvas, mTextSize[HOURS], mTypeface, mOuterTextHours,
                    mOuterTextX[HOURS], mOuterTextY[HOURS], mPaint[HOURS], hoursAlpha,
                    !mIsOnInnerCircle, mSelectionDegrees[HOURS], false);

            // Draw inner hours (12-23) for 24-hour time.
            if (mIs24HourMode && mInnerTextHours != null) {
                drawTextElements(canvas, mTextSize[HOURS_INNER], mTypeface, mInnerTextHours,
                        mInnerTextX, mInnerTextY, mPaint[HOURS], hoursAlpha,
                        mIsOnInnerCircle, mSelectionDegrees[HOURS], false);
            }
        }

        final int minutesAlpha = mAlpha[MINUTES].getValue();
        if (minutesAlpha > 0) {
            drawSelector(canvas, MINUTES, mSelectorPath);

            // Exclude the selector region, then draw minutes with no
            // activated states.
            canvas.save(Canvas.CLIP_SAVE_FLAG);
            canvas.clipPath(mSelectorPath, Region.Op.DIFFERENCE);
            drawTextElements(canvas, mTextSize[MINUTES], mTypeface, mOuterTextMinutes,
                    mOuterTextX[MINUTES], mOuterTextY[MINUTES], mPaint[MINUTES], minutesAlpha,
                    false, 0, false);
            canvas.restore();

            // Intersect the selector region, then draw minutes with only
            // activated states.
            canvas.save(Canvas.CLIP_SAVE_FLAG);
            canvas.clipPath(mSelectorPath, Region.Op.INTERSECT);
            drawTextElements(canvas, mTextSize[MINUTES], mTypeface, mOuterTextMinutes,
                    mOuterTextX[MINUTES], mOuterTextY[MINUTES], mPaint[MINUTES], minutesAlpha,
                    true, mSelectionDegrees[MINUTES], true);
            canvas.restore();
        }

        drawCenter(canvas);

        if (DEBUG) {
            drawDebug(canvas);
        }

        canvas.restore();
    }

    private void drawCircleBackground(Canvas canvas) {
        canvas.drawCircle(mXCenter, mYCenter, mCircleRadius, mPaintBackground);
    }

    private void drawCenter(Canvas canvas) {
        canvas.drawCircle(mXCenter, mYCenter, CENTER_RADIUS, mPaintCenter);
    }

    private int getMultipliedAlpha(int argb, int alpha) {
        return (int) (Color.alpha(argb) * (alpha / 255.0) + 0.5);
    }

    private final Path mSelectorPath = new Path();

    private void drawSelector(Canvas canvas, int index, Path selectorPath) {
        // Calculate the current radius at which to place the selection circle.
        mLineLength[index] = (int) (mCircleRadius * mNumbersRadiusMultiplier[index]);

        final double selectionRadians = Math.toRadians(mSelectionDegrees[index]);

        float pointX = mXCenter + (int) (mLineLength[index] * Math.sin(selectionRadians));
        float pointY = mYCenter - (int) (mLineLength[index] * Math.cos(selectionRadians));

        int color;
        int alpha;
        Paint paint;

        // Draw the selection circle
        color = mColorSelector[index % 2][SELECTOR_CIRCLE];
        alpha = mAlphaSelector[index % 2][SELECTOR_CIRCLE].getValue();
        paint = mPaintSelector[index % 2][SELECTOR_CIRCLE];
        paint.setColor(color);
        paint.setAlpha(getMultipliedAlpha(color, alpha));
        canvas.drawCircle(pointX, pointY, mSelectionRadius[index], paint);

        // If needed, set up the clip path for later.
        if (selectorPath != null) {
            mSelectorPath.reset();
            mSelectorPath.addCircle(pointX, pointY, mSelectionRadius[index], Path.Direction.CCW);
        }

        // Draw the dot if needed.
        final boolean shouldDrawDot = mSelectionDegrees[index] % 30 != 0;
        if (shouldDrawDot) {
            // We're not on a direct tick
            color = mColorSelector[index % 2][SELECTOR_DOT];
            alpha = mAlphaSelector[index % 2][SELECTOR_DOT].getValue();
            paint = mPaintSelector[index % 2][SELECTOR_DOT];
            paint.setColor(color);
            paint.setAlpha(getMultipliedAlpha(color, alpha));
            canvas.drawCircle(pointX, pointY, (mSelectionRadius[index] * 0.125f), paint);
        }

        // Shorten the line to only go to the edge of the selection circle.
        final int lineLength = mLineLength[index] - mSelectionRadius[index];
        pointX = mXCenter + (int) (lineLength * Math.sin(selectionRadians));
        pointY = mYCenter - (int) (lineLength * Math.cos(selectionRadians));

        // Draw the line
        color = mColorSelector[index % 2][SELECTOR_LINE];
        alpha = mAlphaSelector[index % 2][SELECTOR_LINE].getValue();
        paint = mPaintSelector[index % 2][SELECTOR_LINE];
        paint.setColor(color);
        paint.setAlpha(getMultipliedAlpha(color, alpha));
        canvas.drawLine(mXCenter, mYCenter, pointX, pointY, paint);
    }

    private void drawDebug(Canvas canvas) {
        // Draw outer numbers circle
        final float outerRadius = mCircleRadius * mNumbersRadiusMultiplier[HOURS];
        canvas.drawCircle(mXCenter, mYCenter, outerRadius, mPaintDebug);

        // Draw inner numbers circle
        final float innerRadius = mCircleRadius * mNumbersRadiusMultiplier[HOURS_INNER];
        canvas.drawCircle(mXCenter, mYCenter, innerRadius, mPaintDebug);

        // Draw outer background circle
        canvas.drawCircle(mXCenter, mYCenter, mCircleRadius, mPaintDebug);

        // Draw outer rectangle for circles
        float left = mXCenter - outerRadius;
        float top = mYCenter - outerRadius;
        float right = mXCenter + outerRadius;
        float bottom = mYCenter + outerRadius;
        canvas.drawRect(left, top, right, bottom, mPaintDebug);

        // Draw outer rectangle for background
        left = mXCenter - mCircleRadius;
        top = mYCenter - mCircleRadius;
        right = mXCenter + mCircleRadius;
        bottom = mYCenter + mCircleRadius;
        canvas.drawRect(left, top, right, bottom, mPaintDebug);

        // Draw outer view rectangle
        canvas.drawRect(0, 0, getWidth(), getHeight(), mPaintDebug);

        // Draw selected time
        final String selected = String.format("%02d:%02d", getCurrentHour(), getCurrentMinute());

        ViewGroup.LayoutParams lp = new ViewGroup.LayoutParams(ViewGroup.LayoutParams.WRAP_CONTENT,
                ViewGroup.LayoutParams.WRAP_CONTENT);
        TextView tv = new TextView(getContext());
        tv.setLayoutParams(lp);
        tv.setText(selected);
        tv.measure(MeasureSpec.UNSPECIFIED, MeasureSpec.UNSPECIFIED);
        Paint paint = tv.getPaint();
        paint.setColor(DEBUG_TEXT_COLOR);

        final int width = tv.getMeasuredWidth();

        float height = paint.descent() - paint.ascent();
        float x = mXCenter - width / 2;
        float y = mYCenter + 1.5f * height;

        canvas.drawText(selected, x, y, paint);
    }

    private void calculatePositionsHours() {
        // Calculate the text positions
        final float numbersRadius = mCircleRadius * mNumbersRadiusMultiplier[HOURS];

        // Calculate the positions for the 12 numbers in the main circle.
        calculatePositions(mPaint[HOURS], numbersRadius, mXCenter, mYCenter,
                mTextSize[HOURS], mOuterTextX[HOURS], mOuterTextY[HOURS]);

        // If we have an inner circle, calculate those positions too.
        if (mIs24HourMode) {
            final float innerNumbersRadius = mCircleRadius
                    * mNumbersRadiusMultiplier[HOURS_INNER];

            calculatePositions(mPaint[HOURS], innerNumbersRadius, mXCenter, mYCenter,
                    mTextSize[HOURS_INNER], mInnerTextX, mInnerTextY);
        }
    }

    private void calculatePositionsMinutes() {
        // Calculate the text positions
        final float numbersRadius = mCircleRadius * mNumbersRadiusMultiplier[MINUTES];

        // Calculate the positions for the 12 numbers in the main circle.
        calculatePositions(mPaint[MINUTES], numbersRadius, mXCenter, mYCenter,
                mTextSize[MINUTES], mOuterTextX[MINUTES], mOuterTextY[MINUTES]);
    }

    /**
     * Using the trigonometric Unit Circle, calculate the positions that the text will need to be
     * drawn at based on the specified circle radius. Place the values in the textGridHeights and
     * textGridWidths parameters.
     */
    private static void calculatePositions(Paint paint, float radius, float xCenter, float yCenter,
            float textSize, float[] x, float[] y) {
        // Adjust yCenter to account for the text's baseline.
        paint.setTextSize(textSize);
        yCenter -= (paint.descent() + paint.ascent()) / 2;

        for (int i = 0; i < NUM_POSITIONS; i++) {
            x[i] = xCenter - radius * COS_30[i];
            y[i] = yCenter - radius * SIN_30[i];
        }
    }

    /**
     * Draw the 12 text values at the positions specified by the textGrid parameters.
     */
    private void drawTextElements(Canvas canvas, float textSize, Typeface typeface, String[] texts,
            float[] textX, float[] textY, Paint paint, int alpha, boolean showActivated,
            int activatedDegrees, boolean activatedOnly) {
        paint.setTextSize(textSize);
        paint.setTypeface(typeface);

        // The activated index can touch a range of elements.
        final float activatedIndex = activatedDegrees / (360.0f / NUM_POSITIONS);
        final int activatedFloor = (int) activatedIndex;
        final int activatedCeil = ((int) Math.ceil(activatedIndex)) % NUM_POSITIONS;

        for (int i = 0; i < 12; i++) {
            final boolean activated = (activatedFloor == i || activatedCeil == i);
            if (activatedOnly && !activated) {
                continue;
            }

            final int stateMask = StateSet.VIEW_STATE_ENABLED
                    | (showActivated && activated ? StateSet.VIEW_STATE_ACTIVATED : 0);
            final int color = mNumbersTextColor.getColorForState(StateSet.get(stateMask), 0);
            paint.setColor(color);
            paint.setAlpha(getMultipliedAlpha(color, alpha));

            canvas.drawText(texts[i], textX[i], textY[i], paint);
        }
    }

    private static ObjectAnimator getFadeOutAnimator(IntHolder target, int startAlpha, int endAlpha,
                InvalidateUpdateListener updateListener) {
        final ObjectAnimator animator = ObjectAnimator.ofInt(target, "value", startAlpha, endAlpha);
        animator.setDuration(FADE_OUT_DURATION);
        animator.addUpdateListener(updateListener);
        return animator;
    }

    private static ObjectAnimator getFadeInAnimator(IntHolder target, int startAlpha, int endAlpha,
                InvalidateUpdateListener updateListener) {
        final float delayMultiplier = 0.25f;
        final float transitionDurationMultiplier = 1f;
        final float totalDurationMultiplier = transitionDurationMultiplier + delayMultiplier;
        final int totalDuration = (int) (FADE_IN_DURATION * totalDurationMultiplier);
        final float delayPoint = (delayMultiplier * FADE_IN_DURATION) / totalDuration;

        final Keyframe kf0, kf1, kf2;
        kf0 = Keyframe.ofInt(0f, startAlpha);
        kf1 = Keyframe.ofInt(delayPoint, startAlpha);
        kf2 = Keyframe.ofInt(1f, endAlpha);
        final PropertyValuesHolder fadeIn = PropertyValuesHolder.ofKeyframe("value", kf0, kf1, kf2);

        final ObjectAnimator animator = ObjectAnimator.ofPropertyValuesHolder(target, fadeIn);
        animator.setDuration(totalDuration);
        animator.addUpdateListener(updateListener);
        return animator;
    }

    private class InvalidateUpdateListener implements ValueAnimator.AnimatorUpdateListener {
        @Override
        public void onAnimationUpdate(ValueAnimator animation) {
            RadialTimePickerView.this.invalidate();
        }
    }

    private void startHoursToMinutesAnimation() {
        if (mHoursToMinutesAnims.size() == 0) {
            mHoursToMinutesAnims.add(getFadeOutAnimator(mAlpha[HOURS],
                    ALPHA_OPAQUE, ALPHA_TRANSPARENT, mInvalidateUpdateListener));
            mHoursToMinutesAnims.add(getFadeOutAnimator(mAlphaSelector[HOURS][SELECTOR_CIRCLE],
                    ALPHA_OPAQUE, ALPHA_TRANSPARENT, mInvalidateUpdateListener));
            mHoursToMinutesAnims.add(getFadeOutAnimator(mAlphaSelector[HOURS][SELECTOR_DOT],
                    ALPHA_OPAQUE, ALPHA_TRANSPARENT, mInvalidateUpdateListener));
            mHoursToMinutesAnims.add(getFadeOutAnimator(mAlphaSelector[HOURS][SELECTOR_LINE],
                    ALPHA_OPAQUE, ALPHA_TRANSPARENT, mInvalidateUpdateListener));

            mHoursToMinutesAnims.add(getFadeInAnimator(mAlpha[MINUTES],
                    ALPHA_TRANSPARENT, ALPHA_OPAQUE, mInvalidateUpdateListener));
            mHoursToMinutesAnims.add(getFadeInAnimator(mAlphaSelector[MINUTES][SELECTOR_CIRCLE],
                    ALPHA_TRANSPARENT, ALPHA_OPAQUE, mInvalidateUpdateListener));
            mHoursToMinutesAnims.add(getFadeInAnimator(mAlphaSelector[MINUTES][SELECTOR_DOT],
                    ALPHA_TRANSPARENT, ALPHA_OPAQUE, mInvalidateUpdateListener));
            mHoursToMinutesAnims.add(getFadeInAnimator(mAlphaSelector[MINUTES][SELECTOR_LINE],
                    ALPHA_TRANSPARENT, ALPHA_OPAQUE, mInvalidateUpdateListener));
        }

        if (mTransition != null && mTransition.isRunning()) {
            mTransition.end();
        }
        mTransition = new AnimatorSet();
        mTransition.playTogether(mHoursToMinutesAnims);
        mTransition.start();
    }

    private void startMinutesToHoursAnimation() {
        if (mMinuteToHoursAnims.size() == 0) {
            mMinuteToHoursAnims.add(getFadeOutAnimator(mAlpha[MINUTES],
                    ALPHA_OPAQUE, ALPHA_TRANSPARENT, mInvalidateUpdateListener));
            mMinuteToHoursAnims.add(getFadeOutAnimator(mAlphaSelector[MINUTES][SELECTOR_CIRCLE],
                    ALPHA_OPAQUE, ALPHA_TRANSPARENT, mInvalidateUpdateListener));
            mMinuteToHoursAnims.add(getFadeOutAnimator(mAlphaSelector[MINUTES][SELECTOR_DOT],
                    ALPHA_OPAQUE, ALPHA_TRANSPARENT, mInvalidateUpdateListener));
            mMinuteToHoursAnims.add(getFadeOutAnimator(mAlphaSelector[MINUTES][SELECTOR_LINE],
                    ALPHA_OPAQUE, ALPHA_TRANSPARENT, mInvalidateUpdateListener));

            mMinuteToHoursAnims.add(getFadeInAnimator(mAlpha[HOURS],
                    ALPHA_TRANSPARENT, ALPHA_OPAQUE, mInvalidateUpdateListener));
            mMinuteToHoursAnims.add(getFadeInAnimator(mAlphaSelector[HOURS][SELECTOR_CIRCLE],
                    ALPHA_TRANSPARENT, ALPHA_OPAQUE, mInvalidateUpdateListener));
            mMinuteToHoursAnims.add(getFadeInAnimator(mAlphaSelector[HOURS][SELECTOR_DOT],
                    ALPHA_TRANSPARENT, ALPHA_OPAQUE, mInvalidateUpdateListener));
            mMinuteToHoursAnims.add(getFadeInAnimator(mAlphaSelector[HOURS][SELECTOR_LINE],
                    ALPHA_TRANSPARENT, ALPHA_OPAQUE, mInvalidateUpdateListener));
        }

        if (mTransition != null && mTransition.isRunning()) {
            mTransition.end();
        }
        mTransition = new AnimatorSet();
        mTransition.playTogether(mMinuteToHoursAnims);
        mTransition.start();
    }

    private int getDegreesFromXY(float x, float y, boolean constrainOutside) {
        final double hypotenuse = Math.sqrt(
                (y - mYCenter) * (y - mYCenter) + (x - mXCenter) * (x - mXCenter));

        // Basic check if we're outside the range of the disk
        if (constrainOutside && hypotenuse > mCircleRadius) {
            return -1;
        }

        // Check
        if (mIs24HourMode && mShowHours) {
            if (hypotenuse >= mMinHypotenuseForInnerNumber
                    && hypotenuse <= mHalfwayHypotenusePoint) {
                mIsOnInnerCircle = true;
            } else if ((hypotenuse <= mMaxHypotenuseForOuterNumber || !constrainOutside)
                    && hypotenuse >= mHalfwayHypotenusePoint) {
                mIsOnInnerCircle = false;
            } else {
                return -1;
            }
        } else {
            final int index =  (mShowHours) ? HOURS : MINUTES;
            final float length = (mCircleRadius * mNumbersRadiusMultiplier[index]);
            final int distanceToNumber = (int) (hypotenuse - length);
            final int maxAllowedDistance =
                    (int) (mCircleRadius * (1 - mNumbersRadiusMultiplier[index]));
            if (distanceToNumber < -maxAllowedDistance
                    || (constrainOutside && distanceToNumber > maxAllowedDistance)) {
                return -1;
            }
        }

        final float opposite = Math.abs(y - mYCenter);
        int degrees = (int) (Math.toDegrees(Math.asin(opposite / hypotenuse)) + 0.5);

        // Now we have to translate to the correct quadrant.
        final boolean rightSide = (x > mXCenter);
        final boolean topSide = (y < mYCenter);
        if (rightSide) {
            if (topSide) {
                degrees = 90 - degrees;
            } else {
                degrees = 90 + degrees;
            }
        } else {
            if (topSide) {
                degrees = 270 + degrees;
            } else {
                degrees = 270 - degrees;
            }
        }
        return degrees;
    }

    boolean mChangedDuringTouch = false;

    @Override
    public boolean onTouchEvent(MotionEvent event) {
        if (!mInputEnabled) {
            return true;
        }

        final int action = event.getActionMasked();
        if (action == MotionEvent.ACTION_MOVE
                || action == MotionEvent.ACTION_UP
                || action == MotionEvent.ACTION_DOWN) {
            boolean forceSelection = false;
            boolean autoAdvance = false;

            if (action == MotionEvent.ACTION_DOWN) {
                // This is a new event stream, reset whether the value changed.
                mChangedDuringTouch = false;
            } else if (action == MotionEvent.ACTION_UP) {
                autoAdvance = true;

                // If we saw a down/up pair without the value changing, assume
                // this is a single-tap selection and force a change.
                if (!mChangedDuringTouch) {
                    forceSelection = true;
                }
            }

            mChangedDuringTouch |= handleTouchInput(
                    event.getX(), event.getY(), forceSelection, autoAdvance);
        }

        return true;
    }

    private boolean handleTouchInput(
            float x, float y, boolean forceSelection, boolean autoAdvance) {
        // Calling getDegreesFromXY has side effects, so cache
        // whether we used to be on the inner circle.
        final boolean wasOnInnerCircle = mIsOnInnerCircle;
        final int degrees = getDegreesFromXY(x, y, false);
        if (degrees == -1) {
            return false;
        }

        final int[] selectionDegrees = mSelectionDegrees;
        final int type;
        final int newValue;
        final boolean valueChanged;

        if (mShowHours) {
            final int snapDegrees = snapOnly30s(degrees, 0) % 360;
            valueChanged = selectionDegrees[HOURS] != snapDegrees
                    || selectionDegrees[HOURS_INNER] != snapDegrees
                    || wasOnInnerCircle != mIsOnInnerCircle;

            selectionDegrees[HOURS] = snapDegrees;
            selectionDegrees[HOURS_INNER] = snapDegrees;
            type = HOURS;
            newValue = getCurrentHour();
        } else {
            final int snapDegrees = snapPrefer30s(degrees) % 360;
            valueChanged = selectionDegrees[MINUTES] != snapDegrees;

            selectionDegrees[MINUTES] = snapDegrees;
            type = MINUTES;
            newValue = getCurrentMinute();
        }

        if (valueChanged || forceSelection || autoAdvance) {
            // Fire the listener even if we just need to auto-advance.
            if (mListener != null) {
                mListener.onValueSelected(type, newValue, autoAdvance);
            }

            // Only provide feedback if the value actually changed.
            if (valueChanged || forceSelection) {
                performHapticFeedback(HapticFeedbackConstants.CLOCK_TICK);
                invalidate();
            }
            return true;
        }

        return false;
    }

    @Override
    public boolean dispatchHoverEvent(MotionEvent event) {
        // First right-of-refusal goes the touch exploration helper.
        if (mTouchHelper.dispatchHoverEvent(event)) {
            return true;
        }
        return super.dispatchHoverEvent(event);
    }

    public void setInputEnabled(boolean inputEnabled) {
        mInputEnabled = inputEnabled;
        invalidate();
    }

    private class RadialPickerTouchHelper extends ExploreByTouchHelper {
        private final Rect mTempRect = new Rect();

        private final int TYPE_HOUR = 1;
        private final int TYPE_MINUTE = 2;

        private final int SHIFT_TYPE = 0;
        private final int MASK_TYPE = 0xF;

        private final int SHIFT_VALUE = 8;
        private final int MASK_VALUE = 0xFF;

        /** Increment in which virtual views are exposed for minutes. */
        private final int MINUTE_INCREMENT = 5;

        public RadialPickerTouchHelper() {
            super(RadialTimePickerView.this);
        }

        @Override
        public void onInitializeAccessibilityNodeInfo(View host, AccessibilityNodeInfo info) {
            super.onInitializeAccessibilityNodeInfo(host, info);

            info.addAction(AccessibilityNodeInfo.AccessibilityAction.ACTION_SCROLL_FORWARD);
            info.addAction(AccessibilityNodeInfo.AccessibilityAction.ACTION_SCROLL_BACKWARD);
        }

        @Override
        public boolean performAccessibilityAction(View host, int action, Bundle arguments) {
            if (super.performAccessibilityAction(host, action, arguments)) {
                return true;
            }

            switch (action) {
                case AccessibilityNodeInfo.ACTION_SCROLL_FORWARD:
                    adjustPicker(1);
                    return true;
                case AccessibilityNodeInfo.ACTION_SCROLL_BACKWARD:
                    adjustPicker(-1);
                    return true;
            }

            return false;
        }

        private void adjustPicker(int step) {
            final int stepSize;
            final int initialValue;
            final int maxValue;
            final int minValue;
            if (mShowHours) {
                stepSize = DEGREES_FOR_ONE_HOUR;
                initialValue = getCurrentHour() % 12;

                if (mIs24HourMode) {
                    maxValue = 23;
                    minValue = 0;
                } else {
                    maxValue = 12;
                    minValue = 1;
                }
            } else {
                stepSize = DEGREES_FOR_ONE_MINUTE;
                initialValue = getCurrentMinute();

                maxValue = 55;
                minValue = 0;
            }

            final int steppedValue = snapOnly30s(initialValue * stepSize, step) / stepSize;
            final int clampedValue = MathUtils.constrain(steppedValue, minValue, maxValue);
            if (mShowHours) {
                setCurrentHour(clampedValue);
            } else {
                setCurrentMinute(clampedValue);
            }
        }

        @Override
        protected int getVirtualViewAt(float x, float y) {
            final int id;
<<<<<<< HEAD
            final int degrees = getDegreesFromXY(x, y, true);
=======

            // Calling getDegreesXY() has side-effects, so we need to cache the
            // current inner circle value and restore after the call.
            final boolean wasOnInnerCircle = mIsOnInnerCircle;
            final int degrees = getDegreesFromXY(x, y);
            final boolean isOnInnerCircle = mIsOnInnerCircle;
            mIsOnInnerCircle = wasOnInnerCircle;

>>>>>>> da9653a2
            if (degrees != -1) {
                final int snapDegrees = snapOnly30s(degrees, 0) % 360;
                if (mShowHours) {
                    final int hour24 = getHourForDegrees(snapDegrees, isOnInnerCircle);
                    final int hour = mIs24HourMode ? hour24 : hour24To12(hour24);
                    id = makeId(TYPE_HOUR, hour);
                } else {
                    final int current = getCurrentMinute();
                    final int touched = getMinuteForDegrees(degrees);
                    final int snapped = getMinuteForDegrees(snapDegrees);

                    // If the touched minute is closer to the current minute
                    // than it is to the snapped minute, return current.
                    final int minute;
                    if (Math.abs(current - touched) < Math.abs(snapped - touched)) {
                        minute = current;
                    } else {
                        minute = snapped;
                    }
                    id = makeId(TYPE_MINUTE, minute);
                }
            } else {
                id = INVALID_ID;
            }

            return id;
        }

        @Override
        protected void getVisibleVirtualViews(IntArray virtualViewIds) {
            if (mShowHours) {
                final int min = mIs24HourMode ? 0 : 1;
                final int max = mIs24HourMode ? 23 : 12;
                for (int i = min; i <= max ; i++) {
                    virtualViewIds.add(makeId(TYPE_HOUR, i));
                }
            } else {
                final int current = getCurrentMinute();
                for (int i = 0; i < 60; i += MINUTE_INCREMENT) {
                    virtualViewIds.add(makeId(TYPE_MINUTE, i));

                    // If the current minute falls between two increments,
                    // insert an extra node for it.
                    if (current > i && current < i + MINUTE_INCREMENT) {
                        virtualViewIds.add(makeId(TYPE_MINUTE, current));
                    }
                }
            }
        }

        @Override
        protected void onPopulateEventForVirtualView(int virtualViewId, AccessibilityEvent event) {
            event.setClassName(getClass().getName());

            final int type = getTypeFromId(virtualViewId);
            final int value = getValueFromId(virtualViewId);
            final CharSequence description = getVirtualViewDescription(type, value);
            event.setContentDescription(description);
        }

        @Override
        protected void onPopulateNodeForVirtualView(int virtualViewId, AccessibilityNodeInfo node) {
            node.setClassName(getClass().getName());
            node.addAction(AccessibilityAction.ACTION_CLICK);

            final int type = getTypeFromId(virtualViewId);
            final int value = getValueFromId(virtualViewId);
            final CharSequence description = getVirtualViewDescription(type, value);
            node.setContentDescription(description);

            getBoundsForVirtualView(virtualViewId, mTempRect);
            node.setBoundsInParent(mTempRect);

            final boolean selected = isVirtualViewSelected(type, value);
            node.setSelected(selected);

            final int nextId = getVirtualViewIdAfter(type, value);
            if (nextId != INVALID_ID) {
                node.setTraversalBefore(RadialTimePickerView.this, nextId);
            }
        }

        private int getVirtualViewIdAfter(int type, int value) {
            if (type == TYPE_HOUR) {
                final int nextValue = value + 1;
                final int max = mIs24HourMode ? 23 : 12;
                if (nextValue <= max) {
                    return makeId(type, nextValue);
                }
            } else if (type == TYPE_MINUTE) {
                final int current = getCurrentMinute();
                final int snapValue = value - (value % MINUTE_INCREMENT);
                final int nextValue = snapValue + MINUTE_INCREMENT;
                if (value < current && nextValue > current) {
                    // The current value is between two snap values.
                    return makeId(type, current);
                } else if (nextValue < 60) {
                    return makeId(type, nextValue);
                }
            }
            return INVALID_ID;
        }

        @Override
        protected boolean onPerformActionForVirtualView(int virtualViewId, int action,
                Bundle arguments) {
            if (action == AccessibilityNodeInfo.ACTION_CLICK) {
                final int type = getTypeFromId(virtualViewId);
                final int value = getValueFromId(virtualViewId);
                if (type == TYPE_HOUR) {
                    final int hour = mIs24HourMode ? value : hour12To24(value, mAmOrPm);
                    setCurrentHour(hour);
                    return true;
                } else if (type == TYPE_MINUTE) {
                    setCurrentMinute(value);
                    return true;
                }
            }
            return false;
        }

        private int hour12To24(int hour12, int amOrPm) {
            int hour24 = hour12;
            if (hour12 == 12) {
                if (amOrPm == AM) {
                    hour24 = 0;
                }
            } else if (amOrPm == PM) {
                hour24 += 12;
            }
            return hour24;
        }

        private int hour24To12(int hour24) {
            if (hour24 == 0) {
                return 12;
            } else if (hour24 > 12) {
                return hour24 - 12;
            } else {
                return hour24;
            }
        }

        private void getBoundsForVirtualView(int virtualViewId, Rect bounds) {
            final float radius;
            final int type = getTypeFromId(virtualViewId);
            final int value = getValueFromId(virtualViewId);
            final float centerRadius;
            final float degrees;
            if (type == TYPE_HOUR) {
                final boolean innerCircle = mIs24HourMode && value > 0 && value <= 12;
                if (innerCircle) {
                    centerRadius = mCircleRadius * mNumbersRadiusMultiplier[HOURS_INNER];
                    radius = mSelectionRadius[HOURS_INNER];
                } else {
                    centerRadius = mCircleRadius * mNumbersRadiusMultiplier[HOURS];
                    radius = mSelectionRadius[HOURS];
                }

                degrees = getDegreesForHour(value);
            } else if (type == TYPE_MINUTE) {
                centerRadius = mCircleRadius * mNumbersRadiusMultiplier[MINUTES];
                degrees = getDegreesForMinute(value);
                radius = mSelectionRadius[MINUTES];
            } else {
                // This should never happen.
                centerRadius = 0;
                degrees = 0;
                radius = 0;
            }

            final double radians = Math.toRadians(degrees);
            final float xCenter = mXCenter + centerRadius * (float) Math.sin(radians);
            final float yCenter = mYCenter - centerRadius * (float) Math.cos(radians);

            bounds.set((int) (xCenter - radius), (int) (yCenter - radius),
                    (int) (xCenter + radius), (int) (yCenter + radius));
        }

        private CharSequence getVirtualViewDescription(int type, int value) {
            final CharSequence description;
            if (type == TYPE_HOUR || type == TYPE_MINUTE) {
                description = Integer.toString(value);
            } else {
                description = null;
            }
            return description;
        }

        private boolean isVirtualViewSelected(int type, int value) {
            final boolean selected;
            if (type == TYPE_HOUR) {
                selected = getCurrentHour() == value;
            } else if (type == TYPE_MINUTE) {
                selected = getCurrentMinute() == value;
            } else {
                selected = false;
            }
            return selected;
        }

        private int makeId(int type, int value) {
            return type << SHIFT_TYPE | value << SHIFT_VALUE;
        }

        private int getTypeFromId(int id) {
            return id >>> SHIFT_TYPE & MASK_TYPE;
        }

        private int getValueFromId(int id) {
            return id >>> SHIFT_VALUE & MASK_VALUE;
        }
    }

    private static class IntHolder {
        private int mValue;

        public IntHolder(int value) {
            mValue = value;
        }

        public void setValue(int value) {
            mValue = value;
        }

        public int getValue() {
            return mValue;
        }
    }
}<|MERGE_RESOLUTION|>--- conflicted
+++ resolved
@@ -1271,9 +1271,6 @@
         @Override
         protected int getVirtualViewAt(float x, float y) {
             final int id;
-<<<<<<< HEAD
-            final int degrees = getDegreesFromXY(x, y, true);
-=======
 
             // Calling getDegreesXY() has side-effects, so we need to cache the
             // current inner circle value and restore after the call.
@@ -1282,7 +1279,6 @@
             final boolean isOnInnerCircle = mIsOnInnerCircle;
             mIsOnInnerCircle = wasOnInnerCircle;
 
->>>>>>> da9653a2
             if (degrees != -1) {
                 final int snapDegrees = snapOnly30s(degrees, 0) % 360;
                 if (mShowHours) {
