/*
 * Copyright (C) 2018 The Android Open Source Project
 *
 * Licensed under the Apache License, Version 2.0 (the "License");
 * you may not use this file except in compliance with the License.
 * You may obtain a copy of the License at
 *
 *      http://www.apache.org/licenses/LICENSE-2.0
 *
 * Unless required by applicable law or agreed to in writing, software
 * distributed under the License is distributed on an "AS IS" BASIS,
 * WITHOUT WARRANTIES OR CONDITIONS OF ANY KIND, either express or implied.
 * See the License for the specific language governing permissions and
 * limitations under the License.
 */

package android.telephony;

import android.annotation.IntRange;
import android.annotation.NonNull;
import android.annotation.Nullable;
import android.os.Parcel;
import android.telephony.AccessNetworkConstants.NgranBands.NgranBand;
import android.telephony.gsm.GsmCellLocation;

import java.util.Collections;
import java.util.List;
import java.util.Objects;

/**
 * Information to represent a unique NR(New Radio 5G) cell.
 */
public final class CellIdentityNr extends CellIdentity {
    private static final String TAG = "CellIdentityNr";

    private static final int MAX_PCI = 1007;
    private static final int MAX_TAC = 65535;
    private static final int MAX_NRARFCN = 3279165;
    private static final long MAX_NCI = 68719476735L;

    private final int mNrArfcn;
    private final int mPci;
    private final int mTac;
    private final long mNci;
    private final int mBand;

    // a list of additional PLMN-IDs reported for this cell
    private final List<String> mAdditionalPlmns;

    // a list of additional PLMN-IDs reported for this cell
    private final List<String> mAdditionalPlmns;

    /**
     *
     * @param pci Physical Cell Id in range [0, 1007].
     * @param tac 16-bit Tracking Area Code.
     * @param nrArfcn NR Absolute Radio Frequency Channel Number, in range [0, 3279165].
     * @param band Band number defined in 3GPP TS 38.101-1 and TS 38.101-2.
     * @param mccStr 3-digit Mobile Country Code in string format.
     * @param mncStr 2 or 3-digit Mobile Network Code in string format.
     * @param nci The 36-bit NR Cell Identity in range [0, 68719476735].
     * @param alphal long alpha Operator Name String or Enhanced Operator Name String.
     * @param alphas short alpha Operator Name String or Enhanced Operator Name String.
     * @param additionalPlmns a list of additional PLMN IDs broadcast by the cell
     *
     * @hide
     */
<<<<<<< HEAD
    public CellIdentityNr(int pci, int tac, int nrArfcn, String mccStr, String mncStr,
            long nci, String alphal, String alphas, List<String> additionalPlmns) {
=======
    public CellIdentityNr(int pci, int tac, int nrArfcn, @NgranBand int band, String mccStr,
            String mncStr, long nci, String alphal, String alphas, List<String> additionalPlmns) {
>>>>>>> 7b2d5183
        super(TAG, CellInfo.TYPE_NR, mccStr, mncStr, alphal, alphas);
        mPci = inRangeOrUnavailable(pci, 0, MAX_PCI);
        mTac = inRangeOrUnavailable(tac, 0, MAX_TAC);
        mNrArfcn = inRangeOrUnavailable(nrArfcn, 0, MAX_NRARFCN);
        mBand = inRangeOrUnavailable(band, AccessNetworkConstants.NgranBands.BAND_1,
                AccessNetworkConstants.NgranBands.BAND_261);
        mNci = inRangeOrUnavailable(nci, 0, MAX_NCI);
        mAdditionalPlmns = additionalPlmns;
    }

    /** @hide */
    public CellIdentityNr(android.hardware.radio.V1_4.CellIdentityNr cid) {
<<<<<<< HEAD
        this(cid.pci, cid.tac, cid.nrarfcn, cid.mcc, cid.mnc, cid.nci, cid.operatorNames.alphaLong,
                cid.operatorNames.alphaShort, Collections.emptyList());
=======
        this(cid.pci, cid.tac, cid.nrarfcn, 0, cid.mcc, cid.mnc, cid.nci,
                cid.operatorNames.alphaLong, cid.operatorNames.alphaShort,
                Collections.emptyList());
>>>>>>> 7b2d5183
    }

    /** @hide */
    public CellIdentityNr(android.hardware.radio.V1_5.CellIdentityNr cid) {
<<<<<<< HEAD
        this(cid.base.pci, cid.base.tac, cid.base.nrarfcn, cid.base.mcc, cid.base.mnc,
=======
        this(cid.base.pci, cid.base.tac, cid.base.nrarfcn, cid.band, cid.base.mcc, cid.base.mnc,
>>>>>>> 7b2d5183
                cid.base.nci, cid.base.operatorNames.alphaLong,
                cid.base.operatorNames.alphaShort, cid.additionalPlmns);
    }

    /** @hide */
    @Override
    public @NonNull CellIdentityNr sanitizeLocationInfo() {
<<<<<<< HEAD
        return new CellIdentityNr(CellInfo.UNAVAILABLE, CellInfo.UNAVAILABLE, CellInfo.UNAVAILABLE,
                mMccStr, mMncStr, CellInfo.UNAVAILABLE, mAlphaLong, mAlphaShort, mAdditionalPlmns);
=======
        return new CellIdentityNr(CellInfo.UNAVAILABLE, CellInfo.UNAVAILABLE, mNrArfcn,
                mBand, mMccStr, mMncStr, CellInfo.UNAVAILABLE, mAlphaLong, mAlphaShort,
                mAdditionalPlmns);
>>>>>>> 7b2d5183
    }

    /**
     * @return a CellLocation object for this CellIdentity.
     * @hide
     */
    @NonNull
    @Override
    public CellLocation asCellLocation() {
        return new GsmCellLocation();
    }

    @Override
    public int hashCode() {
        return Objects.hash(super.hashCode(), mPci, mTac,
<<<<<<< HEAD
                mNrArfcn, mNci, mAdditionalPlmns.hashCode());
=======
                mNrArfcn, mBand, mNci, mAdditionalPlmns.hashCode());
>>>>>>> 7b2d5183
    }

    @Override
    public boolean equals(Object other) {
        if (!(other instanceof CellIdentityNr)) {
            return false;
        }

        CellIdentityNr o = (CellIdentityNr) other;
        return super.equals(o) && mPci == o.mPci && mTac == o.mTac && mNrArfcn == o.mNrArfcn
<<<<<<< HEAD
                && mNci == o.mNci && mAdditionalPlmns.equals(o.mAdditionalPlmns);
=======
                && mBand == o.mBand && mNci == o.mNci
                && mAdditionalPlmns.equals(o.mAdditionalPlmns);
>>>>>>> 7b2d5183
    }

    /**
     * Get the NR(New Radio 5G) Cell Identity.
     *
     * @return The 36-bit NR Cell Identity in range [0, 68719476735] or
     *         {@link CellInfo#UNAVAILABLE_LONG} if unknown.
     */
    public long getNci() {
        return mNci;
    }

    /**
     * Get the New Radio Absolute Radio Frequency Channel Number.
     *
     * Reference: 3GPP TS 38.101-1 section 5.4.2.1 NR-ARFCN and channel raster.
     * Reference: 3GPP TS 38.101-2 section 5.4.2.1 NR-ARFCN and channel raster.
     *
     * @return Integer value in range [0, 3279165] or {@link CellInfo#UNAVAILABLE} if unknown.
     */
    @IntRange(from = 0, to = 3279165)
    public int getNrarfcn() {
        return mNrArfcn;
    }

    /**
     * Get band of the cell
     *
     * Reference: TS 38.101-1 table 5.2-1
     * Reference: TS 38.101-2 table 5.2-1
     *
     * @return band number or {@link CellInfo@UNAVAILABLE} if not available.
     */
    @NgranBand
    public int getBand() {
        return mBand;
    }

    /**
     * Get the physical cell id.
     * @return Integer value in range [0, 1007] or {@link CellInfo#UNAVAILABLE} if unknown.
     */
    @IntRange(from = 0, to = 1007)
    public int getPci() {
        return mPci;
    }

    /**
     * Get the tracking area code.
     * @return a 16 bit integer or {@link CellInfo#UNAVAILABLE} if unknown.
     */
    @IntRange(from = 0, to = 65535)
    public int getTac() {
        return mTac;
    }

    /**
     * @return Mobile Country Code in string format, or {@code null} if unknown.
     */
    @Nullable
    public String getMccString() {
        return mMccStr;
    }

    /**
     * @return Mobile Network Code in string fomrat, or {@code null} if unknown.
     */
    @Nullable
    public String getMncString() {
        return mMncStr;
    }

    /** @hide */
    @Override
    public int getChannelNumber() {
        return mNrArfcn;
    }

    /**
     * @return a list of additional PLMN IDs supported by this cell.
     */
    @NonNull
    public List<String> getAdditionalPlmns() {
        return mAdditionalPlmns;
    }

    @Override
    public String toString() {
        return new StringBuilder(TAG + ":{")
                .append(" mPci = ").append(mPci)
                .append(" mTac = ").append(mTac)
                .append(" mNrArfcn = ").append(mNrArfcn)
                .append(" mBand = ").append(mBand)
                .append(" mMcc = ").append(mMccStr)
                .append(" mMnc = ").append(mMncStr)
                .append(" mNci = ").append(mNci)
                .append(" mAlphaLong = ").append(mAlphaLong)
                .append(" mAlphaShort = ").append(mAlphaShort)
                .append(" mAdditionalPlmns = ").append(mAdditionalPlmns)
                .append(" }")
                .toString();
    }

    @Override
    public void writeToParcel(Parcel dest, int type) {
        super.writeToParcel(dest, CellInfo.TYPE_NR);
        dest.writeInt(mPci);
        dest.writeInt(mTac);
        dest.writeInt(mNrArfcn);
        dest.writeInt(mBand);
        dest.writeLong(mNci);
        dest.writeList(mAdditionalPlmns);
    }

    /** Construct from Parcel, type has already been processed */
    private CellIdentityNr(Parcel in) {
        super(TAG, CellInfo.TYPE_NR, in);
        mPci = in.readInt();
        mTac = in.readInt();
        mNrArfcn = in.readInt();
        mBand = in.readInt();
        mNci = in.readLong();
        mAdditionalPlmns = in.readArrayList(null);
    }

    /** Implement the Parcelable interface */
    public static final @android.annotation.NonNull Creator<CellIdentityNr> CREATOR =
            new Creator<CellIdentityNr>() {
                @Override
                public CellIdentityNr createFromParcel(Parcel in) {
                    // Skip the type info.
                    in.readInt();
                    return createFromParcelBody(in);
                }

                @Override
                public CellIdentityNr[] newArray(int size) {
                    return new CellIdentityNr[size];
                }
            };

    /** @hide */
    protected static CellIdentityNr createFromParcelBody(Parcel in) {
        return new CellIdentityNr(in);
    }
}<|MERGE_RESOLUTION|>--- conflicted
+++ resolved
@@ -47,9 +47,6 @@
     // a list of additional PLMN-IDs reported for this cell
     private final List<String> mAdditionalPlmns;
 
-    // a list of additional PLMN-IDs reported for this cell
-    private final List<String> mAdditionalPlmns;
-
     /**
      *
      * @param pci Physical Cell Id in range [0, 1007].
@@ -65,13 +62,8 @@
      *
      * @hide
      */
-<<<<<<< HEAD
-    public CellIdentityNr(int pci, int tac, int nrArfcn, String mccStr, String mncStr,
-            long nci, String alphal, String alphas, List<String> additionalPlmns) {
-=======
     public CellIdentityNr(int pci, int tac, int nrArfcn, @NgranBand int band, String mccStr,
             String mncStr, long nci, String alphal, String alphas, List<String> additionalPlmns) {
->>>>>>> 7b2d5183
         super(TAG, CellInfo.TYPE_NR, mccStr, mncStr, alphal, alphas);
         mPci = inRangeOrUnavailable(pci, 0, MAX_PCI);
         mTac = inRangeOrUnavailable(tac, 0, MAX_TAC);
@@ -84,23 +76,14 @@
 
     /** @hide */
     public CellIdentityNr(android.hardware.radio.V1_4.CellIdentityNr cid) {
-<<<<<<< HEAD
-        this(cid.pci, cid.tac, cid.nrarfcn, cid.mcc, cid.mnc, cid.nci, cid.operatorNames.alphaLong,
-                cid.operatorNames.alphaShort, Collections.emptyList());
-=======
         this(cid.pci, cid.tac, cid.nrarfcn, 0, cid.mcc, cid.mnc, cid.nci,
                 cid.operatorNames.alphaLong, cid.operatorNames.alphaShort,
                 Collections.emptyList());
->>>>>>> 7b2d5183
     }
 
     /** @hide */
     public CellIdentityNr(android.hardware.radio.V1_5.CellIdentityNr cid) {
-<<<<<<< HEAD
-        this(cid.base.pci, cid.base.tac, cid.base.nrarfcn, cid.base.mcc, cid.base.mnc,
-=======
         this(cid.base.pci, cid.base.tac, cid.base.nrarfcn, cid.band, cid.base.mcc, cid.base.mnc,
->>>>>>> 7b2d5183
                 cid.base.nci, cid.base.operatorNames.alphaLong,
                 cid.base.operatorNames.alphaShort, cid.additionalPlmns);
     }
@@ -108,14 +91,9 @@
     /** @hide */
     @Override
     public @NonNull CellIdentityNr sanitizeLocationInfo() {
-<<<<<<< HEAD
-        return new CellIdentityNr(CellInfo.UNAVAILABLE, CellInfo.UNAVAILABLE, CellInfo.UNAVAILABLE,
-                mMccStr, mMncStr, CellInfo.UNAVAILABLE, mAlphaLong, mAlphaShort, mAdditionalPlmns);
-=======
         return new CellIdentityNr(CellInfo.UNAVAILABLE, CellInfo.UNAVAILABLE, mNrArfcn,
                 mBand, mMccStr, mMncStr, CellInfo.UNAVAILABLE, mAlphaLong, mAlphaShort,
                 mAdditionalPlmns);
->>>>>>> 7b2d5183
     }
 
     /**
@@ -131,11 +109,7 @@
     @Override
     public int hashCode() {
         return Objects.hash(super.hashCode(), mPci, mTac,
-<<<<<<< HEAD
-                mNrArfcn, mNci, mAdditionalPlmns.hashCode());
-=======
                 mNrArfcn, mBand, mNci, mAdditionalPlmns.hashCode());
->>>>>>> 7b2d5183
     }
 
     @Override
@@ -146,12 +120,8 @@
 
         CellIdentityNr o = (CellIdentityNr) other;
         return super.equals(o) && mPci == o.mPci && mTac == o.mTac && mNrArfcn == o.mNrArfcn
-<<<<<<< HEAD
-                && mNci == o.mNci && mAdditionalPlmns.equals(o.mAdditionalPlmns);
-=======
                 && mBand == o.mBand && mNci == o.mNci
                 && mAdditionalPlmns.equals(o.mAdditionalPlmns);
->>>>>>> 7b2d5183
     }
 
     /**
