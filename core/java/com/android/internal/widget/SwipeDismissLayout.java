--- conflicted
+++ resolved
@@ -23,6 +23,7 @@
 import android.app.Activity;
 import android.content.BroadcastReceiver;
 import android.content.Context;
+import android.content.ContextWrapper;
 import android.content.Intent;
 import android.content.IntentFilter;
 import android.content.res.TypedArray;
@@ -33,7 +34,6 @@
 import android.view.View;
 import android.view.ViewConfiguration;
 import android.view.ViewGroup;
-import android.view.ViewTreeObserver;
 import android.view.animation.DecelerateInterpolator;
 import android.widget.FrameLayout;
 
@@ -44,7 +44,6 @@
     private static final String TAG = "SwipeDismissLayout";
 
     private static final float DISMISS_MIN_DRAG_WIDTH_RATIO = .33f;
-    private boolean mUseDynamicTranslucency = true;
 
     public interface OnDismissedListener {
         void onDismissed(SwipeDismissLayout layout);
@@ -63,6 +62,8 @@
 
         void onSwipeCancelled(SwipeDismissLayout layout);
     }
+
+    private boolean mIsWindowNativelyTranslucent;
 
     // Cached ViewConfiguration and system-wide constant values
     private int mSlop;
@@ -84,19 +85,6 @@
 
     private OnDismissedListener mDismissedListener;
     private OnSwipeProgressChangedListener mProgressListener;
-    private ViewTreeObserver.OnEnterAnimationCompleteListener mOnEnterAnimationCompleteListener =
-            new ViewTreeObserver.OnEnterAnimationCompleteListener() {
-                @Override
-                public void onEnterAnimationComplete() {
-                    // SwipeDismissLayout assumes that the host Activity is translucent
-                    // and temporarily disables translucency when it is fully visible.
-                    // As soon as the user starts swiping, we will re-enable
-                    // translucency.
-                    if (mUseDynamicTranslucency && getContext() instanceof Activity) {
-                        ((Activity) getContext()).convertFromTranslucent();
-                    }
-                }
-            };
     private BroadcastReceiver mScreenOffReceiver = new BroadcastReceiver() {
         private Runnable mRunnable = new Runnable() {
             @Override
@@ -142,8 +130,8 @@
         mMinFlingVelocity = vc.getScaledMinimumFlingVelocity();
         TypedArray a = context.getTheme().obtainStyledAttributes(
                 com.android.internal.R.styleable.Theme);
-        mUseDynamicTranslucency = !a.hasValue(
-                com.android.internal.R.styleable.Window_windowIsTranslucent);
+        mIsWindowNativelyTranslucent = a.getBoolean(
+                com.android.internal.R.styleable.Window_windowIsTranslucent, false);
         a.recycle();
     }
 
@@ -158,20 +146,12 @@
     @Override
     protected void onAttachedToWindow() {
         super.onAttachedToWindow();
-        if (getContext() instanceof Activity) {
-            getViewTreeObserver().addOnEnterAnimationCompleteListener(
-                    mOnEnterAnimationCompleteListener);
-        }
         getContext().registerReceiver(mScreenOffReceiver, mScreenOffFilter);
     }
 
     @Override
     protected void onDetachedFromWindow() {
         getContext().unregisterReceiver(mScreenOffReceiver);
-        if (getContext() instanceof Activity) {
-            getViewTreeObserver().removeOnEnterAnimationCompleteListener(
-                    mOnEnterAnimationCompleteListener);
-        }
         super.onDetachedFromWindow();
     }
 
@@ -274,9 +254,6 @@
                 mLastX = ev.getRawX();
                 updateSwiping(ev);
                 if (mSwiping) {
-                    if (mUseDynamicTranslucency && getContext() instanceof Activity) {
-                        ((Activity) getContext()).convertToTranslucent(null, null);
-                    }
                     setProgress(ev.getRawX() - mDownX);
                     break;
                 }
@@ -299,17 +276,12 @@
     }
 
     protected void cancel() {
-<<<<<<< HEAD
-        if (mUseDynamicTranslucency && getContext() instanceof Activity) {
-            ((Activity) getContext()).convertFromTranslucent();
-=======
         if (!mIsWindowNativelyTranslucent) {
             Activity activity = findActivity();
             if (activity != null && mActivityTranslucencyConverted) {
                 activity.convertFromTranslucent();
                 mActivityTranslucencyConverted = false;
             }
->>>>>>> c252b661
         }
         if (mProgressListener != null) {
             mProgressListener.onSwipeCancelled(this);
@@ -333,6 +305,7 @@
     }
 
     private void updateSwiping(MotionEvent ev) {
+        boolean oldSwiping = mSwiping;
         if (!mSwiping) {
             float deltaX = ev.getRawX() - mDownX;
             float deltaY = ev.getRawY() - mDownY;
@@ -342,8 +315,6 @@
                 mSwiping = false;
             }
         }
-<<<<<<< HEAD
-=======
 
         if (mSwiping && !oldSwiping) {
             // Swiping has started
@@ -354,7 +325,6 @@
                 }
             }
         }
->>>>>>> c252b661
     }
 
     private void updateDismiss(MotionEvent ev) {
@@ -427,6 +397,17 @@
         return 1 - progress * progress * progress;
     }
 
+    private Activity findActivity() {
+        Context context = getContext();
+        while (context instanceof ContextWrapper) {
+            if (context instanceof Activity) {
+                return (Activity) context;
+            }
+            context = ((ContextWrapper) context).getBaseContext();
+        }
+        return null;
+    }
+
     private class DismissAnimator implements AnimatorUpdateListener, Animator.AnimatorListener {
         private final TimeInterpolator DISMISS_INTERPOLATOR = new DecelerateInterpolator(1.5f);
         private final long DISMISS_DURATION = 250;
