/*
 * Copyright 2017 The Android Open Source Project
 *
 * Licensed under the Apache License, Version 2.0 (the "License");
 * you may not use this file except in compliance with the License.
 * You may obtain a copy of the License at
 *
 *      http://www.apache.org/licenses/LICENSE-2.0
 *
 * Unless required by applicable law or agreed to in writing, software
 * distributed under the License is distributed on an "AS IS" BASIS,
 * WITHOUT WARRANTIES OR CONDITIONS OF ANY KIND, either express or implied.
 * See the License for the specific language governing permissions and
 * limitations under the License.
 */
package android.hardware.location;

import android.annotation.Nullable;
import android.annotation.SystemApi;
import android.os.Parcel;
import android.os.Parcelable;

<<<<<<< HEAD
import java.util.Arrays;
=======
import libcore.util.HexEncoding;
>>>>>>> fe9b32e4

/**
 * A class describing messages send to or from nanoapps through the Context Hub Service.
 *
 * The basis of the class is in the IContextHub.hal ContextHubMsg definition.
 *
 * @hide
 */
@SystemApi
public final class NanoAppMessage implements Parcelable {
    private static final int DEBUG_LOG_NUM_BYTES = 16;
    private long mNanoAppId;
    private int mMessageType;
    private byte[] mMessageBody;
    private boolean mIsBroadcasted;

    private NanoAppMessage(
            long nanoAppId, int messageType, byte[] messageBody, boolean broadcasted) {
        mNanoAppId = nanoAppId;
        mMessageType = messageType;
        mMessageBody = messageBody;
        mIsBroadcasted = broadcasted;
    }

    /**
     * Creates a NanoAppMessage object to send to a nanoapp.
     *
     * This factory method can be used to generate a NanoAppMessage object to be used in
     * the ContextHubClient.sendMessageToNanoApp API.
     *
     * @param targetNanoAppId the ID of the nanoapp to send the message to
     * @param messageType the nanoapp-dependent message type
     * @param messageBody the byte array message contents
     *
     * @return the NanoAppMessage object
     */
    public static NanoAppMessage createMessageToNanoApp(
            long targetNanoAppId, int messageType, byte[] messageBody) {
        return new NanoAppMessage(
                targetNanoAppId, messageType, messageBody, false /* broadcasted */);
    }

    /**
     * Creates a NanoAppMessage object sent from a nanoapp.
     *
     * This factory method is intended only to be used by the Context Hub Service when delivering
     * messages from a nanoapp to clients.
     *
     * @param sourceNanoAppId the ID of the nanoapp that the message was sent from
     * @param messageType the nanoapp-dependent message type
     * @param messageBody the byte array message contents
     * @param broadcasted {@code true} if the message was broadcasted, {@code false} otherwise
     *
     * @return the NanoAppMessage object
     */
    public static NanoAppMessage createMessageFromNanoApp(
            long sourceNanoAppId, int messageType, byte[] messageBody, boolean broadcasted) {
        return new NanoAppMessage(sourceNanoAppId, messageType, messageBody, broadcasted);
    }

    /**
     * @return the ID of the source or destination nanoapp
     */
    public long getNanoAppId() {
        return mNanoAppId;
    }

    /**
     * @return the type of the message that is nanoapp-dependent
     */
    public int getMessageType() {
        return mMessageType;
    }

    /**
     * @return the byte array contents of the message
     */
    public byte[] getMessageBody() {
        return mMessageBody;
    }

    /**
     * @return {@code true} if the message is broadcasted, {@code false} otherwise
     */
    public boolean isBroadcastMessage() {
        return mIsBroadcasted;
    }

    private NanoAppMessage(Parcel in) {
        mNanoAppId = in.readLong();
        mIsBroadcasted = (in.readInt() == 1);
        mMessageType = in.readInt();

        int msgSize = in.readInt();
        mMessageBody = new byte[msgSize];
        in.readByteArray(mMessageBody);
    }

    @Override
    public int describeContents() {
        return 0;
    }

    @Override
    public void writeToParcel(Parcel out, int flags) {
        out.writeLong(mNanoAppId);
        out.writeInt(mIsBroadcasted ? 1 : 0);
        out.writeInt(mMessageType);

        out.writeInt(mMessageBody.length);
        out.writeByteArray(mMessageBody);
    }

    public static final @android.annotation.NonNull Creator<NanoAppMessage> CREATOR =
            new Creator<NanoAppMessage>() {
                @Override
                public NanoAppMessage createFromParcel(Parcel in) {
                    return new NanoAppMessage(in);
                }

                @Override
                public NanoAppMessage[] newArray(int size) {
                    return new NanoAppMessage[size];
                }
            };

    @Override
    public String toString() {
        int length = mMessageBody.length;

        String ret = "NanoAppMessage[type = " + mMessageType + ", length = " + mMessageBody.length
                + " bytes, " + (mIsBroadcasted ? "broadcast" : "unicast") + ", nanoapp = 0x"
                + Long.toHexString(mNanoAppId) + "](";
        if (length > 0) {
            ret += "data = 0x";
        }
        for (int i = 0; i < Math.min(length, DEBUG_LOG_NUM_BYTES); i++) {
            ret += HexEncoding.encodeToString(mMessageBody[i], true /* upperCase */);

            if ((i + 1) % 4 == 0) {
                ret += " ";
            }
        }
        if (length > DEBUG_LOG_NUM_BYTES) {
            ret += "...";
        }
        ret += ")";

        return ret;
    }

    @Override
    public boolean equals(@Nullable Object object) {
        if (object == this) {
            return true;
        }

        boolean isEqual = false;
        if (object instanceof NanoAppMessage) {
            NanoAppMessage other = (NanoAppMessage) object;
            isEqual = (other.getNanoAppId() == mNanoAppId)
                    && (other.getMessageType() == mMessageType)
                    && (other.isBroadcastMessage() == mIsBroadcasted)
                    && Arrays.equals(other.getMessageBody(), mMessageBody);
        }

        return isEqual;
    }
}<|MERGE_RESOLUTION|>--- conflicted
+++ resolved
@@ -20,11 +20,9 @@
 import android.os.Parcel;
 import android.os.Parcelable;
 
-<<<<<<< HEAD
+import libcore.util.HexEncoding;
+
 import java.util.Arrays;
-=======
-import libcore.util.HexEncoding;
->>>>>>> fe9b32e4
 
 /**
  * A class describing messages send to or from nanoapps through the Context Hub Service.
