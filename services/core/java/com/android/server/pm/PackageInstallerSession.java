/*
 * Copyright (C) 2014 The Android Open Source Project
 *
 * Licensed under the Apache License, Version 2.0 (the "License");
 * you may not use this file except in compliance with the License.
 * You may obtain a copy of the License at
 *
 *      http://www.apache.org/licenses/LICENSE-2.0
 *
 * Unless required by applicable law or agreed to in writing, software
 * distributed under the License is distributed on an "AS IS" BASIS,
 * WITHOUT WARRANTIES OR CONDITIONS OF ANY KIND, either express or implied.
 * See the License for the specific language governing permissions and
 * limitations under the License.
 */

package com.android.server.pm;

import static android.content.pm.PackageManager.INSTALL_FAILED_ABORTED;
import static android.content.pm.PackageManager.INSTALL_FAILED_CONTAINER_ERROR;
import static android.content.pm.PackageManager.INSTALL_FAILED_INSUFFICIENT_STORAGE;
import static android.content.pm.PackageManager.INSTALL_FAILED_INTERNAL_ERROR;
import static android.content.pm.PackageManager.INSTALL_FAILED_INVALID_APK;
import static android.system.OsConstants.O_CREAT;
import static android.system.OsConstants.O_RDONLY;
import static android.system.OsConstants.O_WRONLY;

import static com.android.internal.util.XmlUtils.readBitmapAttribute;
import static com.android.internal.util.XmlUtils.readBooleanAttribute;
import static com.android.internal.util.XmlUtils.readIntAttribute;
import static com.android.internal.util.XmlUtils.readLongAttribute;
import static com.android.internal.util.XmlUtils.readStringAttribute;
import static com.android.internal.util.XmlUtils.readUriAttribute;
import static com.android.internal.util.XmlUtils.writeBooleanAttribute;
import static com.android.internal.util.XmlUtils.writeIntAttribute;
import static com.android.internal.util.XmlUtils.writeLongAttribute;
import static com.android.internal.util.XmlUtils.writeStringAttribute;
import static com.android.internal.util.XmlUtils.writeUriAttribute;
import static com.android.server.pm.PackageInstallerService.prepareExternalStageCid;
import static com.android.server.pm.PackageInstallerService.prepareStageDir;

import android.Manifest;
import android.annotation.NonNull;
import android.app.admin.DevicePolicyManager;
import android.content.Context;
import android.content.Intent;
import android.content.IntentSender;
import android.content.pm.ApplicationInfo;
import android.content.pm.IPackageInstallObserver2;
import android.content.pm.IPackageInstallerSession;
import android.content.pm.PackageInfo;
import android.content.pm.PackageInstaller;
import android.content.pm.PackageInstaller.SessionInfo;
import android.content.pm.PackageInstaller.SessionParams;
import android.content.pm.PackageManager;
import android.content.pm.PackageParser;
import android.content.pm.PackageParser.ApkLite;
import android.content.pm.PackageParser.PackageLite;
import android.content.pm.PackageParser.PackageParserException;
import android.content.pm.Signature;
import android.graphics.Bitmap;
import android.graphics.BitmapFactory;
import android.os.Binder;
import android.os.Bundle;
import android.os.FileBridge;
import android.os.FileUtils;
import android.os.Handler;
import android.os.Looper;
import android.os.Message;
import android.os.ParcelFileDescriptor;
import android.os.ParcelableException;
import android.os.Process;
import android.os.RemoteException;
import android.os.RevocableFileDescriptor;
import android.os.UserHandle;
import android.os.storage.StorageManager;
import android.system.ErrnoException;
import android.system.Os;
import android.system.OsConstants;
import android.system.StructStat;
import android.text.TextUtils;
import android.util.ArraySet;
import android.util.ExceptionUtils;
import android.util.MathUtils;
import android.util.Slog;

import com.android.internal.annotations.GuardedBy;
import com.android.internal.content.NativeLibraryHelper;
import com.android.internal.content.PackageHelper;
import com.android.internal.util.ArrayUtils;
import com.android.internal.util.IndentingPrintWriter;
import com.android.internal.util.Preconditions;
import com.android.server.pm.Installer.InstallerException;
import com.android.server.pm.PackageInstallerService.PackageInstallObserverAdapter;

import libcore.io.IoUtils;
import libcore.io.Libcore;

import org.xmlpull.v1.XmlPullParser;
import org.xmlpull.v1.XmlPullParserException;
import org.xmlpull.v1.XmlSerializer;

import java.io.File;
import java.io.FileDescriptor;
import java.io.FileFilter;
import java.io.FileOutputStream;
import java.io.IOException;
import java.security.cert.Certificate;
import java.util.ArrayList;
import java.util.Arrays;
import java.util.List;
import java.util.concurrent.atomic.AtomicInteger;

public class PackageInstallerSession extends IPackageInstallerSession.Stub {
    private static final String TAG = "PackageInstaller";
    private static final boolean LOGD = true;
    private static final String REMOVE_SPLIT_MARKER_EXTENSION = ".removed";

    private static final int MSG_COMMIT = 0;

    /** XML constants used for persisting a session */
    static final String TAG_SESSION = "session";
    private static final String TAG_GRANTED_RUNTIME_PERMISSION = "granted-runtime-permission";
    private static final String ATTR_SESSION_ID = "sessionId";
    private static final String ATTR_USER_ID = "userId";
    private static final String ATTR_INSTALLER_PACKAGE_NAME = "installerPackageName";
    private static final String ATTR_INSTALLER_UID = "installerUid";
    private static final String ATTR_CREATED_MILLIS = "createdMillis";
    private static final String ATTR_SESSION_STAGE_DIR = "sessionStageDir";
    private static final String ATTR_SESSION_STAGE_CID = "sessionStageCid";
    private static final String ATTR_PREPARED = "prepared";
    private static final String ATTR_SEALED = "sealed";
    private static final String ATTR_MODE = "mode";
    private static final String ATTR_INSTALL_FLAGS = "installFlags";
    private static final String ATTR_INSTALL_LOCATION = "installLocation";
    private static final String ATTR_SIZE_BYTES = "sizeBytes";
    private static final String ATTR_APP_PACKAGE_NAME = "appPackageName";
    @Deprecated
    private static final String ATTR_APP_ICON = "appIcon";
    private static final String ATTR_APP_LABEL = "appLabel";
    private static final String ATTR_ORIGINATING_URI = "originatingUri";
    private static final String ATTR_ORIGINATING_UID = "originatingUid";
    private static final String ATTR_REFERRER_URI = "referrerUri";
    private static final String ATTR_ABI_OVERRIDE = "abiOverride";
    private static final String ATTR_VOLUME_UUID = "volumeUuid";
    private static final String ATTR_NAME = "name";
    private static final String ATTR_INSTALL_REASON = "installRason";

    // TODO: enforce INSTALL_ALLOW_TEST
    // TODO: enforce INSTALL_ALLOW_DOWNGRADE

    private final PackageInstallerService.InternalCallback mCallback;
    private final Context mContext;
    private final PackageManagerService mPm;
    private final Handler mHandler;

    final int sessionId;
    final int userId;
    final SessionParams params;
    final long createdMillis;
    final int defaultContainerGid;

    /** Staging location where client data is written. */
    final File stageDir;
    final String stageCid;

    private final AtomicInteger mActiveCount = new AtomicInteger();

    private final Object mLock = new Object();

    /** Uid of the creator of this session. */
    private final int mOriginalInstallerUid;

    /** Package of the owner of the installer session */
    @GuardedBy("mLock")
    private String mInstallerPackageName;

    /** Uid of the owner of the installer session */
    @GuardedBy("mLock")
    private int mInstallerUid;

    @GuardedBy("mLock")
    private float mClientProgress = 0;
    @GuardedBy("mLock")
    private float mInternalProgress = 0;

    @GuardedBy("mLock")
    private float mProgress = 0;
    @GuardedBy("mLock")
    private float mReportedProgress = -1;

    /** State of the session. */
    @GuardedBy("mLock")
    private boolean mPrepared = false;
    @GuardedBy("mLock")
    private boolean mSealed = false;
    @GuardedBy("mLock")
    private boolean mCommitted = false;
    @GuardedBy("mLock")
    private boolean mRelinquished = false;
    @GuardedBy("mLock")
    private boolean mDestroyed = false;

    /** Permissions have been accepted by the user (see {@link #setPermissionsResult}) */
    @GuardedBy("mLock")
    private boolean mPermissionsManuallyAccepted = false;

    @GuardedBy("mLock")
    private int mFinalStatus;
    @GuardedBy("mLock")
    private String mFinalMessage;

    @GuardedBy("mLock")
    private final ArrayList<RevocableFileDescriptor> mFds = new ArrayList<>();
    @GuardedBy("mLock")
    private final ArrayList<FileBridge> mBridges = new ArrayList<>();

    @GuardedBy("mLock")
    private IPackageInstallObserver2 mRemoteObserver;

    /** Fields derived from commit parsing */
    @GuardedBy("mLock")
    private String mPackageName;
    @GuardedBy("mLock")
    private int mVersionCode;
    @GuardedBy("mLock")
    private Signature[] mSignatures;
    @GuardedBy("mLock")
    private Certificate[][] mCertificates;

    /**
     * Path to the validated base APK for this session, which may point at an
     * APK inside the session (when the session defines the base), or it may
     * point at the existing base APK (when adding splits to an existing app).
     * <p>
     * This is used when confirming permissions, since we can't fully stage the
     * session inside an ASEC before confirming with user.
     */
    @GuardedBy("mLock")
    private File mResolvedBaseFile;

    @GuardedBy("mLock")
    private File mResolvedStageDir;

    @GuardedBy("mLock")
    private final List<File> mResolvedStagedFiles = new ArrayList<>();
    @GuardedBy("mLock")
    private final List<File> mResolvedInheritedFiles = new ArrayList<>();
    @GuardedBy("mLock")
    private final List<String> mResolvedInstructionSets = new ArrayList<>();
    @GuardedBy("mLock")
    private File mInheritedFilesBase;

    private static final FileFilter sAddedFilter = new FileFilter() {
        @Override
        public boolean accept(File file) {
            // Installers can't stage directories, so it's fine to ignore
            // entries like "lost+found".
            if (file.isDirectory()) return false;
            if (file.getName().endsWith(REMOVE_SPLIT_MARKER_EXTENSION)) return false;
            return true;
        }
    };
    private static final FileFilter sRemovedFilter = new FileFilter() {
        @Override
        public boolean accept(File file) {
            if (file.isDirectory()) return false;
            if (!file.getName().endsWith(REMOVE_SPLIT_MARKER_EXTENSION)) return false;
            return true;
        }
    };

    private final Handler.Callback mHandlerCallback = new Handler.Callback() {
        @Override
        public boolean handleMessage(Message msg) {
            synchronized (mLock) {
                if (msg.obj != null) {
                    mRemoteObserver = (IPackageInstallObserver2) msg.obj;
                }
                try {
                    commitLocked();
                } catch (PackageManagerException e) {
                    final String completeMsg = ExceptionUtils.getCompleteMessage(e);
                    Slog.e(TAG, "Commit of session " + sessionId + " failed: " + completeMsg);
                    destroyInternal();
                    dispatchSessionFinished(e.error, completeMsg, null);
                }
            }

            return true;
        }
    };

    /**
     * @return {@code true} iff the installing is app an device owner?
     */
    private boolean isInstallerDeviceOwnerLocked() {
        DevicePolicyManager dpm = (DevicePolicyManager) mContext.getSystemService(
                Context.DEVICE_POLICY_SERVICE);

        return (dpm != null) && dpm.isDeviceOwnerAppOnCallingUser(
                mInstallerPackageName);
    }

    /**
     * Checks if the permissions still need to be confirmed.
     *
     * <p>This is dependant on the identity of the installer, hence this cannot be cached if the
     * installer might still {@link #transfer(String) change}.
     *
     * @return {@code true} iff we need to ask to confirm the permissions?
     */
    private boolean needToAskForPermissionsLocked() {
        if (mPermissionsManuallyAccepted) {
            return false;
        }

        final boolean isPermissionGranted =
                (mPm.checkUidPermission(android.Manifest.permission.INSTALL_PACKAGES,
                        mInstallerUid) == PackageManager.PERMISSION_GRANTED);
        final boolean isInstallerRoot = (mInstallerUid == Process.ROOT_UID);
        final boolean forcePermissionPrompt =
                (params.installFlags & PackageManager.INSTALL_FORCE_PERMISSION_PROMPT) != 0;

        // Device owners are allowed to silently install packages, so the permission check is
        // waived if the installer is the device owner.
        return forcePermissionPrompt || !(isPermissionGranted || isInstallerRoot
                || isInstallerDeviceOwnerLocked());
    }

    public PackageInstallerSession(PackageInstallerService.InternalCallback callback,
            Context context, PackageManagerService pm, Looper looper, int sessionId, int userId,
            String installerPackageName, int installerUid, SessionParams params, long createdMillis,
            File stageDir, String stageCid, boolean prepared, boolean sealed) {
        mCallback = callback;
        mContext = context;
        mPm = pm;
        mHandler = new Handler(looper, mHandlerCallback);

        this.sessionId = sessionId;
        this.userId = userId;
        mOriginalInstallerUid = installerUid;
        mInstallerPackageName = installerPackageName;
        mInstallerUid = installerUid;
        this.params = params;
        this.createdMillis = createdMillis;
        this.stageDir = stageDir;
        this.stageCid = stageCid;

        if ((stageDir == null) == (stageCid == null)) {
            throw new IllegalArgumentException(
                    "Exactly one of stageDir or stageCid stage must be set");
        }

        mPrepared = prepared;
        mSealed = sealed;

        final long identity = Binder.clearCallingIdentity();
        try {
            final int uid = mPm.getPackageUid(PackageManagerService.DEFAULT_CONTAINER_PACKAGE,
                    PackageManager.MATCH_SYSTEM_ONLY, UserHandle.USER_SYSTEM);
            defaultContainerGid = UserHandle.getSharedAppGid(uid);
        } finally {
            Binder.restoreCallingIdentity(identity);
        }
    }

    public SessionInfo generateInfo() {
        return generateInfo(true);
    }

    public SessionInfo generateInfo(boolean includeIcon) {
        final SessionInfo info = new SessionInfo();
        synchronized (mLock) {
            info.sessionId = sessionId;
            info.installerPackageName = mInstallerPackageName;
            info.resolvedBaseCodePath = (mResolvedBaseFile != null) ?
                    mResolvedBaseFile.getAbsolutePath() : null;
            info.progress = mProgress;
            info.sealed = mSealed;
            info.active = mActiveCount.get() > 0;

            info.mode = params.mode;
            info.installReason = params.installReason;
            info.sizeBytes = params.sizeBytes;
            info.appPackageName = params.appPackageName;
            if (includeIcon) {
                info.appIcon = params.appIcon;
            }
            info.appLabel = params.appLabel;

            info.installLocation = params.installLocation;
            info.originatingUri = params.originatingUri;
            info.originatingUid = params.originatingUid;
            info.referrerUri = params.referrerUri;
            info.grantedRuntimePermissions = params.grantedRuntimePermissions;
            info.installFlags = params.installFlags;
        }
        return info;
    }

    public boolean isPrepared() {
        synchronized (mLock) {
            return mPrepared;
        }
    }

    public boolean isSealed() {
        synchronized (mLock) {
            return mSealed;
        }
    }

    private void assertPreparedAndNotSealedLocked(String cookie) {
        assertPreparedAndNotCommittedOrDestroyedLocked(cookie);
        if (mSealed) {
            throw new SecurityException(cookie + " not allowed after sealing");
        }
    }

    private void assertPreparedAndNotCommittedOrDestroyedLocked(String cookie) {
        assertPreparedAndNotDestroyedLocked(cookie);
        if (mCommitted) {
            throw new SecurityException(cookie + " not allowed after commit");
        }
    }

    private void assertPreparedAndNotDestroyedLocked(String cookie) {
        if (!mPrepared) {
            throw new IllegalStateException(cookie + " before prepared");
        }
        if (mDestroyed) {
            throw new SecurityException(cookie + " not allowed after destruction");
        }
    }

    /**
     * Resolve the actual location where staged data should be written. This
     * might point at an ASEC mount point, which is why we delay path resolution
     * until someone actively works with the session.
     */
    private File resolveStageDirLocked() throws IOException {
        if (mResolvedStageDir == null) {
            if (stageDir != null) {
                mResolvedStageDir = stageDir;
            } else {
                final String path = PackageHelper.getSdDir(stageCid);
                if (path != null) {
                    mResolvedStageDir = new File(path);
                } else {
                    throw new IOException("Failed to resolve path to container " + stageCid);
                }
            }
        }
        return mResolvedStageDir;
    }

    @Override
    public void setClientProgress(float progress) {
        synchronized (mLock) {
            assertCallerIsOwnerOrRootLocked();

            // Always publish first staging movement
            final boolean forcePublish = (mClientProgress == 0);
            mClientProgress = progress;
            computeProgressLocked(forcePublish);
        }
    }

    @Override
    public void addClientProgress(float progress) {
        synchronized (mLock) {
            assertCallerIsOwnerOrRootLocked();

            setClientProgress(mClientProgress + progress);
        }
    }

    private void computeProgressLocked(boolean forcePublish) {
        mProgress = MathUtils.constrain(mClientProgress * 0.8f, 0f, 0.8f)
                + MathUtils.constrain(mInternalProgress * 0.2f, 0f, 0.2f);

        // Only publish when meaningful change
        if (forcePublish || Math.abs(mProgress - mReportedProgress) >= 0.01) {
            mReportedProgress = mProgress;
            mCallback.onSessionProgressChanged(this, mProgress);
        }
    }

    @Override
    public String[] getNames() {
        synchronized (mLock) {
            assertCallerIsOwnerOrRootLocked();
            assertPreparedAndNotCommittedOrDestroyedLocked("getNames");

            try {
                return resolveStageDirLocked().list();
            } catch (IOException e) {
                throw ExceptionUtils.wrap(e);
            }
        }
    }

    @Override
    public void removeSplit(String splitName) {
        if (TextUtils.isEmpty(params.appPackageName)) {
            throw new IllegalStateException("Must specify package name to remove a split");
        }

        synchronized (mLock) {
            assertCallerIsOwnerOrRootLocked();
            assertPreparedAndNotCommittedOrDestroyedLocked("removeSplit");

            try {
                createRemoveSplitMarkerLocked(splitName);
            } catch (IOException e) {
                throw ExceptionUtils.wrap(e);
            }
        }
    }

    private void createRemoveSplitMarkerLocked(String splitName) throws IOException {
        try {
            final String markerName = splitName + REMOVE_SPLIT_MARKER_EXTENSION;
            if (!FileUtils.isValidExtFilename(markerName)) {
                throw new IllegalArgumentException("Invalid marker: " + markerName);
            }
            final File target = new File(resolveStageDirLocked(), markerName);
            target.createNewFile();
            Os.chmod(target.getAbsolutePath(), 0 /*mode*/);
        } catch (ErrnoException e) {
            throw e.rethrowAsIOException();
        }
    }

    @Override
    public ParcelFileDescriptor openWrite(String name, long offsetBytes, long lengthBytes) {
        try {
            return openWriteInternal(name, offsetBytes, lengthBytes);
        } catch (IOException e) {
            throw ExceptionUtils.wrap(e);
        }
    }

    private ParcelFileDescriptor openWriteInternal(String name, long offsetBytes, long lengthBytes)
            throws IOException {
        // Quick sanity check of state, and allocate a pipe for ourselves. We
        // then do heavy disk allocation outside the lock, but this open pipe
        // will block any attempted install transitions.
        final RevocableFileDescriptor fd;
        final FileBridge bridge;
        final File stageDir;
        synchronized (mLock) {
            assertCallerIsOwnerOrRootLocked();
            assertPreparedAndNotSealedLocked("openWrite");

            if (PackageInstaller.ENABLE_REVOCABLE_FD) {
                fd = new RevocableFileDescriptor();
                bridge = null;
                mFds.add(fd);
            } else {
                fd = null;
                bridge = new FileBridge();
                mBridges.add(bridge);
            }

            stageDir = resolveStageDirLocked();
        }

        try {
            // Use installer provided name for now; we always rename later
            if (!FileUtils.isValidExtFilename(name)) {
                throw new IllegalArgumentException("Invalid name: " + name);
            }
            final File target;
            final long identity = Binder.clearCallingIdentity();
            try {
                target = new File(stageDir, name);
            } finally {
                Binder.restoreCallingIdentity(identity);
            }

            // TODO: this should delegate to DCS so the system process avoids
            // holding open FDs into containers.
            final FileDescriptor targetFd = Libcore.os.open(target.getAbsolutePath(),
                    O_CREAT | O_WRONLY, 0644);
            Os.chmod(target.getAbsolutePath(), 0644);

            // If caller specified a total length, allocate it for them. Free up
            // cache space to grow, if needed.
            if (stageDir != null && lengthBytes > 0) {
                mContext.getSystemService(StorageManager.class).allocateBytes(targetFd, lengthBytes,
                        PackageHelper.translateAllocateFlags(params.installFlags));
            }

            if (offsetBytes > 0) {
                Libcore.os.lseek(targetFd, offsetBytes, OsConstants.SEEK_SET);
            }

            if (PackageInstaller.ENABLE_REVOCABLE_FD) {
                fd.init(mContext, targetFd);
                return fd.getRevocableFileDescriptor();
            } else {
                bridge.setTargetFile(targetFd);
                bridge.start();
                return new ParcelFileDescriptor(bridge.getClientSocket());
            }

        } catch (ErrnoException e) {
            throw e.rethrowAsIOException();
        }
    }

    @Override
    public ParcelFileDescriptor openRead(String name) {
        synchronized (mLock) {
            assertCallerIsOwnerOrRootLocked();
            assertPreparedAndNotCommittedOrDestroyedLocked("openRead");
            try {
                return openReadInternalLocked(name);
            } catch (IOException e) {
                throw ExceptionUtils.wrap(e);
            }
        }
    }

    private ParcelFileDescriptor openReadInternalLocked(String name) throws IOException {
        try {
            if (!FileUtils.isValidExtFilename(name)) {
                throw new IllegalArgumentException("Invalid name: " + name);
            }
            final File target = new File(resolveStageDirLocked(), name);
            final FileDescriptor targetFd = Libcore.os.open(target.getAbsolutePath(), O_RDONLY, 0);
            return new ParcelFileDescriptor(targetFd);
        } catch (ErrnoException e) {
            throw e.rethrowAsIOException();
        }
    }

    /**
     * Check if the caller is the owner of this session. Otherwise throw a
     * {@link SecurityException}.
     */
    private void assertCallerIsOwnerOrRootLocked() {
        final int callingUid = Binder.getCallingUid();
        if (callingUid != Process.ROOT_UID && callingUid != mInstallerUid) {
            throw new SecurityException("Session does not belong to uid " + callingUid);
        }
    }

    /**
     * If anybody is reading or writing data of the session, throw an {@link SecurityException}.
     */
    private void assertNoWriteFileTransfersOpenLocked() {
        // Verify that all writers are hands-off
        for (RevocableFileDescriptor fd : mFds) {
            if (!fd.isRevoked()) {
                throw new SecurityException("Files still open");
            }
        }
        for (FileBridge bridge : mBridges) {
            if (!bridge.isClosed()) {
                throw new SecurityException("Files still open");
            }
        }
    }

    @Override
    public void commit(IntentSender statusReceiver, boolean forTransfer) {
        Preconditions.checkNotNull(statusReceiver);

        // Cache package manager data without the lock held
        final PackageInfo installedPkgInfo = mPm.getPackageInfo(
                params.appPackageName, PackageManager.GET_SIGNATURES
                        | PackageManager.MATCH_STATIC_SHARED_LIBRARIES /*flags*/, userId);

        final boolean wasSealed;
        synchronized (mLock) {
            assertCallerIsOwnerOrRootLocked();
            assertPreparedAndNotDestroyedLocked("commit");

            if (forTransfer) {
                mContext.enforceCallingOrSelfPermission(Manifest.permission.INSTALL_PACKAGES, null);

                if (mInstallerUid == mOriginalInstallerUid) {
                    throw new IllegalArgumentException("Session has not been transferred");
                }
            } else {
                if (mInstallerUid != mOriginalInstallerUid) {
                    throw new IllegalArgumentException("Session has been transferred");
                }
            }

            wasSealed = mSealed;
            if (!mSealed) {
                try {
                    sealAndValidateLocked(installedPkgInfo);
                } catch (PackageManagerException e) {
                    // Do now throw an exception here to stay compatible with O and older
                    destroyInternal();
                    dispatchSessionFinished(e.error, ExceptionUtils.getCompleteMessage(e), null);
                    return;
                }
            }

            // Client staging is fully done at this point
            mClientProgress = 1f;
            computeProgressLocked(true);

            // This ongoing commit should keep session active, even though client
            // will probably close their end.
            mActiveCount.incrementAndGet();

            mCommitted = true;
            final PackageInstallObserverAdapter adapter = new PackageInstallObserverAdapter(
                    mContext, statusReceiver, sessionId, isInstallerDeviceOwnerLocked(), userId);
            mHandler.obtainMessage(MSG_COMMIT, adapter.getBinder()).sendToTarget();
        }

        if (!wasSealed) {
            // Persist the fact that we've sealed ourselves to prevent
            // mutations of any hard links we create. We do this without holding
            // the session lock, since otherwise it's a lock inversion.
            mCallback.onSessionSealedBlocking(this);
        }
    }
<<<<<<< HEAD

    /**
     * Seal the session to prevent further modification and validate the contents of it.
     *
     * <p>The session will be sealed after calling this method even if it failed.
     *
     * @param pkgInfo The package info for {@link #params}.packagename
     */
    private void sealAndValidateLocked(PackageInfo pkgInfo)
            throws PackageManagerException {
        assertNoWriteFileTransfersOpenLocked();

        mSealed = true;

        // Verify that stage looks sane with respect to existing application.
        // This currently only ensures packageName, versionCode, and certificate
        // consistency.
        validateInstallLocked(pkgInfo);

        // Read transfers from the original owner stay open, but as the session's data
        // cannot be modified anymore, there is no leak of information.
    }

    @Override
    public void transfer(String packageName) {
        Preconditions.checkNotNull(packageName);

        ApplicationInfo newOwnerAppInfo = mPm.getApplicationInfo(packageName, 0, userId);
        if (newOwnerAppInfo == null) {
            throw new ParcelableException(new PackageManager.NameNotFoundException(packageName));
        }

        if (PackageManager.PERMISSION_GRANTED != mPm.checkUidPermission(
                Manifest.permission.INSTALL_PACKAGES, newOwnerAppInfo.uid)) {
            throw new SecurityException("Destination package " + packageName + " does not have "
                    + "the " + Manifest.permission.INSTALL_PACKAGES + " permission");
        }

        // Cache package manager data without the lock held
        final PackageInfo installedPkgInfo = mPm.getPackageInfo(
                params.appPackageName, PackageManager.GET_SIGNATURES
                        | PackageManager.MATCH_STATIC_SHARED_LIBRARIES /*flags*/, userId);

        // Only install flags that can be verified by the app the session is transferred to are
        // allowed. The parameters can be read via PackageInstaller.SessionInfo.
        if (!params.areHiddenOptionsSet()) {
            throw new SecurityException("Can only transfer sessions that use public options");
        }

        synchronized (mLock) {
            assertCallerIsOwnerOrRootLocked();
            assertPreparedAndNotSealedLocked("transfer");

            try {
                sealAndValidateLocked(installedPkgInfo);
            } catch (PackageManagerException e) {
                throw new IllegalArgumentException("Package is not valid", e);
            }

            if (!mPackageName.equals(mInstallerPackageName)) {
                throw new SecurityException("Can only transfer sessions that update the original "
                        + "installer");
            }

            mInstallerPackageName = packageName;
            mInstallerUid = newOwnerAppInfo.uid;
        }

        // Persist the fact that we've sealed ourselves to prevent
        // mutations of any hard links we create. We do this without holding
        // the session lock, since otherwise it's a lock inversion.
        mCallback.onSessionSealedBlocking(this);
    }

=======

    /**
     * Seal the session to prevent further modification and validate the contents of it.
     *
     * <p>The session will be sealed after calling this method even if it failed.
     *
     * @param pkgInfo The package info for {@link #params}.packagename
     */
    private void sealAndValidateLocked(PackageInfo pkgInfo)
            throws PackageManagerException {
        assertNoWriteFileTransfersOpenLocked();

        mSealed = true;

        // Verify that stage looks sane with respect to existing application.
        // This currently only ensures packageName, versionCode, and certificate
        // consistency.
        validateInstallLocked(pkgInfo);

        // Read transfers from the original owner stay open, but as the session's data
        // cannot be modified anymore, there is no leak of information.
    }

    @Override
    public void transfer(String packageName) {
        Preconditions.checkNotNull(packageName);

        ApplicationInfo newOwnerAppInfo = mPm.getApplicationInfo(packageName, 0, userId);
        if (newOwnerAppInfo == null) {
            throw new ParcelableException(new PackageManager.NameNotFoundException(packageName));
        }

        if (PackageManager.PERMISSION_GRANTED != mPm.checkUidPermission(
                Manifest.permission.INSTALL_PACKAGES, newOwnerAppInfo.uid)) {
            throw new SecurityException("Destination package " + packageName + " does not have "
                    + "the " + Manifest.permission.INSTALL_PACKAGES + " permission");
        }

        // Cache package manager data without the lock held
        final PackageInfo installedPkgInfo = mPm.getPackageInfo(
                params.appPackageName, PackageManager.GET_SIGNATURES
                        | PackageManager.MATCH_STATIC_SHARED_LIBRARIES /*flags*/, userId);

        // Only install flags that can be verified by the app the session is transferred to are
        // allowed. The parameters can be read via PackageInstaller.SessionInfo.
        if (!params.areHiddenOptionsSet()) {
            throw new SecurityException("Can only transfer sessions that use public options");
        }

        synchronized (mLock) {
            assertCallerIsOwnerOrRootLocked();
            assertPreparedAndNotSealedLocked("transfer");

            try {
                sealAndValidateLocked(installedPkgInfo);
            } catch (PackageManagerException e) {
                throw new IllegalArgumentException("Package is not valid", e);
            }

            if (!mPackageName.equals(mInstallerPackageName)) {
                throw new SecurityException("Can only transfer sessions that update the original "
                        + "installer");
            }

            mInstallerPackageName = packageName;
            mInstallerUid = newOwnerAppInfo.uid;
        }

        // Persist the fact that we've sealed ourselves to prevent
        // mutations of any hard links we create. We do this without holding
        // the session lock, since otherwise it's a lock inversion.
        mCallback.onSessionSealedBlocking(this);
    }

>>>>>>> 81021c77
    private void commitLocked()
            throws PackageManagerException {
        if (mDestroyed) {
            throw new PackageManagerException(INSTALL_FAILED_INTERNAL_ERROR, "Session destroyed");
        }
        if (!mSealed) {
            throw new PackageManagerException(INSTALL_FAILED_INTERNAL_ERROR, "Session not sealed");
        }

        try {
            resolveStageDirLocked();
        } catch (IOException e) {
            throw new PackageManagerException(INSTALL_FAILED_CONTAINER_ERROR,
                    "Failed to resolve stage location", e);
        }

        Preconditions.checkNotNull(mPackageName);
        Preconditions.checkNotNull(mSignatures);
        Preconditions.checkNotNull(mResolvedBaseFile);

        if (needToAskForPermissionsLocked()) {
            // User needs to accept permissions; give installer an intent they
            // can use to involve user.
            final Intent intent = new Intent(PackageInstaller.ACTION_CONFIRM_PERMISSIONS);
            intent.setPackage(mContext.getPackageManager().getPermissionControllerPackageName());
            intent.putExtra(PackageInstaller.EXTRA_SESSION_ID, sessionId);
            try {
                mRemoteObserver.onUserActionRequired(intent);
            } catch (RemoteException ignored) {
            }

            // Commit was keeping session marked as active until now; release
            // that extra refcount so session appears idle.
            closeInternal(false);
            return;
        }

        if (stageCid != null) {
            // Figure out the final installed size and resize the container once
            // and for all. Internally the parser handles straddling between two
            // locations when inheriting.
            final long finalSize = calculateInstalledSize();
            resizeContainer(stageCid, finalSize);
        }

        // Inherit any packages and native libraries from existing install that
        // haven't been overridden.
        if (params.mode == SessionParams.MODE_INHERIT_EXISTING) {
            try {
                final List<File> fromFiles = mResolvedInheritedFiles;
                final File toDir = resolveStageDirLocked();

                if (LOGD) Slog.d(TAG, "Inherited files: " + mResolvedInheritedFiles);
                if (!mResolvedInheritedFiles.isEmpty() && mInheritedFilesBase == null) {
                    throw new IllegalStateException("mInheritedFilesBase == null");
                }

                if (isLinkPossible(fromFiles, toDir)) {
                    if (!mResolvedInstructionSets.isEmpty()) {
                        final File oatDir = new File(toDir, "oat");
                        createOatDirs(mResolvedInstructionSets, oatDir);
                    }
                    linkFiles(fromFiles, toDir, mInheritedFilesBase);
                } else {
                    // TODO: this should delegate to DCS so the system process
                    // avoids holding open FDs into containers.
                    copyFiles(fromFiles, toDir);
                }
            } catch (IOException e) {
                throw new PackageManagerException(INSTALL_FAILED_INSUFFICIENT_STORAGE,
                        "Failed to inherit existing install", e);
            }
        }

        // TODO: surface more granular state from dexopt
        mInternalProgress = 0.5f;
        computeProgressLocked(true);

        // Unpack native libraries
        extractNativeLibraries(mResolvedStageDir, params.abiOverride);

        // Container is ready to go, let's seal it up!
        if (stageCid != null) {
            finalizeAndFixContainer(stageCid);
        }

        // We've reached point of no return; call into PMS to install the stage.
        // Regardless of success or failure we always destroy session.
        final IPackageInstallObserver2 localObserver = new IPackageInstallObserver2.Stub() {
            @Override
            public void onUserActionRequired(Intent intent) {
                throw new IllegalStateException();
            }

            @Override
            public void onPackageInstalled(String basePackageName, int returnCode, String msg,
                    Bundle extras) {
                destroyInternal();
                dispatchSessionFinished(returnCode, msg, extras);
            }
        };

        final UserHandle user;
        if ((params.installFlags & PackageManager.INSTALL_ALL_USERS) != 0) {
            user = UserHandle.ALL;
        } else {
            user = new UserHandle(userId);
        }

        mRelinquished = true;
        mPm.installStage(mPackageName, stageDir, stageCid, localObserver, params,
                mInstallerPackageName, mInstallerUid, user, mCertificates);
    }

    /**
     * Validate install by confirming that all application packages are have
     * consistent package name, version code, and signing certificates.
     * <p>
     * Clears and populates {@link #mResolvedBaseFile},
     * {@link #mResolvedStagedFiles}, and {@link #mResolvedInheritedFiles}.
     * <p>
     * Renames package files in stage to match split names defined inside.
     * <p>
     * Note that upgrade compatibility is still performed by
     * {@link PackageManagerService}.
     */
    private void validateInstallLocked(PackageInfo pkgInfo) throws PackageManagerException {
        mPackageName = null;
        mVersionCode = -1;
        mSignatures = null;

        mResolvedBaseFile = null;
        mResolvedStagedFiles.clear();
        mResolvedInheritedFiles.clear();

        final File[] removedFiles = mResolvedStageDir.listFiles(sRemovedFilter);
        final List<String> removeSplitList = new ArrayList<>();
        if (!ArrayUtils.isEmpty(removedFiles)) {
            for (File removedFile : removedFiles) {
                final String fileName = removedFile.getName();
                final String splitName = fileName.substring(
                        0, fileName.length() - REMOVE_SPLIT_MARKER_EXTENSION.length());
                removeSplitList.add(splitName);
            }
        }

        final File[] addedFiles = mResolvedStageDir.listFiles(sAddedFilter);
        if (ArrayUtils.isEmpty(addedFiles) && removeSplitList.size() == 0) {
            throw new PackageManagerException(INSTALL_FAILED_INVALID_APK, "No packages staged");
        }
        // Verify that all staged packages are internally consistent
        final ArraySet<String> stagedSplits = new ArraySet<>();
        for (File addedFile : addedFiles) {
            final ApkLite apk;
            try {
                int flags = PackageParser.PARSE_COLLECT_CERTIFICATES;
                if ((params.installFlags & PackageManager.INSTALL_INSTANT_APP) != 0) {
                    flags |= PackageParser.PARSE_IS_EPHEMERAL;
                }
                apk = PackageParser.parseApkLite(addedFile, flags);
            } catch (PackageParserException e) {
                throw PackageManagerException.from(e);
            }

            if (!stagedSplits.add(apk.splitName)) {
                throw new PackageManagerException(INSTALL_FAILED_INVALID_APK,
                        "Split " + apk.splitName + " was defined multiple times");
            }

            // Use first package to define unknown values
            if (mPackageName == null) {
                mPackageName = apk.packageName;
                mVersionCode = apk.versionCode;
            }
            if (mSignatures == null) {
                mSignatures = apk.signatures;
                mCertificates = apk.certificates;
            }

            assertApkConsistentLocked(String.valueOf(addedFile), apk);

            // Take this opportunity to enforce uniform naming
            final String targetName;
            if (apk.splitName == null) {
                targetName = "base.apk";
            } else {
                targetName = "split_" + apk.splitName + ".apk";
            }
            if (!FileUtils.isValidExtFilename(targetName)) {
                throw new PackageManagerException(INSTALL_FAILED_INVALID_APK,
                        "Invalid filename: " + targetName);
            }

            final File targetFile = new File(mResolvedStageDir, targetName);
            if (!addedFile.equals(targetFile)) {
                addedFile.renameTo(targetFile);
            }

            // Base is coming from session
            if (apk.splitName == null) {
                mResolvedBaseFile = targetFile;
            }

            mResolvedStagedFiles.add(targetFile);
        }

        if (removeSplitList.size() > 0) {
            // validate split names marked for removal
            for (String splitName : removeSplitList) {
                if (!ArrayUtils.contains(pkgInfo.splitNames, splitName)) {
                    throw new PackageManagerException(INSTALL_FAILED_INVALID_APK,
                            "Split not found: " + splitName);
                }
            }

            // ensure we've got appropriate package name, version code and signatures
            if (mPackageName == null) {
                mPackageName = pkgInfo.packageName;
                mVersionCode = pkgInfo.versionCode;
            }
            if (mSignatures == null) {
                mSignatures = pkgInfo.signatures;
            }
        }

        if (params.mode == SessionParams.MODE_FULL_INSTALL) {
            // Full installs must include a base package
            if (!stagedSplits.contains(null)) {
                throw new PackageManagerException(INSTALL_FAILED_INVALID_APK,
                        "Full install must include a base package");
            }

        } else {
            // Partial installs must be consistent with existing install
            if (pkgInfo == null || pkgInfo.applicationInfo == null) {
                throw new PackageManagerException(INSTALL_FAILED_INVALID_APK,
                        "Missing existing base package for " + mPackageName);
            }

            final PackageLite existing;
            final ApkLite existingBase;
            ApplicationInfo appInfo = pkgInfo.applicationInfo;
            try {
                existing = PackageParser.parsePackageLite(new File(appInfo.getCodePath()), 0);
                existingBase = PackageParser.parseApkLite(new File(appInfo.getBaseCodePath()),
                        PackageParser.PARSE_COLLECT_CERTIFICATES);
            } catch (PackageParserException e) {
                throw PackageManagerException.from(e);
            }

            assertApkConsistentLocked("Existing base", existingBase);

            // Inherit base if not overridden
            if (mResolvedBaseFile == null) {
                mResolvedBaseFile = new File(appInfo.getBaseCodePath());
                mResolvedInheritedFiles.add(mResolvedBaseFile);
            }

            // Inherit splits if not overridden
            if (!ArrayUtils.isEmpty(existing.splitNames)) {
                for (int i = 0; i < existing.splitNames.length; i++) {
                    final String splitName = existing.splitNames[i];
                    final File splitFile = new File(existing.splitCodePaths[i]);
                    final boolean splitRemoved = removeSplitList.contains(splitName);
                    if (!stagedSplits.contains(splitName) && !splitRemoved) {
                        mResolvedInheritedFiles.add(splitFile);
                    }
                }
            }

            // Inherit compiled oat directory.
            final File packageInstallDir = (new File(appInfo.getBaseCodePath())).getParentFile();
            mInheritedFilesBase = packageInstallDir;
            final File oatDir = new File(packageInstallDir, "oat");
            if (oatDir.exists()) {
                final File[] archSubdirs = oatDir.listFiles();

                // Keep track of all instruction sets we've seen compiled output for.
                // If we're linking (and not copying) inherited files, we can recreate the
                // instruction set hierarchy and link compiled output.
                if (archSubdirs != null && archSubdirs.length > 0) {
                    final String[] instructionSets = InstructionSets.getAllDexCodeInstructionSets();
                    for (File archSubDir : archSubdirs) {
                        // Skip any directory that isn't an ISA subdir.
                        if (!ArrayUtils.contains(instructionSets, archSubDir.getName())) {
                            continue;
                        }

                        mResolvedInstructionSets.add(archSubDir.getName());
                        List<File> oatFiles = Arrays.asList(archSubDir.listFiles());

                        // Only add compiled files associated with the base.
                        // Once b/62269291 is resolved, we can add all compiled files again.
                        for (File oatFile : oatFiles) {
                            if (oatFile.getName().equals("base.art")
                                    || oatFile.getName().equals("base.odex")
                                    || oatFile.getName().equals("base.vdex")) {
                                mResolvedInheritedFiles.add(oatFile);
                            }
                        }
                    }
                }
            }
        }
    }

    private void assertApkConsistentLocked(String tag, ApkLite apk)
            throws PackageManagerException {
        if (!mPackageName.equals(apk.packageName)) {
            throw new PackageManagerException(INSTALL_FAILED_INVALID_APK, tag + " package "
                    + apk.packageName + " inconsistent with " + mPackageName);
        }
        if (params.appPackageName != null && !params.appPackageName.equals(apk.packageName)) {
            throw new PackageManagerException(INSTALL_FAILED_INVALID_APK, tag
                    + " specified package " + params.appPackageName
                    + " inconsistent with " + apk.packageName);
        }
        if (mVersionCode != apk.versionCode) {
            throw new PackageManagerException(INSTALL_FAILED_INVALID_APK, tag
                    + " version code " + apk.versionCode + " inconsistent with "
                    + mVersionCode);
        }
        if (!Signature.areExactMatch(mSignatures, apk.signatures)) {
            throw new PackageManagerException(INSTALL_FAILED_INVALID_APK,
                    tag + " signatures are inconsistent");
        }
    }

    /**
     * Calculate the final install footprint size, combining both staged and
     * existing APKs together and including unpacked native code from both.
     */
    private long calculateInstalledSize() throws PackageManagerException {
        Preconditions.checkNotNull(mResolvedBaseFile);

        final ApkLite baseApk;
        try {
            baseApk = PackageParser.parseApkLite(mResolvedBaseFile, 0);
        } catch (PackageParserException e) {
            throw PackageManagerException.from(e);
        }

        final List<String> splitPaths = new ArrayList<>();
        for (File file : mResolvedStagedFiles) {
            if (mResolvedBaseFile.equals(file)) continue;
            splitPaths.add(file.getAbsolutePath());
        }
        for (File file : mResolvedInheritedFiles) {
            if (mResolvedBaseFile.equals(file)) continue;
            splitPaths.add(file.getAbsolutePath());
        }

        // This is kind of hacky; we're creating a half-parsed package that is
        // straddled between the inherited and staged APKs.
        final PackageLite pkg = new PackageLite(null, baseApk, null, null, null, null,
                splitPaths.toArray(new String[splitPaths.size()]), null, null);
        final boolean isForwardLocked =
                (params.installFlags & PackageManager.INSTALL_FORWARD_LOCK) != 0;

        try {
            return PackageHelper.calculateInstalledSize(pkg, isForwardLocked, params.abiOverride);
        } catch (IOException e) {
            throw new PackageManagerException(INSTALL_FAILED_INVALID_APK,
                    "Failed to calculate install size", e);
        }
    }

    /**
     * Determine if creating hard links between source and destination is
     * possible. That is, do they all live on the same underlying device.
     */
    private boolean isLinkPossible(List<File> fromFiles, File toDir) {
        try {
            final StructStat toStat = Os.stat(toDir.getAbsolutePath());
            for (File fromFile : fromFiles) {
                final StructStat fromStat = Os.stat(fromFile.getAbsolutePath());
                if (fromStat.st_dev != toStat.st_dev) {
                    return false;
                }
            }
        } catch (ErrnoException e) {
            Slog.w(TAG, "Failed to detect if linking possible: " + e);
            return false;
        }
        return true;
    }

    /**
     * @return the uid of the owner this session
     */
    public int getInstallerUid() {
        synchronized (mLock) {
            return mInstallerUid;
        }
    }

    private static String getRelativePath(File file, File base) throws IOException {
        final String pathStr = file.getAbsolutePath();
        final String baseStr = base.getAbsolutePath();
        // Don't allow relative paths.
        if (pathStr.contains("/.") ) {
            throw new IOException("Invalid path (was relative) : " + pathStr);
        }

        if (pathStr.startsWith(baseStr)) {
            return pathStr.substring(baseStr.length());
        }

        throw new IOException("File: " + pathStr + " outside base: " + baseStr);
    }

    private void createOatDirs(List<String> instructionSets, File fromDir)
            throws PackageManagerException {
        for (String instructionSet : instructionSets) {
            try {
                mPm.mInstaller.createOatDir(fromDir.getAbsolutePath(), instructionSet);
            } catch (InstallerException e) {
                throw PackageManagerException.from(e);
            }
        }
    }

    private void linkFiles(List<File> fromFiles, File toDir, File fromDir)
            throws IOException {
        for (File fromFile : fromFiles) {
            final String relativePath = getRelativePath(fromFile, fromDir);
            try {
                mPm.mInstaller.linkFile(relativePath, fromDir.getAbsolutePath(),
                        toDir.getAbsolutePath());
            } catch (InstallerException e) {
                throw new IOException("failed linkOrCreateDir(" + relativePath + ", "
                        + fromDir + ", " + toDir + ")", e);
            }
        }

        Slog.d(TAG, "Linked " + fromFiles.size() + " files into " + toDir);
    }

    private static void copyFiles(List<File> fromFiles, File toDir) throws IOException {
        // Remove any partial files from previous attempt
        for (File file : toDir.listFiles()) {
            if (file.getName().endsWith(".tmp")) {
                file.delete();
            }
        }

        for (File fromFile : fromFiles) {
            final File tmpFile = File.createTempFile("inherit", ".tmp", toDir);
            if (LOGD) Slog.d(TAG, "Copying " + fromFile + " to " + tmpFile);
            if (!FileUtils.copyFile(fromFile, tmpFile)) {
                throw new IOException("Failed to copy " + fromFile + " to " + tmpFile);
            }
            try {
                Os.chmod(tmpFile.getAbsolutePath(), 0644);
            } catch (ErrnoException e) {
                throw new IOException("Failed to chmod " + tmpFile);
            }
            final File toFile = new File(toDir, fromFile.getName());
            if (LOGD) Slog.d(TAG, "Renaming " + tmpFile + " to " + toFile);
            if (!tmpFile.renameTo(toFile)) {
                throw new IOException("Failed to rename " + tmpFile + " to " + toFile);
            }
        }
        Slog.d(TAG, "Copied " + fromFiles.size() + " files into " + toDir);
    }

    private static void extractNativeLibraries(File packageDir, String abiOverride)
            throws PackageManagerException {
        // Always start from a clean slate
        final File libDir = new File(packageDir, NativeLibraryHelper.LIB_DIR_NAME);
        NativeLibraryHelper.removeNativeBinariesFromDirLI(libDir, true);

        NativeLibraryHelper.Handle handle = null;
        try {
            handle = NativeLibraryHelper.Handle.create(packageDir);
            final int res = NativeLibraryHelper.copyNativeBinariesWithOverride(handle, libDir,
                    abiOverride);
            if (res != PackageManager.INSTALL_SUCCEEDED) {
                throw new PackageManagerException(res,
                        "Failed to extract native libraries, res=" + res);
            }
        } catch (IOException e) {
            throw new PackageManagerException(INSTALL_FAILED_INTERNAL_ERROR,
                    "Failed to extract native libraries", e);
        } finally {
            IoUtils.closeQuietly(handle);
        }
    }

    private static void resizeContainer(String cid, long targetSize)
            throws PackageManagerException {
        String path = PackageHelper.getSdDir(cid);
        if (path == null) {
            throw new PackageManagerException(INSTALL_FAILED_CONTAINER_ERROR,
                    "Failed to find mounted " + cid);
        }

        final long currentSize = new File(path).getTotalSpace();
        if (currentSize > targetSize) {
            Slog.w(TAG, "Current size " + currentSize + " is larger than target size "
                    + targetSize + "; skipping resize");
            return;
        }

        if (!PackageHelper.unMountSdDir(cid)) {
            throw new PackageManagerException(INSTALL_FAILED_CONTAINER_ERROR,
                    "Failed to unmount " + cid + " before resize");
        }

        if (!PackageHelper.resizeSdDir(targetSize, cid,
                PackageManagerService.getEncryptKey())) {
            throw new PackageManagerException(INSTALL_FAILED_CONTAINER_ERROR,
                    "Failed to resize " + cid + " to " + targetSize + " bytes");
        }

        path = PackageHelper.mountSdDir(cid, PackageManagerService.getEncryptKey(),
                Process.SYSTEM_UID, false);
        if (path == null) {
            throw new PackageManagerException(INSTALL_FAILED_CONTAINER_ERROR,
                    "Failed to mount " + cid + " after resize");
        }
    }

    private void finalizeAndFixContainer(String cid) throws PackageManagerException {
        if (!PackageHelper.finalizeSdDir(cid)) {
            throw new PackageManagerException(INSTALL_FAILED_CONTAINER_ERROR,
                    "Failed to finalize container " + cid);
        }

        if (!PackageHelper.fixSdPermissions(cid, defaultContainerGid, null)) {
            throw new PackageManagerException(INSTALL_FAILED_CONTAINER_ERROR,
                    "Failed to fix permissions on container " + cid);
        }
    }

    void setPermissionsResult(boolean accepted) {
        if (!mSealed) {
            throw new SecurityException("Must be sealed to accept permissions");
        }

        if (accepted) {
            // Mark and kick off another install pass
            synchronized (mLock) {
                mPermissionsManuallyAccepted = true;
                mHandler.obtainMessage(MSG_COMMIT).sendToTarget();
            }
        } else {
            destroyInternal();
            dispatchSessionFinished(INSTALL_FAILED_ABORTED, "User rejected permissions", null);
        }
    }

    public void open() throws IOException {
        if (mActiveCount.getAndIncrement() == 0) {
            mCallback.onSessionActiveChanged(this, true);
        }

        boolean wasPrepared;
        synchronized (mLock) {
            wasPrepared = mPrepared;
            if (!mPrepared) {
                if (stageDir != null) {
                    prepareStageDir(stageDir);
                } else if (stageCid != null) {
                    final long identity = Binder.clearCallingIdentity();
                    try {
                        prepareExternalStageCid(stageCid, params.sizeBytes);
                    } finally {
                        Binder.restoreCallingIdentity(identity);
                    }

                    // TODO: deliver more granular progress for ASEC allocation
                    mInternalProgress = 0.25f;
                    computeProgressLocked(true);
                } else {
                    throw new IllegalArgumentException(
                            "Exactly one of stageDir or stageCid stage must be set");
                }

                mPrepared = true;
            }
        }

        if (!wasPrepared) {
            mCallback.onSessionPrepared(this);
        }
    }

    @Override
    public void close() {
<<<<<<< HEAD
        int activeCount;
        synchronized (mLock) {
            assertCallerIsOwnerOrRootLocked();
=======
        closeInternal(true);
    }

    private void closeInternal(boolean checkCaller) {
        int activeCount;
        synchronized (mLock) {
            if (checkCaller) {
                assertCallerIsOwnerOrRootLocked();
            }

>>>>>>> 81021c77
            activeCount = mActiveCount.decrementAndGet();
        }

        if (activeCount == 0) {
            mCallback.onSessionActiveChanged(this, false);
        }
    }

    @Override
    public void abandon() {
        synchronized (mLock) {
            assertCallerIsOwnerOrRootLocked();

            if (mRelinquished) {
                Slog.d(TAG, "Ignoring abandon after commit relinquished control");
                return;
            }
            destroyInternal();
        }

        dispatchSessionFinished(INSTALL_FAILED_ABORTED, "Session was abandoned", null);
    }

    private void dispatchSessionFinished(int returnCode, String msg, Bundle extras) {
        IPackageInstallObserver2 observer;
        String packageName;
        synchronized (mLock) {
            mFinalStatus = returnCode;
            mFinalMessage = msg;

            observer = mRemoteObserver;
            packageName = mPackageName;
        }

        if (observer != null) {
            try {
                observer.onPackageInstalled(packageName, returnCode, msg, extras);
            } catch (RemoteException ignored) {
            }
        }

        final boolean success = (returnCode == PackageManager.INSTALL_SUCCEEDED);

        // Send broadcast to default launcher only if it's a new install
        final boolean isNewInstall = extras == null || !extras.getBoolean(Intent.EXTRA_REPLACING);
        if (success && isNewInstall) {
            mPm.sendSessionCommitBroadcast(generateInfo(), userId);
        }

        mCallback.onSessionFinished(this, success);
    }

    private void destroyInternal() {
        synchronized (mLock) {
            mSealed = true;
            mDestroyed = true;

            // Force shut down all bridges
            for (RevocableFileDescriptor fd : mFds) {
                fd.revoke();
            }
            for (FileBridge bridge : mBridges) {
                bridge.forceClose();
            }
        }
        if (stageDir != null) {
            try {
                mPm.mInstaller.rmPackageDir(stageDir.getAbsolutePath());
            } catch (InstallerException ignored) {
            }
        }
        if (stageCid != null) {
            PackageHelper.destroySdDir(stageCid);
        }
    }

    void dump(IndentingPrintWriter pw) {
        synchronized (mLock) {
            dumpLocked(pw);
        }
    }

    private void dumpLocked(IndentingPrintWriter pw) {
        pw.println("Session " + sessionId + ":");
        pw.increaseIndent();

        pw.printPair("userId", userId);
        pw.printPair("mOriginalInstallerUid", mOriginalInstallerUid);
        pw.printPair("mInstallerPackageName", mInstallerPackageName);
        pw.printPair("mInstallerUid", mInstallerUid);
        pw.printPair("createdMillis", createdMillis);
        pw.printPair("stageDir", stageDir);
        pw.printPair("stageCid", stageCid);
        pw.println();

        params.dump(pw);

        pw.printPair("mClientProgress", mClientProgress);
        pw.printPair("mProgress", mProgress);
        pw.printPair("mSealed", mSealed);
        pw.printPair("mPermissionsManuallyAccepted", mPermissionsManuallyAccepted);
        pw.printPair("mRelinquished", mRelinquished);
        pw.printPair("mDestroyed", mDestroyed);
        pw.printPair("mFds", mFds.size());
        pw.printPair("mBridges", mBridges.size());
        pw.printPair("mFinalStatus", mFinalStatus);
        pw.printPair("mFinalMessage", mFinalMessage);
        pw.println();

        pw.decreaseIndent();
    }

    private static void writeGrantedRuntimePermissionsLocked(XmlSerializer out,
            String[] grantedRuntimePermissions) throws IOException {
        if (grantedRuntimePermissions != null) {
            for (String permission : grantedRuntimePermissions) {
                out.startTag(null, TAG_GRANTED_RUNTIME_PERMISSION);
                writeStringAttribute(out, ATTR_NAME, permission);
                out.endTag(null, TAG_GRANTED_RUNTIME_PERMISSION);
            }
        }
    }

    private static File buildAppIconFile(int sessionId, @NonNull File sessionsDir) {
        return new File(sessionsDir, "app_icon." + sessionId + ".png");
    }

    /**
     * Write this session to a {@link XmlSerializer}.
     *
     * @param out Where to write the session to
     * @param sessionsDir The directory containing the sessions
     */
    void write(@NonNull XmlSerializer out, @NonNull File sessionsDir) throws IOException {
        synchronized (mLock) {
            out.startTag(null, TAG_SESSION);

            writeIntAttribute(out, ATTR_SESSION_ID, sessionId);
            writeIntAttribute(out, ATTR_USER_ID, userId);
            writeStringAttribute(out, ATTR_INSTALLER_PACKAGE_NAME,
                    mInstallerPackageName);
            writeIntAttribute(out, ATTR_INSTALLER_UID, mInstallerUid);
            writeLongAttribute(out, ATTR_CREATED_MILLIS, createdMillis);
            if (stageDir != null) {
                writeStringAttribute(out, ATTR_SESSION_STAGE_DIR,
                        stageDir.getAbsolutePath());
            }
            if (stageCid != null) {
                writeStringAttribute(out, ATTR_SESSION_STAGE_CID, stageCid);
            }
            writeBooleanAttribute(out, ATTR_PREPARED, isPrepared());
            writeBooleanAttribute(out, ATTR_SEALED, isSealed());

            writeIntAttribute(out, ATTR_MODE, params.mode);
            writeIntAttribute(out, ATTR_INSTALL_FLAGS, params.installFlags);
            writeIntAttribute(out, ATTR_INSTALL_LOCATION, params.installLocation);
            writeLongAttribute(out, ATTR_SIZE_BYTES, params.sizeBytes);
            writeStringAttribute(out, ATTR_APP_PACKAGE_NAME, params.appPackageName);
            writeStringAttribute(out, ATTR_APP_LABEL, params.appLabel);
            writeUriAttribute(out, ATTR_ORIGINATING_URI, params.originatingUri);
            writeIntAttribute(out, ATTR_ORIGINATING_UID, params.originatingUid);
            writeUriAttribute(out, ATTR_REFERRER_URI, params.referrerUri);
            writeStringAttribute(out, ATTR_ABI_OVERRIDE, params.abiOverride);
            writeStringAttribute(out, ATTR_VOLUME_UUID, params.volumeUuid);
            writeIntAttribute(out, ATTR_INSTALL_REASON, params.installReason);

            // Persist app icon if changed since last written
            File appIconFile = buildAppIconFile(sessionId, sessionsDir);
            if (params.appIcon == null && appIconFile.exists()) {
                appIconFile.delete();
            } else if (params.appIcon != null
                    && appIconFile.lastModified() != params.appIconLastModified) {
                if (LOGD) Slog.w(TAG, "Writing changed icon " + appIconFile);
                FileOutputStream os = null;
                try {
                    os = new FileOutputStream(appIconFile);
                    params.appIcon.compress(Bitmap.CompressFormat.PNG, 90, os);
                } catch (IOException e) {
                    Slog.w(TAG, "Failed to write icon " + appIconFile + ": " + e.getMessage());
                } finally {
                    IoUtils.closeQuietly(os);
                }

                params.appIconLastModified = appIconFile.lastModified();
            }

            writeGrantedRuntimePermissionsLocked(out, params.grantedRuntimePermissions);
        }

        out.endTag(null, TAG_SESSION);
    }

    private static String[] readGrantedRuntimePermissions(XmlPullParser in)
            throws IOException, XmlPullParserException {
        List<String> permissions = null;

        final int outerDepth = in.getDepth();
        int type;
        while ((type = in.next()) != XmlPullParser.END_DOCUMENT
                && (type != XmlPullParser.END_TAG || in.getDepth() > outerDepth)) {
            if (type == XmlPullParser.END_TAG || type == XmlPullParser.TEXT) {
                continue;
            }
            if (TAG_GRANTED_RUNTIME_PERMISSION.equals(in.getName())) {
                String permission = readStringAttribute(in, ATTR_NAME);
                if (permissions == null) {
                    permissions = new ArrayList<>();
                }
                permissions.add(permission);
            }
        }

        if (permissions == null) {
            return null;
        }

        String[] permissionsArray = new String[permissions.size()];
        permissions.toArray(permissionsArray);
        return permissionsArray;
    }

    /**
     * Read new session from a {@link XmlPullParser xml description} and create it.
     *
     * @param in The source of the description
     * @param callback Callback the session uses to notify about changes of it's state
     * @param context Context to be used by the session
     * @param pm PackageManager to use by the session
     * @param installerThread Thread to be used for callbacks of this session
     * @param sessionsDir The directory the sessions are stored in
     *
     * @return The newly created session
     */
    public static PackageInstallerSession readFromXml(@NonNull XmlPullParser in,
            @NonNull PackageInstallerService.InternalCallback callback, @NonNull Context context,
            @NonNull PackageManagerService pm, Looper installerThread, @NonNull File sessionsDir)
            throws IOException, XmlPullParserException {
        final int sessionId = readIntAttribute(in, ATTR_SESSION_ID);
        final int userId = readIntAttribute(in, ATTR_USER_ID);
        final String installerPackageName = readStringAttribute(in, ATTR_INSTALLER_PACKAGE_NAME);
        final int installerUid = readIntAttribute(in, ATTR_INSTALLER_UID, pm.getPackageUid(
                installerPackageName, PackageManager.MATCH_UNINSTALLED_PACKAGES, userId));
        final long createdMillis = readLongAttribute(in, ATTR_CREATED_MILLIS);
        final String stageDirRaw = readStringAttribute(in, ATTR_SESSION_STAGE_DIR);
        final File stageDir = (stageDirRaw != null) ? new File(stageDirRaw) : null;
        final String stageCid = readStringAttribute(in, ATTR_SESSION_STAGE_CID);
        final boolean prepared = readBooleanAttribute(in, ATTR_PREPARED, true);
        final boolean sealed = readBooleanAttribute(in, ATTR_SEALED);

        final SessionParams params = new SessionParams(
                SessionParams.MODE_INVALID);
        params.mode = readIntAttribute(in, ATTR_MODE);
        params.installFlags = readIntAttribute(in, ATTR_INSTALL_FLAGS);
        params.installLocation = readIntAttribute(in, ATTR_INSTALL_LOCATION);
        params.sizeBytes = readLongAttribute(in, ATTR_SIZE_BYTES);
        params.appPackageName = readStringAttribute(in, ATTR_APP_PACKAGE_NAME);
        params.appIcon = readBitmapAttribute(in, ATTR_APP_ICON);
        params.appLabel = readStringAttribute(in, ATTR_APP_LABEL);
        params.originatingUri = readUriAttribute(in, ATTR_ORIGINATING_URI);
        params.originatingUid =
                readIntAttribute(in, ATTR_ORIGINATING_UID, SessionParams.UID_UNKNOWN);
        params.referrerUri = readUriAttribute(in, ATTR_REFERRER_URI);
        params.abiOverride = readStringAttribute(in, ATTR_ABI_OVERRIDE);
        params.volumeUuid = readStringAttribute(in, ATTR_VOLUME_UUID);
        params.grantedRuntimePermissions = readGrantedRuntimePermissions(in);
        params.installReason = readIntAttribute(in, ATTR_INSTALL_REASON);

        final File appIconFile = buildAppIconFile(sessionId, sessionsDir);
        if (appIconFile.exists()) {
            params.appIcon = BitmapFactory.decodeFile(appIconFile.getAbsolutePath());
            params.appIconLastModified = appIconFile.lastModified();
        }

        return new PackageInstallerSession(callback, context, pm,
                installerThread, sessionId, userId, installerPackageName, installerUid,
                params, createdMillis, stageDir, stageCid, prepared, sealed);
    }
}<|MERGE_RESOLUTION|>--- conflicted
+++ resolved
@@ -724,7 +724,6 @@
             mCallback.onSessionSealedBlocking(this);
         }
     }
-<<<<<<< HEAD
 
     /**
      * Seal the session to prevent further modification and validate the contents of it.
@@ -799,82 +798,6 @@
         mCallback.onSessionSealedBlocking(this);
     }
 
-=======
-
-    /**
-     * Seal the session to prevent further modification and validate the contents of it.
-     *
-     * <p>The session will be sealed after calling this method even if it failed.
-     *
-     * @param pkgInfo The package info for {@link #params}.packagename
-     */
-    private void sealAndValidateLocked(PackageInfo pkgInfo)
-            throws PackageManagerException {
-        assertNoWriteFileTransfersOpenLocked();
-
-        mSealed = true;
-
-        // Verify that stage looks sane with respect to existing application.
-        // This currently only ensures packageName, versionCode, and certificate
-        // consistency.
-        validateInstallLocked(pkgInfo);
-
-        // Read transfers from the original owner stay open, but as the session's data
-        // cannot be modified anymore, there is no leak of information.
-    }
-
-    @Override
-    public void transfer(String packageName) {
-        Preconditions.checkNotNull(packageName);
-
-        ApplicationInfo newOwnerAppInfo = mPm.getApplicationInfo(packageName, 0, userId);
-        if (newOwnerAppInfo == null) {
-            throw new ParcelableException(new PackageManager.NameNotFoundException(packageName));
-        }
-
-        if (PackageManager.PERMISSION_GRANTED != mPm.checkUidPermission(
-                Manifest.permission.INSTALL_PACKAGES, newOwnerAppInfo.uid)) {
-            throw new SecurityException("Destination package " + packageName + " does not have "
-                    + "the " + Manifest.permission.INSTALL_PACKAGES + " permission");
-        }
-
-        // Cache package manager data without the lock held
-        final PackageInfo installedPkgInfo = mPm.getPackageInfo(
-                params.appPackageName, PackageManager.GET_SIGNATURES
-                        | PackageManager.MATCH_STATIC_SHARED_LIBRARIES /*flags*/, userId);
-
-        // Only install flags that can be verified by the app the session is transferred to are
-        // allowed. The parameters can be read via PackageInstaller.SessionInfo.
-        if (!params.areHiddenOptionsSet()) {
-            throw new SecurityException("Can only transfer sessions that use public options");
-        }
-
-        synchronized (mLock) {
-            assertCallerIsOwnerOrRootLocked();
-            assertPreparedAndNotSealedLocked("transfer");
-
-            try {
-                sealAndValidateLocked(installedPkgInfo);
-            } catch (PackageManagerException e) {
-                throw new IllegalArgumentException("Package is not valid", e);
-            }
-
-            if (!mPackageName.equals(mInstallerPackageName)) {
-                throw new SecurityException("Can only transfer sessions that update the original "
-                        + "installer");
-            }
-
-            mInstallerPackageName = packageName;
-            mInstallerUid = newOwnerAppInfo.uid;
-        }
-
-        // Persist the fact that we've sealed ourselves to prevent
-        // mutations of any hard links we create. We do this without holding
-        // the session lock, since otherwise it's a lock inversion.
-        mCallback.onSessionSealedBlocking(this);
-    }
-
->>>>>>> 81021c77
     private void commitLocked()
             throws PackageManagerException {
         if (mDestroyed) {
@@ -1465,11 +1388,6 @@
 
     @Override
     public void close() {
-<<<<<<< HEAD
-        int activeCount;
-        synchronized (mLock) {
-            assertCallerIsOwnerOrRootLocked();
-=======
         closeInternal(true);
     }
 
@@ -1480,7 +1398,6 @@
                 assertCallerIsOwnerOrRootLocked();
             }
 
->>>>>>> 81021c77
             activeCount = mActiveCount.decrementAndGet();
         }
 
