--- conflicted
+++ resolved
@@ -3119,7 +3119,6 @@
     }
 
     /**
-<<<<<<< HEAD
      * Notification style for media playback notifications.
      *
      * In the expanded form, {@link Notification#bigContentView}, up to 5
@@ -3174,7 +3173,90 @@
          */
         public MediaStyle setShowActionsInCompactView(int...actions) {
             mActionsToShowInCompact = actions;
-=======
+            return this;
+        }
+
+        /**
+         * Attach a {@link android.media.session.MediaSessionToken} to this Notification to provide
+         * additional playback information and control to the SystemUI.
+         */
+        public MediaStyle setMediaSession(MediaSessionToken token) {
+            mToken = token;
+            return this;
+        }
+
+        @Override
+        public Notification buildStyled(Notification wip) {
+            wip.contentView = makeMediaContentView();
+            wip.bigContentView = makeMediaBigContentView();
+
+            return wip;
+        }
+
+        /** @hide */
+        @Override
+        public void addExtras(Bundle extras) {
+            super.addExtras(extras);
+
+            if (mToken != null) {
+                extras.putParcelable(EXTRA_MEDIA_SESSION, mToken);
+            }
+        }
+
+        private RemoteViews generateMediaActionButton(Action action) {
+            final boolean tombstone = (action.actionIntent == null);
+            RemoteViews button = new RemoteViews(mBuilder.mContext.getPackageName(),
+                    R.layout.notification_quantum_media_action);
+            button.setImageViewResource(R.id.action0, action.icon);
+            if (!tombstone) {
+                button.setOnClickPendingIntent(R.id.action0, action.actionIntent);
+            }
+            button.setContentDescription(R.id.action0, action.title);
+            return button;
+        }
+
+        private RemoteViews makeMediaContentView() {
+            RemoteViews view = mBuilder.applyStandardTemplate(
+                    R.layout.notification_template_quantum_media, true /* 1U */);
+
+            final int numActions = mBuilder.mActions.size();
+            final int N = mActionsToShowInCompact == null
+                    ? 0
+                    : Math.min(mActionsToShowInCompact.length, MAX_MEDIA_BUTTONS_IN_COMPACT);
+            if (N > 0) {
+                view.removeAllViews(R.id.actions);
+                for (int i = 0; i < N; i++) {
+                    if (i >= numActions) {
+                        throw new IllegalArgumentException(String.format(
+                                "setShowActionsInCompactView: action %d out of bounds (max %d)",
+                                i, numActions - 1));
+                    }
+
+                    final Action action = mBuilder.mActions.get(mActionsToShowInCompact[i]);
+                    final RemoteViews button = generateMediaActionButton(action);
+                    view.addView(R.id.actions, button);
+                }
+            }
+            return view;
+        }
+
+        private RemoteViews makeMediaBigContentView() {
+            RemoteViews big = mBuilder.applyStandardTemplate(
+                    R.layout.notification_template_quantum_big_media, false);
+
+            final int N = Math.min(mBuilder.mActions.size(), MAX_MEDIA_BUTTONS);
+            if (N > 0) {
+                big.removeAllViews(R.id.actions);
+                for (int i=0; i<N; i++) {
+                    final RemoteViews button = generateMediaActionButton(mBuilder.mActions.get(i));
+                    big.addView(R.id.actions, button);
+                }
+            }
+            return big;
+        }
+    }
+
+    /**
      * Extender interface for use with {@link Builder#extend}. Extenders may be used to add
      * metadata or change options on a notification builder.
      */
@@ -3449,91 +3531,10 @@
          */
         public WearableExtender addActions(List<Action> actions) {
             mActions.addAll(actions);
->>>>>>> e5b73ae2
-            return this;
-        }
-
-        /**
-<<<<<<< HEAD
-         * Attach a {@link android.media.session.MediaSessionToken} to this Notification to provide
-         * additional playback information and control to the SystemUI.
-         */
-        public MediaStyle setMediaSession(MediaSessionToken token) {
-            mToken = token;
-            return this;
-        }
-
-        @Override
-        public Notification buildStyled(Notification wip) {
-            wip.contentView = makeMediaContentView();
-            wip.bigContentView = makeMediaBigContentView();
-
-            return wip;
-        }
-
-        /** @hide */
-        @Override
-        public void addExtras(Bundle extras) {
-            super.addExtras(extras);
-
-            if (mToken != null) {
-                extras.putParcelable(EXTRA_MEDIA_SESSION, mToken);
-            }
-        }
-
-        private RemoteViews generateMediaActionButton(Action action) {
-            final boolean tombstone = (action.actionIntent == null);
-            RemoteViews button = new RemoteViews(mBuilder.mContext.getPackageName(),
-                    R.layout.notification_quantum_media_action);
-            button.setImageViewResource(R.id.action0, action.icon);
-            if (!tombstone) {
-                button.setOnClickPendingIntent(R.id.action0, action.actionIntent);
-            }
-            button.setContentDescription(R.id.action0, action.title);
-            return button;
-        }
-
-        private RemoteViews makeMediaContentView() {
-            RemoteViews view = mBuilder.applyStandardTemplate(
-                    R.layout.notification_template_quantum_media, true /* 1U */);
-
-            final int numActions = mBuilder.mActions.size();
-            final int N = mActionsToShowInCompact == null
-                    ? 0
-                    : Math.min(mActionsToShowInCompact.length, MAX_MEDIA_BUTTONS_IN_COMPACT);
-            if (N > 0) {
-                view.removeAllViews(R.id.actions);
-                for (int i = 0; i < N; i++) {
-                    if (i >= numActions) {
-                        throw new IllegalArgumentException(String.format(
-                                "setShowActionsInCompactView: action %d out of bounds (max %d)",
-                                i, numActions - 1));
-                    }
-
-                    final Action action = mBuilder.mActions.get(mActionsToShowInCompact[i]);
-                    final RemoteViews button = generateMediaActionButton(action);
-                    view.addView(R.id.actions, button);
-                }
-            }
-            return view;
-        }
-
-        private RemoteViews makeMediaBigContentView() {
-            RemoteViews big = mBuilder.applyStandardTemplate(
-                    R.layout.notification_template_quantum_big_media, false);
-
-            final int N = Math.min(mBuilder.mActions.size(), MAX_MEDIA_BUTTONS);
-            if (N > 0) {
-                big.removeAllViews(R.id.actions);
-                for (int i=0; i<N; i++) {
-                    final RemoteViews button = generateMediaActionButton(mBuilder.mActions.get(i));
-                    big.addView(R.id.actions, button);
-                }
-            }
-            return big;
-        }
-    }
-=======
+            return this;
+        }
+
+        /**
          * Clear all wearable actions present on this builder.
          * @return this object for method chaining.
          * @see #addAction
@@ -3884,5 +3885,4 @@
         bundle.putParcelableArray(key, typedArray);
         return typedArray;
     }
->>>>>>> e5b73ae2
 }