--- conflicted
+++ resolved
@@ -1135,13 +1135,11 @@
   <public type="drawable" name="stat_sys_vp_phone_call" id="0x010800a7" />
   <public type="drawable" name="stat_sys_vp_phone_call_on_hold" id="0x010800a8" />
   
-<<<<<<< HEAD
-  <public type="anim" name="anticipate_interpolator" />
-  <public type="anim" name="overshoot_interpolator" />
-  <public type="anim" name="anticipate_overshoot_interpolator" />
-  <public type="anim" name="bounce_interpolator" />
-  <public type="anim" name="linear_interpolator" />
-  
+  <public type="anim" name="anticipate_interpolator" id="0x010a0007" />
+  <public type="anim" name="overshoot_interpolator" id="0x010a0008" />
+  <public type="anim" name="anticipate_overshoot_interpolator" id="0x010a0009" />
+  <public type="anim" name="bounce_interpolator" id="0x010a000a" />
+  <public type="anim" name="linear_interpolator" id="0x010a000b" />
   
 <!-- ===============================================================
      Resources added in Eclair.
@@ -1156,11 +1154,4 @@
   <public type="style" name="Theme.Wallpaper.NoTitleBar" />
   <public type="style" name="Theme.Wallpaper.NoTitleBar.Fullscreen" />
 
-=======
-  <public type="anim" name="anticipate_interpolator" id="0x010a0007" />
-  <public type="anim" name="overshoot_interpolator" id="0x010a0008" />
-  <public type="anim" name="anticipate_overshoot_interpolator" id="0x010a0009" />
-  <public type="anim" name="bounce_interpolator" id="0x010a000a" />
-  <public type="anim" name="linear_interpolator" id="0x010a000b" />
->>>>>>> 4431a065
 </resources>