/*
 * Copyright (C) 2014 The Android Open Source Project
 *
 * Licensed under the Apache License, Version 2.0 (the "License");
 * you may not use this file except in compliance with the License.
 * You may obtain a copy of the License at
 *
 *      http://www.apache.org/licenses/LICENSE-2.0
 *
 * Unless required by applicable law or agreed to in writing, software
 * distributed under the License is distributed on an "AS IS" BASIS,
 * WITHOUT WARRANTIES OR CONDITIONS OF ANY KIND, either express or implied.
 * See the License for the specific language governing permissions and
 * limitations under the License.
 */

package com.android.captiveportallogin;

import android.app.Activity;
import android.app.LoadedApk;
import android.content.Context;
import android.content.Intent;
import android.graphics.Bitmap;
import android.net.CaptivePortal;
import android.net.ConnectivityManager;
import android.net.ConnectivityManager.NetworkCallback;
import android.net.Network;
import android.net.NetworkCapabilities;
import android.net.NetworkInfo;
import android.net.NetworkRequest;
import android.net.Proxy;
import android.net.Uri;
import android.net.http.SslError;
import android.os.Bundle;
import android.provider.Settings;
import android.util.ArrayMap;
import android.util.Log;
import android.util.TypedValue;
import android.view.Menu;
import android.view.MenuItem;
import android.view.View;
import android.webkit.SslErrorHandler;
import android.webkit.WebChromeClient;
import android.webkit.WebSettings;
import android.webkit.WebView;
import android.webkit.WebViewClient;
import android.widget.ProgressBar;
import android.widget.TextView;

import java.io.IOException;
import java.net.HttpURLConnection;
import java.net.MalformedURLException;
import java.net.URL;
import java.lang.InterruptedException;
import java.lang.reflect.Field;
import java.lang.reflect.Method;
import java.util.Random;
import java.util.concurrent.atomic.AtomicBoolean;

public class CaptivePortalLoginActivity extends Activity {
    private static final String TAG = CaptivePortalLoginActivity.class.getSimpleName();
    private static final boolean DBG = true;
    private static final boolean VDBG = false;

    private static final int SOCKET_TIMEOUT_MS = 10000;

    private enum Result { DISMISSED, UNWANTED, WANTED_AS_IS };

    private URL mUrl;
    private String mUserAgent;
    private Network mNetwork;
    private CaptivePortal mCaptivePortal;
    private NetworkCallback mNetworkCallback;
    private ConnectivityManager mCm;
    private boolean mLaunchBrowser = false;
    private MyWebViewClient mWebViewClient;
    // Ensures that done() happens once exactly, handling concurrent callers with atomic operations.
    private final AtomicBoolean isDone = new AtomicBoolean(false);

    @Override
    protected void onCreate(Bundle savedInstanceState) {
        super.onCreate(savedInstanceState);
        mCm = ConnectivityManager.from(this);
        mNetwork = getIntent().getParcelableExtra(ConnectivityManager.EXTRA_NETWORK);
        mCaptivePortal = getIntent().getParcelableExtra(ConnectivityManager.EXTRA_CAPTIVE_PORTAL);
        mUserAgent =
                getIntent().getStringExtra(ConnectivityManager.EXTRA_CAPTIVE_PORTAL_USER_AGENT);
        mUrl = getUrl();
        if (mUrl == null) {
            // getUrl() failed to parse the url provided in the intent: bail out in a way that
            // at least provides network access.
            done(Result.WANTED_AS_IS);
            return;
        }
        if (DBG) {
            Log.d(TAG, String.format("onCreate for %s", mUrl.toString()));
        }

        // Also initializes proxy system properties.
        mCm.bindProcessToNetwork(mNetwork);

        // Proxy system properties must be initialized before setContentView is called because
        // setContentView initializes the WebView logic which in turn reads the system properties.
        setContentView(R.layout.activity_captive_portal_login);

        // Exit app if Network disappears.
        final NetworkCapabilities networkCapabilities = mCm.getNetworkCapabilities(mNetwork);
        if (networkCapabilities == null) {
            finishAndRemoveTask();
            return;
        }
        mNetworkCallback = new NetworkCallback() {
            @Override
            public void onLost(Network lostNetwork) {
                if (mNetwork.equals(lostNetwork)) done(Result.UNWANTED);
            }
        };
        final NetworkRequest.Builder builder = new NetworkRequest.Builder();
        for (int transportType : networkCapabilities.getTransportTypes()) {
            builder.addTransportType(transportType);
        }
        mCm.registerNetworkCallback(builder.build(), mNetworkCallback);

        getActionBar().setDisplayShowHomeEnabled(false);
        getActionBar().setElevation(0); // remove shadow
        getActionBar().setTitle(getHeaderTitle());
        getActionBar().setSubtitle("");

        final WebView webview = getWebview();
        webview.clearCache(true);
        WebSettings webSettings = webview.getSettings();
        webSettings.setJavaScriptEnabled(true);
        webSettings.setMixedContentMode(WebSettings.MIXED_CONTENT_COMPATIBILITY_MODE);
        webSettings.setUseWideViewPort(true);
        webSettings.setLoadWithOverviewMode(true);
        webSettings.setSupportZoom(true);
        webSettings.setBuiltInZoomControls(true);
        webSettings.setDisplayZoomControls(false);
        mWebViewClient = new MyWebViewClient();
        webview.setWebViewClient(mWebViewClient);
        webview.setWebChromeClient(new MyWebChromeClient());
        // Start initial page load so WebView finishes loading proxy settings.
        // Actual load of mUrl is initiated by MyWebViewClient.
        webview.loadData("", "text/html", null);
    }

    // Find WebView's proxy BroadcastReceiver and prompt it to read proxy system properties.
    private void setWebViewProxy() {
        LoadedApk loadedApk = getApplication().mLoadedApk;
        try {
            Field receiversField = LoadedApk.class.getDeclaredField("mReceivers");
            receiversField.setAccessible(true);
            ArrayMap receivers = (ArrayMap) receiversField.get(loadedApk);
            for (Object receiverMap : receivers.values()) {
                for (Object rec : ((ArrayMap) receiverMap).keySet()) {
                    Class clazz = rec.getClass();
                    if (clazz.getName().contains("ProxyChangeListener")) {
                        Method onReceiveMethod = clazz.getDeclaredMethod("onReceive", Context.class,
                                Intent.class);
                        Intent intent = new Intent(Proxy.PROXY_CHANGE_ACTION);
                        onReceiveMethod.invoke(rec, getApplicationContext(), intent);
                        Log.v(TAG, "Prompting WebView proxy reload.");
                    }
                }
            }
        } catch (Exception e) {
            Log.e(TAG, "Exception while setting WebView proxy: " + e);
        }
    }

    private void done(Result result) {
        if (isDone.getAndSet(true)) {
            // isDone was already true: done() already called
            return;
        }
        if (DBG) {
            Log.d(TAG, String.format("Result %s for %s", result.name(), mUrl.toString()));
        }
<<<<<<< HEAD
        if (mNetworkCallback != null) {
            mCm.unregisterNetworkCallback(mNetworkCallback);
            mNetworkCallback = null;
        }
=======
        logMetricsEvent(result.metricsEvent);
>>>>>>> 48bc4c1f
        switch (result) {
            case DISMISSED:
                mCaptivePortal.reportCaptivePortalDismissed();
                break;
            case UNWANTED:
                mCaptivePortal.ignoreNetwork();
                break;
            case WANTED_AS_IS:
                mCaptivePortal.useNetwork();
                break;
        }
        finishAndRemoveTask();
    }

    @Override
    public boolean onCreateOptionsMenu(Menu menu) {
        getMenuInflater().inflate(R.menu.captive_portal_login, menu);
        return true;
    }

    @Override
    public void onBackPressed() {
        WebView myWebView = (WebView) findViewById(R.id.webview);
        if (myWebView.canGoBack() && mWebViewClient.allowBack()) {
            myWebView.goBack();
        } else {
            super.onBackPressed();
        }
    }

    @Override
    public boolean onOptionsItemSelected(MenuItem item) {
        final Result result;
        final String action;
        final int id = item.getItemId();
        switch (id) {
            case R.id.action_use_network:
                result = Result.WANTED_AS_IS;
                action = "USE_NETWORK";
                break;
            case R.id.action_do_not_use_network:
                result = Result.UNWANTED;
                action = "DO_NOT_USE_NETWORK";
                break;
            default:
                return super.onOptionsItemSelected(item);
        }
        if (DBG) {
            Log.d(TAG, String.format("onOptionsItemSelect %s for %s", action, mUrl.toString()));
        }
        done(result);
        return true;
    }

    @Override
    public void onDestroy() {
        super.onDestroy();
        if (mNetworkCallback != null) {
            // mNetworkCallback is not null if mUrl is not null.
            mCm.unregisterNetworkCallback(mNetworkCallback);
        }
        if (mLaunchBrowser) {
            // Give time for this network to become default. After 500ms just proceed.
            for (int i = 0; i < 5; i++) {
                // TODO: This misses when mNetwork underlies a VPN.
                if (mNetwork.equals(mCm.getActiveNetwork())) break;
                try {
                    Thread.sleep(100);
                } catch (InterruptedException e) {
                }
            }
            final String url = mUrl.toString();
            if (DBG) {
                Log.d(TAG, "starting activity with intent ACTION_VIEW for " + url);
            }
            startActivity(new Intent(Intent.ACTION_VIEW, Uri.parse(url)));
        }
    }

    private URL getUrl() {
        String url = getIntent().getStringExtra(ConnectivityManager.EXTRA_CAPTIVE_PORTAL_URL);
        if (url == null) {
            url = mCm.getCaptivePortalServerUrl();
        }
        return makeURL(url);
    }

    private static URL makeURL(String url) {
        try {
            return new URL(url);
        } catch (MalformedURLException e) {
            Log.e(TAG, "Invalid URL " + url);
        }
        return null;
    }

    private void testForCaptivePortal() {
        // TODO: reuse NetworkMonitor facilities for consistent captive portal detection.
        new Thread(new Runnable() {
            public void run() {
                // Give time for captive portal to open.
                try {
                    Thread.sleep(1000);
                } catch (InterruptedException e) {
                }
                HttpURLConnection urlConnection = null;
                int httpResponseCode = 500;
                try {
                    urlConnection = (HttpURLConnection) mNetwork.openConnection(mUrl);
                    urlConnection.setInstanceFollowRedirects(false);
                    urlConnection.setConnectTimeout(SOCKET_TIMEOUT_MS);
                    urlConnection.setReadTimeout(SOCKET_TIMEOUT_MS);
                    urlConnection.setUseCaches(false);
                    if (mUserAgent != null) {
                       urlConnection.setRequestProperty("User-Agent", mUserAgent);
                    }
                    // cannot read request header after connection
                    String requestHeader = urlConnection.getRequestProperties().toString();

                    urlConnection.getInputStream();
                    httpResponseCode = urlConnection.getResponseCode();
                    if (DBG) {
                        Log.d(TAG, "probe at " + mUrl +
                                " ret=" + httpResponseCode +
                                " request=" + requestHeader +
                                " headers=" + urlConnection.getHeaderFields());
                    }
                } catch (IOException e) {
                } finally {
                    if (urlConnection != null) urlConnection.disconnect();
                }
                if (httpResponseCode == 204) {
                    done(Result.DISMISSED);
                }
            }
        }).start();
    }

    private class MyWebViewClient extends WebViewClient {
        private static final String INTERNAL_ASSETS = "file:///android_asset/";

        private final String mBrowserBailOutToken = Long.toString(new Random().nextLong());
        // How many Android device-independent-pixels per scaled-pixel
        // dp/sp = (px/sp) / (px/dp) = (1/sp) / (1/dp)
        private final float mDpPerSp = TypedValue.applyDimension(TypedValue.COMPLEX_UNIT_SP, 1,
                    getResources().getDisplayMetrics()) /
                    TypedValue.applyDimension(TypedValue.COMPLEX_UNIT_DIP, 1,
                    getResources().getDisplayMetrics());
        private int mPagesLoaded;

        // If we haven't finished cleaning up the history, don't allow going back.
        public boolean allowBack() {
            return mPagesLoaded > 1;
        }

        @Override
        public void onPageStarted(WebView view, String url, Bitmap favicon) {
            if (url.contains(mBrowserBailOutToken)) {
                mLaunchBrowser = true;
                done(Result.WANTED_AS_IS);
                return;
            }
            // The first page load is used only to cause the WebView to
            // fetch the proxy settings.  Don't update the URL bar, and
            // don't check if the captive portal is still there.
            if (mPagesLoaded == 0) return;
            // For internally generated pages, leave URL bar listing prior URL as this is the URL
            // the page refers to.
            if (!url.startsWith(INTERNAL_ASSETS)) {
                getActionBar().setSubtitle(getHeaderSubtitle(url));
            }
            getProgressBar().setVisibility(View.VISIBLE);
            testForCaptivePortal();
        }

        @Override
        public void onPageFinished(WebView view, String url) {
            mPagesLoaded++;
            getProgressBar().setVisibility(View.INVISIBLE);
            if (mPagesLoaded == 1) {
                // Now that WebView has loaded at least one page we know it has read in the proxy
                // settings.  Now prompt the WebView read the Network-specific proxy settings.
                setWebViewProxy();
                // Load the real page.
                view.loadUrl(mUrl.toString());
                return;
            } else if (mPagesLoaded == 2) {
                // Prevent going back to empty first page.
                view.clearHistory();
            }
            testForCaptivePortal();
        }

        // Convert Android scaled-pixels (sp) to HTML size.
        private String sp(int sp) {
            // Convert sp to dp's.
            float dp = sp * mDpPerSp;
            // Apply a scale factor to make things look right.
            dp *= 1.3;
            // Convert dp's to HTML size.
            // HTML px's are scaled just like dp's, so just add "px" suffix.
            return Integer.toString((int)dp) + "px";
        }

        // A web page consisting of a large broken lock icon to indicate SSL failure.

        @Override
        public void onReceivedSslError(WebView view, SslErrorHandler handler, SslError error) {
            Log.w(TAG, "SSL error (error: " + error.getPrimaryError() + " host: " +
                    // Only show host to avoid leaking private info.
                    Uri.parse(error.getUrl()).getHost() + " certificate: " +
                    error.getCertificate() + "); displaying SSL warning.");
            final String sslErrorPage = makeSslErrorPage();
            if (VDBG) {
                Log.d(TAG, sslErrorPage);
            }
            view.loadDataWithBaseURL(INTERNAL_ASSETS, sslErrorPage, "text/HTML", "UTF-8", null);
        }

        private String makeSslErrorPage() {
            final String warningMsg = getString(R.string.ssl_error_warning);
            final String exampleMsg = getString(R.string.ssl_error_example);
            final String continueMsg = getString(R.string.ssl_error_continue);
            return String.join("\n",
                    "<html>",
                    "<head>",
                    "  <meta name=\"viewport\" content=\"width=device-width, initial-scale=1\">",
                    "  <style>",
                    "    body {",
                    "      background-color:#fafafa;",
                    "      margin:auto;",
                    "      width:80%;",
                    "      margin-top: 96px",
                    "    }",
                    "    img {",
                    "      height:48px;",
                    "      width:48px;",
                    "    }",
                    "    div.warn {",
                    "      font-size:" + sp(16) + ";",
                    "      line-height:1.28;",
                    "      margin-top:16px;",
                    "      opacity:0.87;",
                    "    }",
                    "    div.example {",
                    "      font-size:" + sp(14) + ";",
                    "      line-height:1.21905;",
                    "      margin-top:16px;",
                    "      opacity:0.54;",
                    "    }",
                    "    a {",
                    "      color:#4285F4;",
                    "      display:inline-block;",
                    "      font-size:" + sp(14) + ";",
                    "      font-weight:bold;",
                    "      height:48px;",
                    "      margin-top:24px;",
                    "      text-decoration:none;",
                    "      text-transform:uppercase;",
                    "    }",
                    "  </style>",
                    "</head>",
                    "<body>",
                    "  <p><img src=quantum_ic_warning_amber_96.png><br>",
                    "  <div class=warn>" + warningMsg + "</div>",
                    "  <div class=example>" + exampleMsg + "</div>",
                    "  <a href=" + mBrowserBailOutToken + ">" + continueMsg + "</a>",
                    "</body>",
                    "</html>");
        }

        @Override
        public boolean shouldOverrideUrlLoading (WebView view, String url) {
            if (url.startsWith("tel:")) {
                startActivity(new Intent(Intent.ACTION_DIAL, Uri.parse(url)));
                return true;
            }
            return false;
        }
    }

    private class MyWebChromeClient extends WebChromeClient {
        @Override
        public void onProgressChanged(WebView view, int newProgress) {
            getProgressBar().setProgress(newProgress);
        }
    }

    private ProgressBar getProgressBar() {
        return (ProgressBar) findViewById(R.id.progress_bar);
    }

    private WebView getWebview() {
        return (WebView) findViewById(R.id.webview);
    }

    private String getHeaderTitle() {
        NetworkInfo info = mCm.getNetworkInfo(mNetwork);
        if (info == null) {
            return getString(R.string.action_bar_label);
        }
        NetworkCapabilities nc = mCm.getNetworkCapabilities(mNetwork);
        if (!nc.hasTransport(NetworkCapabilities.TRANSPORT_WIFI)) {
            return getString(R.string.action_bar_label);
        }
        return getString(R.string.action_bar_title, info.getExtraInfo().replaceAll("^\"|\"$", ""));
    }

    private String getHeaderSubtitle(String urlString) {
        URL url = makeURL(urlString);
        if (url == null) {
            return urlString;
        }
        final String https = "https";
        if (https.equals(url.getProtocol())) {
            return https + "://" + url.getHost();
        }
        return url.getHost();
    }
}<|MERGE_RESOLUTION|>--- conflicted
+++ resolved
@@ -176,14 +176,6 @@
         if (DBG) {
             Log.d(TAG, String.format("Result %s for %s", result.name(), mUrl.toString()));
         }
-<<<<<<< HEAD
-        if (mNetworkCallback != null) {
-            mCm.unregisterNetworkCallback(mNetworkCallback);
-            mNetworkCallback = null;
-        }
-=======
-        logMetricsEvent(result.metricsEvent);
->>>>>>> 48bc4c1f
         switch (result) {
             case DISMISSED:
                 mCaptivePortal.reportCaptivePortalDismissed();
