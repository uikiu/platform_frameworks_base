--- conflicted
+++ resolved
@@ -143,12 +143,9 @@
     private final BluetoothProfileState mHidProfileState;
 
     private BluetoothA2dpService mA2dpService;
-<<<<<<< HEAD
     private final HashMap<BluetoothDevice, Integer> mInputDevices;
     private final HashMap<BluetoothDevice, Integer> mPanDevices;
-=======
     private final HashMap<String, Pair<byte[], byte[]>> mDeviceOobData;
->>>>>>> 0522f5e9
 
     private static String mDockAddress;
     private String mDockPin;
