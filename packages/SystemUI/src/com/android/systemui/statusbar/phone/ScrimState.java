/*
 * Copyright (C) 2017 The Android Open Source Project
 *
 * Licensed under the Apache License, Version 2.0 (the "License");
 * you may not use this file except in compliance with the License.
 * You may obtain a copy of the License at
 *
 *      http://www.apache.org/licenses/LICENSE-2.0
 *
 * Unless required by applicable law or agreed to in writing, software
 * distributed under the License is distributed on an "AS IS" BASIS,
 * WITHOUT WARRANTIES OR CONDITIONS OF ANY KIND, either express or implied.
 * See the License for the specific language governing permissions and
 * limitations under the License
 */

package com.android.systemui.statusbar.phone;

import android.graphics.Color;
import android.os.Trace;

import com.android.systemui.statusbar.ScrimView;
import com.android.systemui.statusbar.notification.stack.StackStateAnimator;

/**
 * Possible states of the ScrimController state machine.
 */
public enum ScrimState {

    /**
     * Initial state.
     */
    UNINITIALIZED(-1),

    /**
     * On the lock screen.
     */
    KEYGUARD(0) {
        @Override
        public void prepare(ScrimState previousState) {
            mBlankScreen = false;
            if (previousState == ScrimState.AOD) {
                mAnimationDuration = StackStateAnimator.ANIMATION_DURATION_WAKEUP;
                if (mDisplayRequiresBlanking) {
                    // DisplayPowerManager will blank the screen, we'll just
                    // set our scrim to black in this frame to avoid flickering and
                    // fade it out afterwards.
                    mBlankScreen = true;
                }
            } else if (previousState == ScrimState.KEYGUARD) {
                mAnimationDuration = StackStateAnimator.ANIMATION_DURATION_WAKEUP;
            } else {
                mAnimationDuration = ScrimController.ANIMATION_DURATION;
            }
            mFrontTint = Color.BLACK;
            mBehindTint = Color.BLACK;
            mBubbleTint = Color.TRANSPARENT;

            mFrontAlpha = 0;
            mBehindAlpha = mScrimBehindAlphaKeyguard;
            mBubbleAlpha = 0;
        }
    },

    /**
     * Showing password challenge on the keyguard.
     */
    BOUNCER(1) {
        @Override
        public void prepare(ScrimState previousState) {
            mBehindAlpha = ScrimController.GRADIENT_SCRIM_ALPHA_BUSY;
            mFrontAlpha = 0f;
            mBubbleAlpha = 0f;
        }
    },

    /**
     * Showing password challenge on top of a FLAG_SHOW_WHEN_LOCKED activity.
     */
    BOUNCER_SCRIMMED(2) {
        @Override
        public void prepare(ScrimState previousState) {
            mBehindAlpha = 0;
            mBubbleAlpha = 0f;
            mFrontAlpha = ScrimController.GRADIENT_SCRIM_ALPHA_BUSY;
        }
    },

    /**
     * Changing screen brightness from quick settings.
     */
    BRIGHTNESS_MIRROR(3) {
        @Override
        public void prepare(ScrimState previousState) {
            mBehindAlpha = 0;
            mFrontAlpha = 0;
            mBubbleAlpha = 0;
        }
    },

    /**
     * Always on display or screen off.
     */
    AOD(4) {
        @Override
        public void prepare(ScrimState previousState) {
            final boolean alwaysOnEnabled = mDozeParameters.getAlwaysOn();
            mBlankScreen = mDisplayRequiresBlanking;

            mFrontTint = Color.BLACK;
            mFrontAlpha = alwaysOnEnabled ? mAodFrontScrimAlpha : 1f;

            mBehindTint = Color.BLACK;
            mBehindAlpha = ScrimController.TRANSPARENT;

            mBubbleTint = Color.TRANSPARENT;
            mBubbleAlpha = ScrimController.TRANSPARENT;

            mAnimationDuration = ScrimController.ANIMATION_DURATION_LONG;
            // DisplayPowerManager may blank the screen for us,
            // in this case we just need to set our state.
            mAnimateChange = mDozeParameters.shouldControlScreenOff();
        }

        @Override
        public float getBehindAlpha() {
            return mWallpaperSupportsAmbientMode && !mHasBackdrop ? 0f : 1f;
        }

        @Override
        public boolean isLowPowerState() {
            return true;
        }
    },

    /**
     * When phone wakes up because you received a notification.
     */
    PULSING(5) {
        @Override
        public void prepare(ScrimState previousState) {
            mFrontAlpha = 0f;
            mBubbleAlpha = 0f;
            mBehindTint = Color.BLACK;
            mBlankScreen = mDisplayRequiresBlanking;
        }

        @Override
        public float getBehindAlpha() {
            return mWakeLockScreenSensorActive ? ScrimController.WAKE_SENSOR_SCRIM_ALPHA
                    : AOD.getBehindAlpha();
        }
    },

    /**
     * Unlocked on top of an app (launcher or any other activity.)
     */
    UNLOCKED(6) {
        @Override
        public void prepare(ScrimState previousState) {
<<<<<<< HEAD
            // State that UI will sync to.
            mBehindAlpha = 0;
            mFrontAlpha = 0;
            mBubbleAlpha = 0;

            mAnimationDuration = StatusBar.FADE_KEYGUARD_DURATION;
=======
            mCurrentBehindAlpha = 0;
            mCurrentInFrontAlpha = 0;
            mAnimationDuration = mUnlockIsFading
                    ? KeyguardBypassController.BYPASS_PANEL_FADE_DURATION
                    : StatusBar.FADE_KEYGUARD_DURATION;
>>>>>>> 9177ab6c
            mAnimateChange = !mLaunchingAffordanceWithPreview;

            mFrontTint = Color.TRANSPARENT;
            mBehindTint = Color.TRANSPARENT;
            mBubbleTint = Color.TRANSPARENT;
            mBlankScreen = false;

            if (previousState == ScrimState.AOD) {
                // Set all scrims black, before they fade transparent.
                updateScrimColor(mScrimInFront, 1f /* alpha */, Color.BLACK /* tint */);
                updateScrimColor(mScrimBehind, 1f /* alpha */, Color.BLACK /* tint */);
                updateScrimColor(mScrimForBubble, 1f /* alpha */, Color.BLACK /* tint */);

                // Scrims should still be black at the end of the transition.
                mFrontTint = Color.BLACK;
                mBehindTint = Color.BLACK;
                mBubbleTint = Color.BLACK;
                mBlankScreen = true;
            }
        }
    },

    /**
     * Unlocked with a bubble expanded.
     */
    BUBBLE_EXPANDED(7) {
        @Override
        public void prepare(ScrimState previousState) {
            mFrontTint = Color.TRANSPARENT;
            mBehindTint = Color.TRANSPARENT;
            mBubbleTint = Color.TRANSPARENT;

            mFrontAlpha = ScrimController.TRANSPARENT;
            mBehindAlpha = ScrimController.GRADIENT_SCRIM_ALPHA_BUSY;
            mBubbleAlpha = ScrimController.GRADIENT_SCRIM_ALPHA;

            mAnimationDuration = ScrimController.ANIMATION_DURATION;
            mBlankScreen = false;
        }
    };

    boolean mBlankScreen = false;
    long mAnimationDuration = ScrimController.ANIMATION_DURATION;
    int mFrontTint = Color.TRANSPARENT;
    int mBehindTint = Color.TRANSPARENT;
    int mBubbleTint = Color.TRANSPARENT;

    boolean mAnimateChange = true;
    float mAodFrontScrimAlpha;
    float mFrontAlpha;
    float mBehindAlpha;
    float mBubbleAlpha;

    float mScrimBehindAlphaKeyguard;
    ScrimView mScrimInFront;
    ScrimView mScrimBehind;
    ScrimView mScrimForBubble;

    DozeParameters mDozeParameters;
    boolean mDisplayRequiresBlanking;
    boolean mWallpaperSupportsAmbientMode;
    int mIndex;
    boolean mHasBackdrop;
    boolean mLaunchingAffordanceWithPreview;
    boolean mWakeLockScreenSensorActive;
    boolean mUnlockIsFading;

    ScrimState(int index) {
        mIndex = index;
    }

    public void init(ScrimView scrimInFront, ScrimView scrimBehind, ScrimView scrimForBubble,
            DozeParameters dozeParameters) {
        mScrimInFront = scrimInFront;
        mScrimBehind = scrimBehind;
        mScrimForBubble = scrimForBubble;

        mDozeParameters = dozeParameters;
        mDisplayRequiresBlanking = dozeParameters.getDisplayNeedsBlanking();
    }

    /** Prepare state for transition. */
    public void prepare(ScrimState previousState) {
    }

    public int getIndex() {
        return mIndex;
    }

    public float getFrontAlpha() {
        return mFrontAlpha;
    }

    public float getBehindAlpha() {
        return mBehindAlpha;
    }

    public float getBubbleAlpha() {
        return mBubbleAlpha;
    }

    public int getFrontTint() {
        return mFrontTint;
    }

    public int getBehindTint() {
        return mBehindTint;
    }

    public int getBubbleTint() {
        return mBubbleTint;
    }

    public long getAnimationDuration() {
        return mAnimationDuration;
    }

    public boolean getBlanksScreen() {
        return mBlankScreen;
    }

    public void updateScrimColor(ScrimView scrim, float alpha, int tint) {
        Trace.traceCounter(Trace.TRACE_TAG_APP,
                scrim == mScrimInFront ? "front_scrim_alpha" : "back_scrim_alpha",
                (int) (alpha * 255));

        Trace.traceCounter(Trace.TRACE_TAG_APP,
                scrim == mScrimInFront ? "front_scrim_tint" : "back_scrim_tint",
                Color.alpha(tint));

        scrim.setTint(tint);
        scrim.setViewAlpha(alpha);
    }

    public boolean getAnimateChange() {
        return mAnimateChange;
    }

    public void setAodFrontScrimAlpha(float aodFrontScrimAlpha) {
        mAodFrontScrimAlpha = aodFrontScrimAlpha;
    }

    public void setScrimBehindAlphaKeyguard(float scrimBehindAlphaKeyguard) {
        mScrimBehindAlphaKeyguard = scrimBehindAlphaKeyguard;
    }

    public void setWallpaperSupportsAmbientMode(boolean wallpaperSupportsAmbientMode) {
        mWallpaperSupportsAmbientMode = wallpaperSupportsAmbientMode;
    }

    public void setLaunchingAffordanceWithPreview(boolean launchingAffordanceWithPreview) {
        mLaunchingAffordanceWithPreview = launchingAffordanceWithPreview;
    }

    public boolean isLowPowerState() {
        return false;
    }

    public void setHasBackdrop(boolean hasBackdrop) {
        mHasBackdrop = hasBackdrop;
    }

    public void setWakeLockScreenSensorActive(boolean active) {
        mWakeLockScreenSensorActive = active;
    }

    public void setUnlockIsFading(boolean unlockIsFading) {
        mUnlockIsFading = unlockIsFading;
    }
}<|MERGE_RESOLUTION|>--- conflicted
+++ resolved
@@ -158,20 +158,14 @@
     UNLOCKED(6) {
         @Override
         public void prepare(ScrimState previousState) {
-<<<<<<< HEAD
             // State that UI will sync to.
             mBehindAlpha = 0;
             mFrontAlpha = 0;
             mBubbleAlpha = 0;
 
-            mAnimationDuration = StatusBar.FADE_KEYGUARD_DURATION;
-=======
-            mCurrentBehindAlpha = 0;
-            mCurrentInFrontAlpha = 0;
             mAnimationDuration = mUnlockIsFading
                     ? KeyguardBypassController.BYPASS_PANEL_FADE_DURATION
                     : StatusBar.FADE_KEYGUARD_DURATION;
->>>>>>> 9177ab6c
             mAnimateChange = !mLaunchingAffordanceWithPreview;
 
             mFrontTint = Color.TRANSPARENT;
