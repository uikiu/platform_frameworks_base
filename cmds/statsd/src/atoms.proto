--- conflicted
+++ resolved
@@ -4154,7 +4154,6 @@
  *
  * Next tag: 15
  */
-<<<<<<< HEAD
 message BinderCalls {
     // UID of the process responsible for the binder transaction. It will be set if the process
     // executing the binder transaction attribute the transaction to another uid using
@@ -4206,27 +4205,6 @@
     // Maximum parcel request size of one API call.
     optional int64 recorded_max_request_size_bytes = 11;
 }
-=======
-message NetworkDnsEventReported {
-    optional android.stats.dnsresolver.EventType event_type = 1;
-
-    optional android.stats.dnsresolver.ReturnCode return_code = 2;
-
-    // The latency in microseconds of the entire DNS lookup operation.
-    optional int32 latency_micros = 3;
-
-    // Only valid for event_type = EVENT_GETADDRINFO.
-    optional int32 hints_ai_flags = 4;
-
-    // Flags passed to android_res_nsend() defined in multinetwork.h
-    // Only valid for event_type = EVENT_RESNSEND.
-    optional int32 res_nsend_flags = 5;
-
-    optional android.stats.dnsresolver.NetworkType network_type = 6;
-
-    // The DNS over TLS mode on a specific netId.
-    optional android.stats.dnsresolver.PrivateDnsModes private_dns_modes = 7;
->>>>>>> 0592abbc
 
 /**
  * Pulls the statistics of exceptions during calls to Binder.
@@ -5304,7 +5282,7 @@
     // Only valid for event_type = EVENT_RESNSEND.
     optional int32 res_nsend_flags = 5;
 
-    optional android.stats.dnsresolver.Transport network_type = 6;
+    optional android.stats.dnsresolver.NetworkType network_type = 6;
 
     // The DNS over TLS mode on a specific netId.
     optional android.stats.dnsresolver.PrivateDnsModes private_dns_modes = 7;
