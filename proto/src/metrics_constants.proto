--- conflicted
+++ resolved
@@ -2200,7 +2200,9 @@
     // Settings -> Dev options -> Running services
     RUNNING_SERVICES = 404;
 
-<<<<<<< HEAD
+    // The dialog shown by 3P intent to change current webview implementation.
+    WEBVIEW_IMPLEMENTATION = 405;
+
     // ---- End N Constants, all N constants go above this line ----
 
     // ------- Begin N App Disambig Shade -----
@@ -2229,10 +2231,6 @@
     // User opens in an app by tapping on its name in the application disambig shade.
     // Subtype: Index of selection
     ACTION_APP_DISAMBIG_TAP = 457;
-=======
-    // The dialog shown by 3P intent to change current webview implementation.
-    WEBVIEW_IMPLEMENTATION = 405;
->>>>>>> 8b3cb1b2
 
     // Add new aosp constants above this line.
     // END OF AOSP CONSTANTS
