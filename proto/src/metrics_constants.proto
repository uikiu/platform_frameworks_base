--- conflicted
+++ resolved
@@ -6121,7 +6121,6 @@
 
     // ---- End P Constants, all P constants go above this line ----
 
-<<<<<<< HEAD
     // Time since this notification last interrupted (visibly or audible) the user
     NOTIFICATION_SINCE_INTERRUPTION_MILLIS = 1500;
 
@@ -6130,8 +6129,6 @@
     // CATEGORY: NOTIFICATION
     NOTIFICATION_INTERRUPTION = 1501;
 
-    // ---- End Q Constants, all Q constants go above this line ----
-=======
     // OPEN: Emergency dialer opened
     // CLOSE: Emergency dialer closed
     //  SUBTYPE: The entry type that user opened emergency dialer
@@ -6184,7 +6181,8 @@
     // CATEGORY: EMERGENCY_DIALER
     // OS: Q
     FIELD_EMERGENCY_DIALER_SHORTCUT_TAPS_INTERVAL = 1567;
->>>>>>> b825510b
+
+    // ---- End Q Constants, all Q constants go above this line ----
 
     // Add new aosp constants above this line.
     // END OF AOSP CONSTANTS
