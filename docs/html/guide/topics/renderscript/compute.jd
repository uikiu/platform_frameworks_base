--- conflicted
+++ resolved
@@ -257,13 +257,7 @@
     higher.</li>
 </ul>
 
-<<<<<<< HEAD
-<p>We strongly recommend using the Support Library APIs for accessing RenderScript because they
-  provide a wider range of device compatibility. Developers targeting specific versions of
-  Android can use {@link android.renderscript} if necessary.</p>
-=======
 <p>Here are the tradeoffs:</p>
->>>>>>> 95e42d97
 
 <ul>
 <li>If you use the Support Library APIs, the RenderScript portion of your application will be
