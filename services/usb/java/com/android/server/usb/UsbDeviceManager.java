--- conflicted
+++ resolved
@@ -352,7 +352,6 @@
                 mAdbEnabled = UsbManager.containsFunction(getDefaultFunctions(),
                         UsbManager.USB_FUNCTION_ADB);
 
-<<<<<<< HEAD
                 /**
                  * Remove MTP from persistent config, to bring usb to a good state
                  * after fixes to b/31814300. This block can be removed after the update
@@ -363,13 +362,6 @@
                             UsbManager.removeFunction(persisted, UsbManager.USB_FUNCTION_MTP));
                 }
 
-                String buildType = SystemProperties.get(BUILD_TYPE_PROPERTY);
-                if (buildType.equals(BUILD_TYPE_USERDEBUG) || buildType.equals(BUILD_TYPE_ENG)) {
-                    setAdbEnabled(true);
-                }
-
-=======
->>>>>>> 6bb98d85
                 setEnabledFunctions(null, false, false);
 
                 String state = FileUtils.readTextFile(new File(STATE_PATH), 0, null).trim();
@@ -485,26 +477,13 @@
                             USB_PERSISTENT_CONFIG_PROPERTY, UsbManager.USB_FUNCTION_NONE));
                 SystemProperties.set(USB_PERSISTENT_CONFIG_PROPERTY, newFunction);
 
-<<<<<<< HEAD
-                // Remove mtp from the config if file transfer is not enabled
-                if (oldFunctions.equals(UsbManager.USB_FUNCTION_MTP) && 
-=======
-                // Changing the persistent config also changes the normal
-                // config. Wait for this to happen before changing again.
-                waitForState(newFunction);
-
                 // Remove mtp from the config if file transfer is not enabled
                 if (oldFunctions.equals(UsbManager.USB_FUNCTION_MTP) &&
->>>>>>> 6bb98d85
                         !mUsbDataUnlocked && enable) {
                     oldFunctions = UsbManager.USB_FUNCTION_NONE;
                 }
 
-<<<<<<< HEAD
                 setEnabledFunctions(oldFunctions, true, mUsbDataUnlocked);
-=======
-                setEnabledFunctions(oldFunctions, false, mUsbDataUnlocked);
->>>>>>> 6bb98d85
                 updateAdbNotification();
             }
 
