--- conflicted
+++ resolved
@@ -50,15 +50,9 @@
     public KernelCpuSpeedReader(int cpuNumber, int numSpeedSteps) {
         mProcFile = String.format("/sys/devices/system/cpu/cpu%d/cpufreq/stats/time_in_state",
                 cpuNumber);
-<<<<<<< HEAD
-        mLastSpeedTimes = new long[numSpeedSteps];
-        mDeltaSpeedTimes = new long[numSpeedSteps];
-        long jiffyHz = Os.sysconf(OsConstants._SC_CLK_TCK);
-=======
         mLastSpeedTimesMs = new long[numSpeedSteps];
         mDeltaSpeedTimesMs = new long[numSpeedSteps];
-        long jiffyHz = Libcore.os.sysconf(OsConstants._SC_CLK_TCK);
->>>>>>> 98e12851
+        long jiffyHz = Os.sysconf(OsConstants._SC_CLK_TCK);
         mJiffyMillis = 1000/jiffyHz;
     }
 
